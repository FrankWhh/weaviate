--- conflicted
+++ resolved
@@ -85,11 +85,8 @@
 		SearchProbe:               64,
 		ReassignNeighbors:         8,
 		MaxDistanceRatio:          10_000,
-<<<<<<< HEAD
 		DistanceProvider:          distancer.NewL2SquaredProvider(),
-=======
 		Compressed:                false,
->>>>>>> 6871deef
 	}
 }
 
