--- conflicted
+++ resolved
@@ -1352,7 +1352,6 @@
 							return errors.Wrapf(err, "create packed connections for node %d", node.id)
 						}
 
-<<<<<<< HEAD
 						for l := uint8(0); l < uint8(connCount); l++ {
 							n, err = io.ReadFull(r, b[:4]) // connections count at level
 							if err != nil {
@@ -1362,6 +1361,9 @@
 							connCountAtLevel := uint64(binary.LittleEndian.Uint32(b[:4]))
 
 							if connCountAtLevel > 0 {
+								if connCountAtLevel > maxExpectedConns {
+									return fmt.Errorf("node %d has too many connections: %v", node.id, connCountAtLevel)
+								}
 								for c := uint64(0); c < connCountAtLevel; c++ {
 									n, err = io.ReadFull(r, b[:8]) // connection at level
 									if err != nil {
@@ -1370,18 +1372,6 @@
 									connID := binary.LittleEndian.Uint64(b[:8])
 									pconn.InsertAtLayer(connID, l)
 									read += n
-=======
-						if connCountAtLevel > 0 {
-							if connCountAtLevel > maxExpectedConns {
-								return fmt.Errorf("node %d has too many connections: %v", node.id, connCountAtLevel)
-							}
-							node.connections[l] = make([]uint64, connCountAtLevel)
-
-							for c := 0; c < connCountAtLevel; c++ {
-								n, err = io.ReadFull(r, b[:8]) // connection at level
-								if err != nil {
-									return errors.Wrapf(err, "read node connection at level")
->>>>>>> 1196f18e
 								}
 							}
 						}
