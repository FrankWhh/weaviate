--- conflicted
+++ resolved
@@ -114,20 +114,12 @@
 	}
 
 	s := SPFresh{
-<<<<<<< HEAD
 		id:        cfg.ID,
 		logger:    cfg.Logger.WithField("component", "SPFresh"),
 		config:    cfg,
 		scheduler: cfg.Scheduler,
 		metrics:   metrics,
 		Store:     postingStore,
-=======
-		id:           cfg.ID,
-		logger:       cfg.Logger.WithField("component", "SPFresh"),
-		config:       cfg,
-		metrics:      metrics,
-		PostingStore: postingStore,
->>>>>>> 4a54441e
 		// Capacity of the version map: 8k pages, 1M vectors each -> 8B vectors
 		// - An empty version map consumes 240KB of memory
 		// - Each allocated page consumes 1MB of memory
