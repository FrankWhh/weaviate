//                           _       _
// __      _____  __ ___   ___  __ _| |_ ___
// \ \ /\ / / _ \/ _` \ \ / / |/ _` | __/ _ \
//  \ V  V /  __/ (_| |\ V /| | (_| | ||  __/
//   \_/\_/ \___|\__,_| \_/ |_|\__,_|\__\___|
//
//  Copyright © 2016 - 2022 SeMI Technologies B.V. All rights reserved.
//
//  CONTACT: hello@semi.technology
//

package hnsw

import (
	"encoding/json"
	"fmt"
	"strings"

	"github.com/pkg/errors"
	"github.com/semi-technologies/weaviate/adapters/repos/db/vector/hnsw/distancer"
	"github.com/semi-technologies/weaviate/entities/schema"
	"github.com/semi-technologies/weaviate/usecases/monitoring"
	"github.com/sirupsen/logrus"
)

// Config for a new HSNW index, this contains information that is derived
// internally, e.g. by the shard. All User-settable config is specified in
// Config.UserConfig
type Config struct {
	// internal
	RootPath              string
	ID                    string
	MakeCommitLoggerThunk MakeCommitLogger
	VectorForIDThunk      VectorForID
	Logger                logrus.FieldLogger
<<<<<<< HEAD
	DistanceProvider      distancer.Provider // maybe will need to alter this while adding more distances
=======
	DistanceProvider      distancer.Provider
	PrometheusMetrics     *monitoring.PrometheusMetrics

	// metadata for monitoring
	ShardName string
	ClassName string
>>>>>>> 8c1a8222
}

func (c Config) Validate() error {
	ec := &errorCompounder{}

	if c.ID == "" {
		ec.addf("id cannot be empty")
	}

	if c.RootPath == "" {
		ec.addf("rootPath cannot be empty")
	}

	if c.MakeCommitLoggerThunk == nil {
		ec.addf("makeCommitLoggerThunk cannot be nil")
	}

	if c.VectorForIDThunk == nil {
		ec.addf("vectorForIDThunk cannot be nil")
	}

	if c.DistanceProvider == nil {
		ec.addf("distancerProvider cannot be nil")
	}

	return ec.toError()
}

type errorCompounder struct {
	errors []error
}

func (ec *errorCompounder) addf(msg string, args ...interface{}) {
	ec.errors = append(ec.errors, fmt.Errorf(msg, args...))
}

func (ec *errorCompounder) add(err error) {
	if err != nil {
		ec.errors = append(ec.errors, err)
	}
}

func (ec *errorCompounder) toError() error {
	if len(ec.errors) == 0 {
		return nil
	}

	var msg strings.Builder
	for i, err := range ec.errors {
		if i != 0 {
			msg.WriteString(", ")
		}

		msg.WriteString(err.Error())
	}

	return errors.New(msg.String())
}

const (
	DefaultCleanupIntervalSeconds = 5 * 60
	DefaultMaxConnections         = 64
	DefaultEFConstruction         = 128
	DefaultEF                     = -1 // indicates "let Weaviate pick"
	DefaultDynamicEFMin           = 100
	DefaultDynamicEFMax           = 500
	DefaultDynamicEFFactor        = 8
	DefaultVectorCacheMaxObjects  = 2000000
	DefaultSkip                   = false
	DefaultFlatSearchCutoff       = 40000
	DefaultDistanceMetric         = "cosine"
)

// UserConfig bundles all values settable by a user in the per-class settings
type UserConfig struct {
	Skip                   bool   `json:"skip"`
	CleanupIntervalSeconds int    `json:"cleanupIntervalSeconds"`
	MaxConnections         int    `json:"maxConnections"`
	EFConstruction         int    `json:"efConstruction"`
	EF                     int    `json:"ef"`
	DynamicEFMin           int    `json:"dynamicEfMin"`
	DynamicEFMax           int    `json:"dynamicEfMax"`
	DynamicEFFactor        int    `json:"dynamicEfFactor"`
	VectorCacheMaxObjects  int    `json:"vectorCacheMaxObjects"`
	FlatSearchCutoff       int    `json:"flatSearchCutoff"`
	Distance               string `json:"distance"`
}

// IndexType returns the type of the underlying vector index, thus making sure
// the schema.VectorIndexConfig interface is implemented
func (u UserConfig) IndexType() string {
	return "hnsw"
}

// SetDefaults in the user-specifyable part of the config
func (c *UserConfig) SetDefaults() {
	c.MaxConnections = DefaultMaxConnections
	c.EFConstruction = DefaultEFConstruction
	c.CleanupIntervalSeconds = DefaultCleanupIntervalSeconds
	c.VectorCacheMaxObjects = DefaultVectorCacheMaxObjects
	c.EF = DefaultEF
	c.DynamicEFFactor = DefaultDynamicEFFactor
	c.DynamicEFMax = DefaultDynamicEFMax
	c.DynamicEFMin = DefaultDynamicEFMin
	c.Skip = DefaultSkip
	c.FlatSearchCutoff = DefaultFlatSearchCutoff
	c.Distance = DefaultDistanceMetric
}

// ParseUserConfig from an unknown input value, as this is not further
// specified in the API to allow of exchanging the index type
func ParseUserConfig(input interface{}) (schema.VectorIndexConfig, error) {
	uc := UserConfig{}
	uc.SetDefaults()

	if input == nil {
		return uc, nil
	}

	asMap, ok := input.(map[string]interface{})
	if !ok || asMap == nil {
		return uc, fmt.Errorf("input must be a non-nil map")
	}

	if err := optionalIntFromMap(asMap, "maxConnections", func(v int) {
		uc.MaxConnections = v
	}); err != nil {
		return uc, err
	}

	if err := optionalIntFromMap(asMap, "cleanupIntervalSeconds", func(v int) {
		uc.CleanupIntervalSeconds = v
	}); err != nil {
		return uc, err
	}

	if err := optionalIntFromMap(asMap, "efConstruction", func(v int) {
		uc.EFConstruction = v
	}); err != nil {
		return uc, err
	}

	if err := optionalIntFromMap(asMap, "ef", func(v int) {
		uc.EF = v
	}); err != nil {
		return uc, err
	}

	if err := optionalIntFromMap(asMap, "dynamicEfFactor", func(v int) {
		uc.DynamicEFFactor = v
	}); err != nil {
		return uc, err
	}

	if err := optionalIntFromMap(asMap, "dynamicEfMax", func(v int) {
		uc.DynamicEFMax = v
	}); err != nil {
		return uc, err
	}

	if err := optionalIntFromMap(asMap, "dynamicEfMin", func(v int) {
		uc.DynamicEFMin = v
	}); err != nil {
		return uc, err
	}

	if err := optionalIntFromMap(asMap, "vectorCacheMaxObjects", func(v int) {
		uc.VectorCacheMaxObjects = v
	}); err != nil {
		return uc, err
	}

	if err := optionalIntFromMap(asMap, "flatSearchCutoff", func(v int) {
		uc.FlatSearchCutoff = v
	}); err != nil {
		return uc, err
	}

	if err := optionalBoolFromMap(asMap, "skip", func(v bool) {
		uc.Skip = v
	}); err != nil {
		return uc, err
	}

	if err := optionalStringFromMap(asMap, "distance", func(v string) {
		uc.Distance = v
	}); err != nil {
		return uc, err
	}

	return uc, nil
}

func optionalIntFromMap(in map[string]interface{}, name string,
	setFn func(v int)) error {
	value, ok := in[name]
	if !ok {
		return nil
	}

	var asInt64 int64
	var err error

	// depending on whether we get the results from disk or from the REST API,
	// numbers may be represented slightly differently
	switch typed := value.(type) {
	case json.Number:
		asInt64, err = typed.Int64()
	case float64:
		asInt64 = int64(typed)
	}
	if err != nil {
		return errors.Wrapf(err, "%s", name)
	}

	setFn(int(asInt64))
	return nil
}

func optionalBoolFromMap(in map[string]interface{}, name string,
	setFn func(v bool)) error {
	value, ok := in[name]
	if !ok {
		return nil
	}

	asBool, ok := value.(bool)
	if !ok {
		return nil
	}

	setFn(asBool)
	return nil
}

func optionalStringFromMap(in map[string]interface{}, name string,
	setFn func(v string)) error {
	value, ok := in[name]
	if !ok {
		return nil
	}

	asString, ok := value.(string)
	if !ok {
		return nil
	}

	setFn(asString)
	return nil
}

func NewDefaultUserConfig() UserConfig {
	uc := UserConfig{}
	uc.SetDefaults()
	return uc
}<|MERGE_RESOLUTION|>--- conflicted
+++ resolved
@@ -19,7 +19,6 @@
 	"github.com/pkg/errors"
 	"github.com/semi-technologies/weaviate/adapters/repos/db/vector/hnsw/distancer"
 	"github.com/semi-technologies/weaviate/entities/schema"
-	"github.com/semi-technologies/weaviate/usecases/monitoring"
 	"github.com/sirupsen/logrus"
 )
 
@@ -33,16 +32,7 @@
 	MakeCommitLoggerThunk MakeCommitLogger
 	VectorForIDThunk      VectorForID
 	Logger                logrus.FieldLogger
-<<<<<<< HEAD
 	DistanceProvider      distancer.Provider // maybe will need to alter this while adding more distances
-=======
-	DistanceProvider      distancer.Provider
-	PrometheusMetrics     *monitoring.PrometheusMetrics
-
-	// metadata for monitoring
-	ShardName string
-	ClassName string
->>>>>>> 8c1a8222
 }
 
 func (c Config) Validate() error {
@@ -228,7 +218,7 @@
 	}
 
 	if err := optionalStringFromMap(asMap, "distance", func(v string) {
-		uc.Distance = v
+		uc.Distance = v // here also distance is metioned
 	}); err != nil {
 		return uc, err
 	}
