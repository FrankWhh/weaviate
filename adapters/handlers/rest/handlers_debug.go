--- conflicted
+++ resolved
@@ -28,7 +28,6 @@
 func setupDebugHandlers(appState *state.State) {
 	logger := appState.Logger.WithField("handler", "debug")
 
-<<<<<<< HEAD
 	http.HandleFunc("/debug/index/rebuild/inverted", http.HandlerFunc(func(w http.ResponseWriter, r *http.Request) {
 		colName := r.URL.Query().Get("collection")
 		if colName == "" {
@@ -67,7 +66,8 @@
 			return
 		}
 		w.WriteHeader(http.StatusAccepted)
-=======
+	}))
+
 	// newLogLevel can be one of: panic, fatal, error, warn, info, debug, trace (defaults to info)
 	http.HandleFunc("/debug/config/logger/level", http.HandlerFunc(func(w http.ResponseWriter, r *http.Request) {
 		newLogLevel := r.URL.Query().Get("newLogLevel")
@@ -82,7 +82,6 @@
 		}
 		appState.Logger.SetLevel(level)
 		w.WriteHeader(http.StatusOK)
->>>>>>> 33a6a42e
 	}))
 
 	http.HandleFunc("/debug/index/rebuild/vector", http.HandlerFunc(func(w http.ResponseWriter, r *http.Request) {
