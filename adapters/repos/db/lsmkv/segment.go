--- conflicted
+++ resolved
@@ -18,12 +18,9 @@
 	"io"
 	"os"
 
-<<<<<<< HEAD
 	"github.com/pkg/errors"
 
-=======
 	"github.com/prometheus/client_golang/prometheus"
->>>>>>> 0d47e461
 	"github.com/sirupsen/logrus"
 	"github.com/weaviate/sroar"
 	"github.com/weaviate/weaviate/adapters/repos/db/lsmkv/segmentindex"
@@ -65,12 +62,10 @@
 	calcCountNetAdditions bool // see bucket for more datails
 	countNetAdditions     int
 
-<<<<<<< HEAD
 	invertedHeader *segmentindex.HeaderInverted
 	invertedData   *segmentInvertedData
-=======
+
 	observeMetaWrite diskio.MeteredWriterCallback // used for precomputing meta (cna + bloom)
->>>>>>> 0d47e461
 }
 
 type diskIndex interface {
@@ -192,7 +187,6 @@
 
 	primaryDiskIndex := segmentindex.NewDiskTree(primaryIndex)
 
-<<<<<<< HEAD
 	dataStartPos := uint64(segmentindex.HeaderSize)
 	dataEndPos := header.IndexStart
 
@@ -205,13 +199,12 @@
 		dataStartPos = invertedHeader.KeysOffset
 		dataEndPos = invertedHeader.TombstoneOffset
 	}
-=======
+
 	stratLabel := header.Strategy.String()
 	observeWrite := monitoring.GetMetrics().FileIOWrites.With(prometheus.Labels{
 		"strategy":  stratLabel,
 		"operation": "segmentMetadata",
 	})
->>>>>>> 0d47e461
 
 	seg := &segment{
 		level:                 header.Level,
@@ -231,16 +224,12 @@
 		mmapContents:          cfg.mmapContents,
 		useBloomFilter:        cfg.useBloomFilter,
 		calcCountNetAdditions: cfg.calcCountNetAdditions,
-<<<<<<< HEAD
 		invertedHeader:        invertedHeader,
 		invertedData: &segmentInvertedData{
 			tombstones: sroar.NewBitmap(),
 		},
-		unMapContents: unMapContents,
-=======
-		unMapContents:         unMapContents,
-		observeMetaWrite:      func(n int64) { observeWrite.Observe(float64(n)) },
->>>>>>> 0d47e461
+		unMapContents:    unMapContents,
+		observeMetaWrite: func(n int64) { observeWrite.Observe(float64(n)) },
 	}
 
 	// Using pread strategy requires file to remain open for segment lifetime
