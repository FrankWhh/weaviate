//                           _       _
// __      _____  __ ___   ___  __ _| |_ ___
// \ \ /\ / / _ \/ _` \ \ / / |/ _` | __/ _ \
//  \ V  V /  __/ (_| |\ V /| | (_| | ||  __/
//   \_/\_/ \___|\__,_| \_/ |_|\__,_|\__\___|
//
//  Copyright © 2016 - 2024 Weaviate B.V. All rights reserved.
//
//  CONTACT: hello@weaviate.io
//

package config

import (
	"bytes"
	"fmt"
	"io"
	"reflect"
	"time"

	"github.com/pkg/errors"
	"github.com/weaviate/weaviate/usecases/config/runtime"
	"gopkg.in/yaml.v3"
)

// WeaviateRuntimeConfig is the collection all the supported configs that is
// managed dynamically and can be overridden during runtime.
type WeaviateRuntimeConfig struct {
<<<<<<< HEAD
	MaximumAllowedCollectionsCount  *runtime.DynamicValue[int]           `json:"maximum_allowed_collections_count" yaml:"maximum_allowed_collections_count"`
	AutoschemaEnabled               *runtime.DynamicValue[bool]          `json:"autoschema_enabled" yaml:"autoschema_enabled"`
	AsyncReplicationDisabled        *runtime.DynamicValue[bool]          `json:"async_replication_disabled" yaml:"async_replication_disabled"`
	ReplicaMovementMinimumAsyncWait *runtime.DynamicValue[time.Duration] `json:"replica_movement_minimum_async_wait" yaml:"replica_movement_minimum_async_wait"`
=======
	MaximumAllowedCollectionsCount *runtime.DynamicValue[int]    `json:"maximum_allowed_collections_count" yaml:"maximum_allowed_collections_count"`
	AutoschemaEnabled              *runtime.DynamicValue[bool]   `json:"autoschema_enabled" yaml:"autoschema_enabled"`
	AsyncReplicationDisabled       *runtime.DynamicValue[bool]   `json:"async_replication_disabled" yaml:"async_replication_disabled"`
	TenantActivityReadLogLevel     *runtime.DynamicValue[string] `json:"tenant_activity_read_log_level" yaml:"tenant_activity_read_log_level"`
	TenantActivityWriteLogLevel    *runtime.DynamicValue[string] `json:"tenant_activity_write_log_level" yaml:"tenant_activity_write_log_level"`
	RevectorizeCheckDisabled       *runtime.DynamicValue[bool]   `json:"revectorize_check_disabled" yaml:"revectorize_check_disabled"`
>>>>>>> 5cddd4a4
}

// ParseRuntimeConfig decode WeaviateRuntimeConfig from raw bytes of YAML.
func ParseRuntimeConfig(buf []byte) (*WeaviateRuntimeConfig, error) {
	var conf WeaviateRuntimeConfig

	dec := yaml.NewDecoder(bytes.NewReader(buf))

	// To catch fields different than ones in the struct (say typo)
	dec.KnownFields(true)

	// Am empty runtime yaml file is still a valid file. So treating io.EOF as
	// non-error case returns default values of config.
	if err := dec.Decode(&conf); err != nil && !errors.Is(err, io.EOF) {
		return nil, err
	}
	return &conf, nil
}

// UpdateConfig does in-place update of `source` config based on values available in
// `parsed` config.
func UpdateRuntimeConfig(source, parsed *WeaviateRuntimeConfig) error {
	if source == nil || parsed == nil {
		return fmt.Errorf("source and parsed cannot be nil")
	}

	updateRuntimeConfig(reflect.ValueOf(*source), reflect.ValueOf(*parsed))
	return nil
}

/*
Alright. `updateRuntimeConfig` needs some explanation.

We could have avoided using `reflection` all together, if we have written something like this.

	func updateRuntimeConfig(source, parsed *WeaviateRuntimeConfig) error {
		if parsed.MaximumAllowedCollectionsCount != nil {
			source.MaximumAllowedCollectionsCount.SetValue(parsed.MaximumAllowedCollectionsCount.Get())
		} else {
			source.MaximumAllowedCollectionsCount.Reset()
		}

		if parsed.AsyncReplicationDisabled != nil {
			source.AsyncReplicationDisabled.SetValue(parsed.AsyncReplicationDisabled.Get())
		} else {
			source.AsyncReplicationDisabled.Reset()
		}

		if parsed.AutoschemaEnabled != nil {
			source.AutoschemaEnabled.SetValue(parsed.AutoschemaEnabled.Get())
		} else {
			source.AutoschemaEnabled.Reset()
		}

		return nil
	}

But this approach has two serious drawbacks
 1. Everytime new config is supported, this function gets verbose as we have update for every struct fields in WeaviateRuntimeConfig
 2. The much bigger one is, what if consumer added a struct field, but failed to **update** this function?. This was a serious concern for me, more work for
    consumers.

With this reflection method, we avoided that extra step from the consumer. This reflection approach is "logically" same as above implementation.
See "runtimeconfig_test.go" for more examples.
*/
func updateRuntimeConfig(source, parsed reflect.Value) {
	// Basically we do following
	//
	// 1. Loop through all the `source` fields
	// 2. Check if any of those fields exists in `parsed` (non-nil)
	// 3. If parsed config doesn't contain the field from `source`, We reset source's field.
	//    so that it's default value takes preference.
	// 4. If parsed config does contain the field from `source`, We update the value via `SetValue`.

	for i := range source.NumField() {
		sf := source.Field(i)
		pf := parsed.Field(i)

		if pf.IsNil() {
			si := sf.Interface()
			src, ok := si.(interface{ Reset() })
			if !ok {
				panic(fmt.Sprintf("type doesn't have Reset() method: %#v", si))
			}
			src.Reset()
			continue
		}

		si := sf.Interface()
		pi := pf.Interface()

		switch sv := si.(type) {
		case *runtime.DynamicValue[int]:
			// this casting is fine, because both `parsed` and `source` are same struct.
			p := pi.(*runtime.DynamicValue[int])
			sv.SetValue(p.Get())
		case *runtime.DynamicValue[float64]:
			p := pi.(*runtime.DynamicValue[float64])
			sv.SetValue(p.Get())
		case *runtime.DynamicValue[bool]:
			p := pi.(*runtime.DynamicValue[bool])
			sv.SetValue(p.Get())
		case *runtime.DynamicValue[time.Duration]:
			p := pi.(*runtime.DynamicValue[time.Duration])
			sv.SetValue(p.Get())
		case *runtime.DynamicValue[string]:
			p := pi.(*runtime.DynamicValue[string])
			sv.SetValue(p.Get())
		default:
			panic(fmt.Sprintf("not recognized type: %#v, %#v", pi, si))
		}

	}
}<|MERGE_RESOLUTION|>--- conflicted
+++ resolved
@@ -26,19 +26,13 @@
 // WeaviateRuntimeConfig is the collection all the supported configs that is
 // managed dynamically and can be overridden during runtime.
 type WeaviateRuntimeConfig struct {
-<<<<<<< HEAD
 	MaximumAllowedCollectionsCount  *runtime.DynamicValue[int]           `json:"maximum_allowed_collections_count" yaml:"maximum_allowed_collections_count"`
 	AutoschemaEnabled               *runtime.DynamicValue[bool]          `json:"autoschema_enabled" yaml:"autoschema_enabled"`
 	AsyncReplicationDisabled        *runtime.DynamicValue[bool]          `json:"async_replication_disabled" yaml:"async_replication_disabled"`
+	RevectorizeCheckDisabled        *runtime.DynamicValue[bool]          `json:"revectorize_check_disabled" yaml:"revectorize_check_disabled"`
 	ReplicaMovementMinimumAsyncWait *runtime.DynamicValue[time.Duration] `json:"replica_movement_minimum_async_wait" yaml:"replica_movement_minimum_async_wait"`
-=======
-	MaximumAllowedCollectionsCount *runtime.DynamicValue[int]    `json:"maximum_allowed_collections_count" yaml:"maximum_allowed_collections_count"`
-	AutoschemaEnabled              *runtime.DynamicValue[bool]   `json:"autoschema_enabled" yaml:"autoschema_enabled"`
-	AsyncReplicationDisabled       *runtime.DynamicValue[bool]   `json:"async_replication_disabled" yaml:"async_replication_disabled"`
-	TenantActivityReadLogLevel     *runtime.DynamicValue[string] `json:"tenant_activity_read_log_level" yaml:"tenant_activity_read_log_level"`
-	TenantActivityWriteLogLevel    *runtime.DynamicValue[string] `json:"tenant_activity_write_log_level" yaml:"tenant_activity_write_log_level"`
-	RevectorizeCheckDisabled       *runtime.DynamicValue[bool]   `json:"revectorize_check_disabled" yaml:"revectorize_check_disabled"`
->>>>>>> 5cddd4a4
+	TenantActivityReadLogLevel      *runtime.DynamicValue[string]        `json:"tenant_activity_read_log_level" yaml:"tenant_activity_read_log_level"`
+	TenantActivityWriteLogLevel     *runtime.DynamicValue[string]        `json:"tenant_activity_write_log_level" yaml:"tenant_activity_write_log_level"`
 }
 
 // ParseRuntimeConfig decode WeaviateRuntimeConfig from raw bytes of YAML.
