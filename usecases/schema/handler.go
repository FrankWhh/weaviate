//                           _       _
// __      _____  __ ___   ___  __ _| |_ ___
// \ \ /\ / / _ \/ _` \ \ / / |/ _` | __/ _ \
//  \ V  V /  __/ (_| |\ V /| | (_| | ||  __/
//   \_/\_/ \___|\__,_| \_/ |_|\__,_|\__\___|
//
//  Copyright © 2016 - 2025 Weaviate B.V. All rights reserved.
//
//  CONTACT: hello@weaviate.io
//

package schema

import (
	"context"
	"fmt"
	"os"
	"strings"

	"github.com/pkg/errors"
	"github.com/sirupsen/logrus"
	command "github.com/weaviate/weaviate/cluster/proto/api"
	clusterSchema "github.com/weaviate/weaviate/cluster/schema"
	entcfg "github.com/weaviate/weaviate/entities/config"
	"github.com/weaviate/weaviate/entities/models"
	"github.com/weaviate/weaviate/entities/modulecapabilities"
	"github.com/weaviate/weaviate/entities/schema"
	schemaConfig "github.com/weaviate/weaviate/entities/schema/config"
	"github.com/weaviate/weaviate/entities/versioned"
	"github.com/weaviate/weaviate/usecases/auth/authorization"
	"github.com/weaviate/weaviate/usecases/auth/authorization/filter"
	"github.com/weaviate/weaviate/usecases/config"
	"github.com/weaviate/weaviate/usecases/sharding"
)

var (
	ErrNotFound           = errors.New("not found")
	ErrUnexpectedMultiple = errors.New("unexpected multiple results")
)

// SchemaManager is responsible for consistent schema operations.
// It allows reading and writing the schema while directly talking to the leader, no matter which node it is.
// It also allows cluster related operations that can only be done on the leader (join/remove/stats/etc...)
// For details about each endpoint see [github.com/weaviate/weaviate/cluster.Raft].
// For local schema lookup where eventual consistency is acceptable, see [SchemaReader].
type SchemaManager interface {
	// Schema writes operation.
	AddClass(ctx context.Context, cls *models.Class, ss *sharding.State) (uint64, error)
	RestoreClass(ctx context.Context, cls *models.Class, ss *sharding.State) (uint64, error)
	UpdateClass(ctx context.Context, cls *models.Class, ss *sharding.State) (uint64, error)
	DeleteClass(ctx context.Context, name string) (uint64, error)
	AddProperty(ctx context.Context, class string, p ...*models.Property) (uint64, error)
	UpdateShardStatus(ctx context.Context, class, shard, status string) (uint64, error)
	AddTenants(ctx context.Context, class string, req *command.AddTenantsRequest) (uint64, error)
	UpdateTenants(ctx context.Context, class string, req *command.UpdateTenantsRequest) (uint64, error)
	DeleteTenants(ctx context.Context, class string, req *command.DeleteTenantsRequest) (uint64, error)

	// Cluster related operations
	Join(_ context.Context, nodeID, raftAddr string, voter bool) error
	Remove(_ context.Context, nodeID string) error
	Stats() map[string]any
	StorageCandidates() []string
	StoreSchemaV1() error

	// Strongly consistent schema read. These endpoints will emit a query to the leader to ensure that the data is read
	// from an up to date schema.
	QueryReadOnlyClasses(names ...string) (map[string]versioned.Class, error)
	QuerySchema() (models.Schema, error)
	QueryTenants(class string, tenants []string) ([]*models.Tenant, uint64, error)
	QueryCollectionsCount() (int, error)
	QueryShardOwner(class, shard string) (string, uint64, error)
	QueryTenantsShards(class string, tenants ...string) (map[string]string, uint64, error)
	QueryShardingState(class string) (*sharding.State, uint64, error)
	QueryClassVersions(names ...string) (map[string]uint64, error)

	// Aliases
	CreateAlias(ctx context.Context, alias string, class *models.Class) (uint64, error)
	ReplaceAlias(ctx context.Context, alias *models.Alias, newClass *models.Class) (uint64, error)
	DeleteAlias(ctx context.Context, alias string) (uint64, error)
	GetAliases(ctx context.Context, alias string, class *models.Class) ([]*models.Alias, error)
	GetAlias(ctx context.Context, alias string) (*models.Alias, error)
}

// SchemaReader allows reading the local schema with or without using a schema version.
type SchemaReader interface {
	// WaitForUpdate ensures that the local schema has caught up to version.
	WaitForUpdate(ctx context.Context, version uint64) error

	// These schema reads function reads the metadata immediately present in the local schema and can be eventually
	// consistent.
	// For details about each endpoint see [github.com/weaviate/weaviate/cluster/schema.SchemaReader].
	ClassEqual(name string) string
	MultiTenancy(class string) models.MultiTenancyConfig
	ClassInfo(class string) (ci clusterSchema.ClassInfo)
	ReadOnlyClass(name string) *models.Class
	ReadOnlyVersionedClass(name string) versioned.Class
	ReadOnlySchema() models.Schema
	Aliases() map[string]string
	ShardReplicas(class, shard string) ([]string, error)
	ShardFromUUID(class string, uuid []byte) string
	ShardOwner(class, shard string) (string, error)
<<<<<<< HEAD
	Read(class string, reader func(*models.Class, *sharding.State) error) error
	Shards(class string) ([]string, error)
	LocalShards(class string) ([]string, error)
=======
	Read(class string, retryIfClassNotFound bool, reader func(*models.Class, *sharding.State) error) error
>>>>>>> 24c29bb2
	GetShardsStatus(class, tenant string) (models.ShardStatusList, error)
	ResolveAlias(alias string) string
	GetAliasesForClass(class string) []*models.Alias

	// These schema reads function (...WithVersion) return the metadata once the local schema has caught up to the
	// version parameter. If version is 0 is behaves exactly the same as eventual consistent reads.
	// For details about each endpoint see [github.com/weaviate/weaviate/cluster/schema.VersionedSchemaReader].
	ClassInfoWithVersion(ctx context.Context, class string, version uint64) (clusterSchema.ClassInfo, error)
	MultiTenancyWithVersion(ctx context.Context, class string, version uint64) (models.MultiTenancyConfig, error)
	ReadOnlyClassWithVersion(ctx context.Context, class string, version uint64) (*models.Class, error)
	ShardOwnerWithVersion(ctx context.Context, lass, shard string, version uint64) (string, error)
	ShardFromUUIDWithVersion(ctx context.Context, class string, uuid []byte, version uint64) (string, error)
	ShardReplicasWithVersion(ctx context.Context, class, shard string, version uint64) ([]string, error)
	TenantsShardsWithVersion(ctx context.Context, version uint64, class string, tenants ...string) (map[string]string, error)
}

type validator interface {
	ValidateVectorIndexConfigUpdate(old, updated schemaConfig.VectorIndexConfig) error
	ValidateInvertedIndexConfigUpdate(old, updated *models.InvertedIndexConfig) error
	ValidateVectorIndexConfigsUpdate(old, updated map[string]schemaConfig.VectorIndexConfig) error
}

// The handler manages API requests for manipulating class schemas.
// This separation of responsibilities helps decouple these tasks
// from the Manager class, which combines many unrelated functions.
// By delegating these clear responsibilities to the handler, it maintains
// a clean separation from the manager, enhancing code modularity and maintainability.
type Handler struct {
	schemaManager SchemaManager
	schemaReader  SchemaReader

	cloud modulecapabilities.OffloadCloud

	validator validator

	logger                  logrus.FieldLogger
	Authorizer              authorization.Authorizer
	schemaConfig            *config.SchemaHandlerConfig
	config                  config.Config
	vectorizerValidator     VectorizerValidator
	moduleConfig            ModuleConfig
	clusterState            clusterState
	configParser            VectorConfigParser
	invertedConfigValidator InvertedConfigValidator
	parser                  Parser
	classGetter             *ClassGetter

	asyncIndexingEnabled bool
}

// NewHandler creates a new handler
func NewHandler(
	schemaReader SchemaReader,
	schemaManager SchemaManager,
	validator validator,
	logger logrus.FieldLogger, authorizer authorization.Authorizer, schemaConfig *config.SchemaHandlerConfig,
	config config.Config,
	configParser VectorConfigParser, vectorizerValidator VectorizerValidator,
	invertedConfigValidator InvertedConfigValidator,
	moduleConfig ModuleConfig, clusterState clusterState,
	cloud modulecapabilities.OffloadCloud,
	parser Parser, classGetter *ClassGetter,
) (Handler, error) {
	handler := Handler{
		config:                  config,
		schemaConfig:            schemaConfig,
		schemaReader:            schemaReader,
		schemaManager:           schemaManager,
		parser:                  parser,
		validator:               validator,
		logger:                  logger,
		Authorizer:              authorizer,
		configParser:            configParser,
		vectorizerValidator:     vectorizerValidator,
		invertedConfigValidator: invertedConfigValidator,
		moduleConfig:            moduleConfig,
		clusterState:            clusterState,
		cloud:                   cloud,
		classGetter:             classGetter,

		asyncIndexingEnabled: entcfg.Enabled(os.Getenv("ASYNC_INDEXING")),
	}
	return handler, nil
}

// GetSchema retrieves a locally cached copy of the schema
func (h *Handler) GetConsistentSchema(ctx context.Context, principal *models.Principal, consistency bool) (schema.Schema, error) {
	var fullSchema schema.Schema
	if !consistency {
		fullSchema = h.getSchema()
	} else {
		consistentSchema, err := h.schemaManager.QuerySchema()
		if err != nil {
			return schema.Schema{}, fmt.Errorf("could not read schema with strong consistency: %w", err)
		}
		fullSchema = schema.Schema{
			Objects: &consistentSchema,
		}
	}

	filteredClasses := filter.New[*models.Class](h.Authorizer, h.config.Authorization.Rbac).Filter(
		ctx,
		h.logger,
		principal,
		fullSchema.Objects.Classes,
		authorization.READ,
		func(class *models.Class) string {
			return authorization.CollectionsMetadata(class.Class)[0]
		},
	)

	return schema.Schema{
		Objects: &models.Schema{
			Classes: filteredClasses,
		},
	}, nil
}

// GetSchemaSkipAuth can never be used as a response to a user request as it
// could leak the schema to an unauthorized user, is intended to be used for
// non-user triggered processes, such as regular updates / maintenance / etc
func (h *Handler) GetSchemaSkipAuth() schema.Schema { return h.getSchema() }

func (h *Handler) getSchema() schema.Schema {
	s := h.schemaReader.ReadOnlySchema()
	return schema.Schema{
		Objects: &s,
	}
}

func (h *Handler) Nodes() []string {
	return h.clusterState.AllNames()
}

func (h *Handler) NodeName() string {
	return h.clusterState.LocalName()
}

func (h *Handler) UpdateShardStatus(ctx context.Context,
	principal *models.Principal, class, shard, status string,
) (uint64, error) {
	err := h.Authorizer.Authorize(ctx, principal, authorization.UPDATE, authorization.ShardsMetadata(class, shard)...)
	if err != nil {
		return 0, err
	}

	return h.schemaManager.UpdateShardStatus(ctx, class, shard, status)
}

func (h *Handler) ShardsStatus(ctx context.Context,
	principal *models.Principal, class, shard string,
) (models.ShardStatusList, error) {
	// NOTE: support get shard status via alias
	// Also we resolve before doing `Authorize` so that Authorizer will work
	// with correct `collectionName` for permissions and errors UX
	class = schema.UppercaseClassName(class)
	if rclass := h.schemaReader.ResolveAlias(class); rclass != "" {
		class = rclass
	}

	err := h.Authorizer.Authorize(ctx, principal, authorization.READ, authorization.ShardsMetadata(class, shard)...)
	if err != nil {
		return nil, err
	}

	return h.schemaReader.GetShardsStatus(class, shard)
}

// JoinNode adds the given node to the cluster.
// Node needs to reachable via memberlist/gossip.
// If nodePort is an empty string, nodePort will be the default raft port.
// If the node is not reachable using memberlist, an error is returned
// If joining the node fails, an error is returned.
func (h *Handler) JoinNode(ctx context.Context, node string, nodePort string, voter bool) error {
	nodeAddr, ok := h.clusterState.NodeHostname(node)
	if !ok {
		return fmt.Errorf("could not resolve addr for node id %v", node)
	}
	nodeAddr = strings.Split(nodeAddr, ":")[0]

	if nodePort == "" {
		nodePort = fmt.Sprintf("%d", config.DefaultRaftPort)
	}

	if err := h.schemaManager.Join(ctx, node, nodeAddr+":"+nodePort, voter); err != nil {
		return fmt.Errorf("node failed to join cluster: %w", err)
	}
	return nil
}

// RemoveNode removes the given node from the cluster.
func (h *Handler) RemoveNode(ctx context.Context, node string) error {
	if err := h.schemaManager.Remove(ctx, node); err != nil {
		return fmt.Errorf("node failed to leave cluster: %w", err)
	}
	return nil
}

// Statistics is used to return a map of various internal stats. This should only be used for informative purposes or debugging.
func (h *Handler) Statistics() map[string]any {
	return h.schemaManager.Stats()
}

func (h *Handler) StoreSchemaV1() error {
	return h.schemaManager.StoreSchemaV1()
}<|MERGE_RESOLUTION|>--- conflicted
+++ resolved
@@ -99,13 +99,9 @@
 	ShardReplicas(class, shard string) ([]string, error)
 	ShardFromUUID(class string, uuid []byte) string
 	ShardOwner(class, shard string) (string, error)
-<<<<<<< HEAD
-	Read(class string, reader func(*models.Class, *sharding.State) error) error
+	Read(class string, retryIfClassNotFound bool, reader func(*models.Class, *sharding.State) error) error
 	Shards(class string) ([]string, error)
 	LocalShards(class string) ([]string, error)
-=======
-	Read(class string, retryIfClassNotFound bool, reader func(*models.Class, *sharding.State) error) error
->>>>>>> 24c29bb2
 	GetShardsStatus(class, tenant string) (models.ShardStatusList, error)
 	ResolveAlias(alias string) string
 	GetAliasesForClass(class string) []*models.Alias
