//                           _       _
// __      _____  __ ___   ___  __ _| |_ ___
// \ \ /\ / / _ \/ _` \ \ / / |/ _` | __/ _ \
//  \ V  V /  __/ (_| |\ V /| | (_| | ||  __/
//   \_/\_/ \___|\__,_| \_/ |_|\__,_|\__\___|
//
//  Copyright © 2016 - 2025 Weaviate B.V. All rights reserved.
//
//  CONTACT: hello@weaviate.io
//

package docid

import (
	"context"
	"encoding/binary"
	"math"
	"runtime"
	"sync"

	"github.com/sirupsen/logrus"
	enterrors "github.com/weaviate/weaviate/entities/errors"
	"github.com/weaviate/weaviate/entities/storobj"

	"github.com/weaviate/weaviate/entities/models"

	"github.com/pkg/errors"
	"github.com/weaviate/weaviate/adapters/repos/db/helpers"
	"github.com/weaviate/weaviate/adapters/repos/db/lsmkv"
)

const contextCheckInterval = 50 // check context every 50 iterations, every iteration adds too much overhead

// ObjectScanFn is called once per object, if false or an error is returned,
// the scanning will stop
type ObjectScanFn func(prop *models.PropertySchema, docID uint64) error

// ScanObjectsLSM calls the provided scanFn on each object for the
// specified pointer. If a pointer does not resolve to an object-id, the item
// will be skipped. The number of times scanFn is called can therefore be
// smaller than the input length of pointers.
func ScanObjectsLSM(store *lsmkv.Store, pointers []uint64, scan ObjectScanFn, properties []string, logger logrus.FieldLogger) error {
	return newObjectScannerLSM(store, pointers, scan, properties, logger).Do()
}

type objectScannerLSM struct {
	store         *lsmkv.Store
	pointers      []uint64
	scanFn        ObjectScanFn
	objectsBucket *lsmkv.Bucket
	properties    []string
	logger        logrus.FieldLogger
}

func newObjectScannerLSM(store *lsmkv.Store, pointers []uint64,
	scan ObjectScanFn, properties []string, logger logrus.FieldLogger,
) *objectScannerLSM {
	return &objectScannerLSM{
		store:      store,
		pointers:   pointers,
		scanFn:     scan,
		properties: properties,
		logger:     logger,
	}
}

func (os *objectScannerLSM) Do() error {
	if err := os.init(); err != nil {
		return errors.Wrap(err, "init object scanner")
	}

	if err := os.scan(); err != nil {
		return errors.Wrap(err, "scan")
	}

	return nil
}

func (os *objectScannerLSM) init() error {
	bucket := os.store.Bucket(helpers.ObjectsBucketLSM)
	if bucket == nil {
		return errors.Errorf("objects bucket not found")
	}
	os.objectsBucket = bucket

	return nil
}

func (os *objectScannerLSM) scan() error {
	// Preallocate property paths needed for json unmarshalling
	propertyPaths := make([][]string, len(os.properties))
	for i := range os.properties {
		propertyPaths[i] = []string{os.properties[i]}
	}

<<<<<<< HEAD
	lock := sync.Mutex{}
	// the context of the user request is checked in the scanFn function
	eg, newContext := enterrors.NewErrorGroupWithContextWrapper(os.logger, context.Background())
	concurrency := 2 * runtime.GOMAXPROCS(0)
	stride := int(math.Ceil(max(float64(len(os.pointers))/float64(concurrency), 1)))
	for i := 0; i < concurrency; i++ {
		start := i * stride
		end := min(start+stride, len(os.pointers))
		if start >= len(os.pointers) {
			break
=======
	var (
		properties models.PropertySchema

		// used for extraction from json
		propertiesTyped = make(map[string]interface{}, len(os.properties))
	)
	for _, id := range os.pointers {
		binary.LittleEndian.PutUint64(docIDBytes, id)
		res, err := os.objectsBucket.GetBySecondary(context.TODO(), 0, docIDBytes) // TODO: Context!
		if err != nil {
			return err
		}

		if res == nil {
			continue
>>>>>>> 2277d0b4
		}
		f := func() error {
			// each object is scanned one after the other, so we can reuse the same memory allocations for all objects
			docIDBytes := make([]byte, 8)

			// The typed properties are needed for extraction from json
			var properties models.PropertySchema

			for j, id := range os.pointers[start:end] {
				if j%contextCheckInterval == 0 && newContext.Err() != nil {
					return newContext.Err()
				}
				binary.LittleEndian.PutUint64(docIDBytes, id)
				res, err := os.objectsBucket.GetBySecondary(0, docIDBytes)
				if err != nil {
					return err
				}

				if res == nil {
					continue
				}

				propertiesTyped := map[string]interface{}{}
				if len(os.properties) > 0 {
					err = storobj.UnmarshalPropertiesFromObject(res, propertiesTyped, propertyPaths)
					if err != nil {
						return errors.Wrapf(err, "unmarshal data object")
					}
					properties = propertiesTyped
				}

				// majority of time is spend reading the objects => do the analyses sequentially to not cause races
				// when analysing the results
				if func() error {
					lock.Lock()
					defer lock.Unlock()
					if err := os.scanFn(&properties, id); err != nil {
						return errors.Wrapf(err, "scan")
					}
					return nil
				}() != nil {
					return err
				}
			}
			return nil
		}

		eg.Go(f)
	}

	return eg.Wait()
}<|MERGE_RESOLUTION|>--- conflicted
+++ resolved
@@ -93,7 +93,6 @@
 		propertyPaths[i] = []string{os.properties[i]}
 	}
 
-<<<<<<< HEAD
 	lock := sync.Mutex{}
 	// the context of the user request is checked in the scanFn function
 	eg, newContext := enterrors.NewErrorGroupWithContextWrapper(os.logger, context.Background())
@@ -104,23 +103,6 @@
 		end := min(start+stride, len(os.pointers))
 		if start >= len(os.pointers) {
 			break
-=======
-	var (
-		properties models.PropertySchema
-
-		// used for extraction from json
-		propertiesTyped = make(map[string]interface{}, len(os.properties))
-	)
-	for _, id := range os.pointers {
-		binary.LittleEndian.PutUint64(docIDBytes, id)
-		res, err := os.objectsBucket.GetBySecondary(context.TODO(), 0, docIDBytes) // TODO: Context!
-		if err != nil {
-			return err
-		}
-
-		if res == nil {
-			continue
->>>>>>> 2277d0b4
 		}
 		f := func() error {
 			// each object is scanned one after the other, so we can reuse the same memory allocations for all objects
@@ -134,7 +116,7 @@
 					return newContext.Err()
 				}
 				binary.LittleEndian.PutUint64(docIDBytes, id)
-				res, err := os.objectsBucket.GetBySecondary(0, docIDBytes)
+				res, err := os.objectsBucket.GetBySecondary(context.TODO(), 0, docIDBytes) // TODO: Context!
 				if err != nil {
 					return err
 				}
