//                           _       _
// __      _____  __ ___   ___  __ _| |_ ___
// \ \ /\ / / _ \/ _` \ \ / / |/ _` | __/ _ \
//  \ V  V /  __/ (_| |\ V /| | (_| | ||  __/
//   \_/\_/ \___|\__,_| \_/ |_|\__,_|\__\___|
//
//  Copyright © 2016 - 2024 Weaviate B.V. All rights reserved.
//
//  CONTACT: hello@weaviate.io
//

package tests

import (
	"testing"

	"github.com/stretchr/testify/assert"
	"github.com/stretchr/testify/require"
	"github.com/weaviate/weaviate/entities/models"
	"github.com/weaviate/weaviate/test/helper"
	"github.com/weaviate/weaviate/test/helper/sample-schema/companies"
)

func testText2VecGoogle(rest, grpc, gcpProject, vectorizerName string) func(t *testing.T) {
	return func(t *testing.T) {
		helper.SetupClient(rest)
		// Data
<<<<<<< HEAD
		dimensions768 := 768
=======
		dimensions1024 := 1024
>>>>>>> 2982eb74
		data := companies.Companies
		className := "VectorizerTest"
		class := companies.BaseClass(className)
		tests := []struct {
			name       string
			model      string
			dimensions *int
			taskType   string
		}{
			{
				name:  "textembedding-gecko@latest",
				model: "textembedding-gecko@latest",
			},
			{
				name:  "textembedding-gecko-multilingual@latest",
				model: "textembedding-gecko-multilingual@latest",
			},
			{
				name:  "text-embedding-005",
				model: "text-embedding-005",
			},
			{
				name:  "text-multilingual-embedding-002",
				model: "text-multilingual-embedding-002",
			},
			{
				name:  "gemini-embedding-001",
				model: "gemini-embedding-001",
			},
			{
<<<<<<< HEAD
				name:       "gemini-embedding-001 with 768 dimensions",
				model:      "gemini-embedding-001",
				dimensions: &dimensions768,
=======
				name:       "gemini-embedding-001 with 1024 dimensions",
				model:      "gemini-embedding-001",
				dimensions: &dimensions1024,
>>>>>>> 2982eb74
			},
			{
				name:     "text-embedding-005 with FACT_VERIFICATION taskType",
				model:    "text-embedding-005",
				taskType: "FACT_VERIFICATION",
			},
		}
		for _, tt := range tests {
			t.Run(tt.name, func(t *testing.T) {
				// Define class
				vectorizerSettings := map[string]any{
					"properties":         []any{"description"},
					"vectorizeClassName": false,
					"projectId":          gcpProject,
					"modelId":            tt.model,
				}
				if tt.dimensions != nil {
					vectorizerSettings["dimensions"] = *tt.dimensions
				}
				if tt.taskType != "" {
					vectorizerSettings["taskType"] = tt.taskType
				}
				class.VectorConfig = map[string]models.VectorConfig{
					"description": {
						Vectorizer: map[string]any{
							vectorizerName: vectorizerSettings,
						},
						VectorIndexType: "flat",
					},
				}
				// create schema
				helper.CreateClass(t, class)
				defer helper.DeleteClass(t, class.Class)
				// create objects
				t.Run("create objects", func(t *testing.T) {
					companies.InsertObjects(t, rest, class.Class)
				})
				t.Run("check objects existence", func(t *testing.T) {
					for _, company := range data {
						t.Run(company.ID.String(), func(t *testing.T) {
							obj, err := helper.GetObject(t, class.Class, company.ID, "vector")
							require.NoError(t, err)
							require.NotNil(t, obj)
							require.Len(t, obj.Vectors, 1)
							require.IsType(t, []float32{}, obj.Vectors["description"])
							assert.True(t, len(obj.Vectors["description"].([]float32)) > 0)
							if tt.dimensions != nil {
								assert.Equal(t, *tt.dimensions, len(obj.Vectors["description"].([]float32)))
							}
						})
					}
				})
				t.Run("search tests", func(t *testing.T) {
					companies.PerformAllSearchTests(t, rest, grpc, class.Class)
				})
			})
		}
	}
}<|MERGE_RESOLUTION|>--- conflicted
+++ resolved
@@ -25,11 +25,7 @@
 	return func(t *testing.T) {
 		helper.SetupClient(rest)
 		// Data
-<<<<<<< HEAD
-		dimensions768 := 768
-=======
 		dimensions1024 := 1024
->>>>>>> 2982eb74
 		data := companies.Companies
 		className := "VectorizerTest"
 		class := companies.BaseClass(className)
@@ -60,15 +56,9 @@
 				model: "gemini-embedding-001",
 			},
 			{
-<<<<<<< HEAD
-				name:       "gemini-embedding-001 with 768 dimensions",
-				model:      "gemini-embedding-001",
-				dimensions: &dimensions768,
-=======
 				name:       "gemini-embedding-001 with 1024 dimensions",
 				model:      "gemini-embedding-001",
 				dimensions: &dimensions1024,
->>>>>>> 2982eb74
 			},
 			{
 				name:     "text-embedding-005 with FACT_VERIFICATION taskType",
