//                           _       _
// __      _____  __ ___   ___  __ _| |_ ___
// \ \ /\ / / _ \/ _` \ \ / / |/ _` | __/ _ \
//  \ V  V /  __/ (_| |\ V /| | (_| | ||  __/
//   \_/\_/ \___|\__,_| \_/ |_|\__,_|\__\___|
//
//  Copyright © 2016 - 2024 Weaviate B.V. All rights reserved.
//
//  CONTACT: hello@weaviate.io
//

package hnsw

import (
	"context"
	"fmt"
	"math"
	"sync/atomic"
	"time"

	"github.com/weaviate/weaviate/adapters/repos/db/vector/common"

	"github.com/pkg/errors"
	"github.com/weaviate/weaviate/adapters/repos/db/helpers"
	"github.com/weaviate/weaviate/adapters/repos/db/priorityqueue"
	"github.com/weaviate/weaviate/adapters/repos/db/vector/compressionhelpers"
	"github.com/weaviate/weaviate/adapters/repos/db/vector/hnsw/distancer"
	"github.com/weaviate/weaviate/adapters/repos/db/vector/hnsw/visited"
	"github.com/weaviate/weaviate/entities/storobj"
	"github.com/weaviate/weaviate/usecases/floatcomp"
)

func (h *hnsw) searchTimeEF(k int) int {
	// load atomically, so we can get away with concurrent updates of the
	// userconfig without having to set a lock each time we try to read - which
	// can be so common that it would cause considerable overhead
	ef := int(atomic.LoadInt64(&h.ef))
	if ef < 1 {
		return h.autoEfFromK(k)
	}

	if ef < k {
		ef = k
	}

	return ef
}

func (h *hnsw) autoEfFromK(k int) int {
	factor := int(atomic.LoadInt64(&h.efFactor))
	min := int(atomic.LoadInt64(&h.efMin))
	max := int(atomic.LoadInt64(&h.efMax))

	ef := k * factor
	if ef > max {
		ef = max
	} else if ef < min {
		ef = min
	}
	if k > ef {
		ef = k // otherwise results will get cut off early
	}

	return ef
}

func (h *hnsw) SearchByVector(ctx context.Context, vector []float32,
	k int, allowList helpers.AllowList,
) ([]uint64, []float32, error) {
	h.compressActionLock.RLock()
	defer h.compressActionLock.RUnlock()

	vector = h.normalizeVec(vector)
	flatSearchCutoff := int(atomic.LoadInt64(&h.flatSearchCutoff))
	if allowList != nil && !h.forbidFlat && allowList.Len() < flatSearchCutoff {
		helpers.AnnotateSlowQueryLog(ctx, "hnsw_flat_search", true)
		return h.flatSearch(ctx, vector, k, h.searchTimeEF(k), allowList)
	}
	helpers.AnnotateSlowQueryLog(ctx, "hnsw_flat_search", false)
	return h.knnSearchByVector(ctx, vector, k, h.searchTimeEF(k), allowList)
}

// SearchByVectorDistance wraps SearchByVector, and calls it recursively until
// the search results contain all vector within the threshold specified by the
// target distance.
//
// The maxLimit param will place an upper bound on the number of search results
// returned. This is used in situations where the results of the method are all
// eventually turned into objects, for example, a Get query. If the caller just
// needs ids for sake of something like aggregation, a maxLimit of -1 can be
// passed in to truly obtain all results from the vector index.
func (h *hnsw) SearchByVectorDistance(ctx context.Context, vector []float32,
	targetDistance float32, maxLimit int64,
	allowList helpers.AllowList,
) ([]uint64, []float32, error) {
	var (
		searchParams = newSearchByDistParams(maxLimit)

		resultIDs  []uint64
		resultDist []float32
	)

	recursiveSearch := func() (bool, error) {
		shouldContinue := false

		ids, dist, err := h.SearchByVector(ctx, vector, searchParams.totalLimit, allowList)
		if err != nil {
			return false, errors.Wrap(err, "vector search")
		}

		// ensures the indexers aren't out of range
		offsetCap := searchParams.offsetCapacity(ids)
		totalLimitCap := searchParams.totalLimitCapacity(ids)

		ids, dist = ids[offsetCap:totalLimitCap], dist[offsetCap:totalLimitCap]

		if len(ids) == 0 {
			return false, nil
		}

		lastFound := dist[len(dist)-1]
		shouldContinue = lastFound <= targetDistance

		for i := range ids {
			if aboveThresh := dist[i] <= targetDistance; aboveThresh ||
				floatcomp.InDelta(float64(dist[i]), float64(targetDistance), 1e-6) {
				resultIDs = append(resultIDs, ids[i])
				resultDist = append(resultDist, dist[i])
			} else {
				// as soon as we encounter a certainty which
				// is below threshold, we can stop searching
				break
			}
		}

		return shouldContinue, nil
	}

	shouldContinue, err := recursiveSearch()
	if err != nil {
		return nil, nil, err
	}

	for shouldContinue {
		searchParams.iterate()
		if searchParams.maxLimitReached() {
			h.logger.
				WithField("action", "unlimited_vector_search").
				Warnf("maximum search limit of %d results has been reached",
					searchParams.maximumSearchLimit)
			break
		}

		shouldContinue, err = recursiveSearch()
		if err != nil {
			return nil, nil, err
		}
	}

	return resultIDs, resultDist, nil
}

func (h *hnsw) shouldRescore() bool {
	return h.compressed.Load() && !h.doNotRescore
}

func (h *hnsw) searchLayerByVectorWithDistancer(ctx context.Context, queryVector []float32,
	entrypoints *priorityqueue.Queue[any], ef int, level int,
	allowList helpers.AllowList, compressorDistancer compressionhelpers.CompressorDistancer) (*priorityqueue.Queue[any], error,
) {
	start := time.Now()
	defer func() {
		took := time.Since(start)
		helpers.AnnotateSlowQueryLog(ctx, fmt.Sprintf("knn_search_layer_%d_took", level), took)
	}()
	h.pools.visitedListsLock.RLock()
	visited := h.pools.visitedLists.Borrow()
	h.pools.visitedListsLock.RUnlock()

	candidates := h.pools.pqCandidates.GetMin(ef)
	results := h.pools.pqResults.GetMax(ef)
	var floatDistancer distancer.Distancer
	if h.compressed.Load() {
		if compressorDistancer == nil {
			var returnFn compressionhelpers.ReturnDistancerFn
			compressorDistancer, returnFn = h.compressor.NewDistancer(queryVector)
			defer returnFn()
		}
	} else {
		floatDistancer = h.distancerProvider.New(queryVector)
	}

	h.insertViableEntrypointsAsCandidatesAndResults(entrypoints, candidates,
		results, level, visited, allowList)

	var worstResultDistance float32
	var err error
	if h.compressed.Load() {
		worstResultDistance, err = h.currentWorstResultDistanceToByte(results, compressorDistancer)
	} else {
		worstResultDistance, err = h.currentWorstResultDistanceToFloat(results, floatDistancer)
	}
	if err != nil {
		h.pools.visitedListsLock.RLock()
		h.pools.visitedLists.Return(visited)
		h.pools.visitedListsLock.RUnlock()
		return nil, errors.Wrapf(err, "calculate distance of current last result")
	}
	connectionsReusable := make([]uint64, h.maximumConnectionsLayerZero)

	for candidates.Len() > 0 {
		if err := ctx.Err(); err != nil {
			h.pools.visitedListsLock.RLock()
			h.pools.visitedLists.Return(visited)
			h.pools.visitedListsLock.RUnlock()

			helpers.AnnotateSlowQueryLog(ctx, "context_error", "knn_search_layer")
			return nil, err
		}
		var dist float32
		candidate := candidates.Pop()
		dist = candidate.Dist

		if dist > worstResultDistance && results.Len() >= ef {
			break
		}

		h.shardedNodeLocks.RLock(candidate.ID)
		candidateNode := h.nodes[candidate.ID]
		h.shardedNodeLocks.RUnlock(candidate.ID)

		if candidateNode == nil {
			// could have been a node that already had a tombstone attached and was
			// just cleaned up while we were waiting for a read lock
			continue
		}

		candidateNode.Lock()
		if candidateNode.level < level {
			// a node level could have been downgraded as part of a delete-reassign,
			// but the connections pointing to it not yet cleaned up. In this case
			// the node doesn't have any outgoing connections at this level and we
			// must discard it.
			candidateNode.Unlock()
			continue
		}

		if len(candidateNode.connections[level]) > h.maximumConnectionsLayerZero {
			// How is it possible that we could ever have more connections than the
			// allowed maximum? It is not anymore, but there was a bug that allowed
			// this to happen in versions prior to v1.12.0:
			// https://github.com/weaviate/weaviate/issues/1868
			//
			// As a result the length of this slice is entirely unpredictable and we
			// can no longer retrieve it from the pool. Instead we need to fallback
			// to allocating a new slice.
			//
			// This was discovered as part of
			// https://github.com/weaviate/weaviate/issues/1897
			connectionsReusable = make([]uint64, len(candidateNode.connections[level]))
		} else {
			connectionsReusable = connectionsReusable[:len(candidateNode.connections[level])]
		}

		copy(connectionsReusable, candidateNode.connections[level])
		candidateNode.Unlock()

		for _, neighborID := range connectionsReusable {

			if ok := visited.Visited(neighborID); ok {
				// skip if we've already visited this neighbor
				continue
			}

			// make sure we never visit this neighbor again
			visited.Visit(neighborID)
			var distance float32
			var err error
			if h.compressed.Load() {
				distance, err = compressorDistancer.DistanceToNode(neighborID)
			} else {
				distance, err = h.distanceToFloatNode(floatDistancer, neighborID)
			}
			if err != nil {
				var e storobj.ErrNotFound
				if errors.As(err, &e) {
					h.handleDeletedNode(e.DocID, "searchLayerByVectorWithDistancer")
					continue
				}
				h.pools.visitedListsLock.RLock()
				h.pools.visitedLists.Return(visited)
				h.pools.visitedListsLock.RUnlock()
				return nil, errors.Wrap(err, "calculate distance between candidate and query")
			}

			if distance < worstResultDistance || results.Len() < ef {
				candidates.Insert(neighborID, distance)
				if level == 0 && allowList != nil {
					// we are on the lowest level containing the actual candidates and we
					// have an allow list (i.e. the user has probably set some sort of a
					// filter restricting this search further. As a result we have to
					// ignore items not on the list
					if !allowList.Contains(neighborID) {
						continue
					}
				}

				if h.hasTombstone(neighborID) {
					continue
				}

				results.Insert(neighborID, distance)

				if h.compressed.Load() {
					h.compressor.Prefetch(candidates.Top().ID)
				} else {
					h.cache.Prefetch(candidates.Top().ID)
				}

				// +1 because we have added one node size calculating the len
				if results.Len() > ef {
					results.Pop()
				}

				if results.Len() > 0 {
					worstResultDistance = results.Top().Dist
				}
			}
		}
	}

	h.pools.pqCandidates.Put(candidates)

	h.pools.visitedListsLock.RLock()
	h.pools.visitedLists.Return(visited)
	h.pools.visitedListsLock.RUnlock()

	return results, nil
}

func (h *hnsw) insertViableEntrypointsAsCandidatesAndResults(
	entrypoints, candidates, results *priorityqueue.Queue[any], level int,
	visitedList visited.ListSet, allowList helpers.AllowList,
) {
	for entrypoints.Len() > 0 {
		ep := entrypoints.Pop()
		visitedList.Visit(ep.ID)
		candidates.Insert(ep.ID, ep.Dist)
		if level == 0 && allowList != nil {
			// we are on the lowest level containing the actual candidates and we
			// have an allow list (i.e. the user has probably set some sort of a
			// filter restricting this search further. As a result we have to
			// ignore items not on the list
			if !allowList.Contains(ep.ID) {
				continue
			}
		}

		if h.hasTombstone(ep.ID) {
			continue
		}

		results.Insert(ep.ID, ep.Dist)
	}
}

func (h *hnsw) currentWorstResultDistanceToFloat(results *priorityqueue.Queue[any],
	distancer distancer.Distancer,
) (float32, error) {
	if results.Len() > 0 {
		id := results.Top().ID

		d, err := h.distanceToFloatNode(distancer, id)
		if err != nil {
			var e storobj.ErrNotFound
			if errors.As(err, &e) {
				h.handleDeletedNode(e.DocID, "currentWorstResultDistanceToFloat")
				return math.MaxFloat32, nil
			}
			return 0, errors.Wrap(err, "calculated distance between worst result and query")
		}

		return d, nil
	} else {
		// if the entrypoint (which we received from a higher layer doesn't match
		// the allow List the result list is empty. In this case we can just set
		// the worstDistance to an arbitrarily large number, so that any
		// (allowed) candidate will have a lower distance in comparison
		return math.MaxFloat32, nil
	}
}

func (h *hnsw) currentWorstResultDistanceToByte(results *priorityqueue.Queue[any],
	distancer compressionhelpers.CompressorDistancer,
) (float32, error) {
	if results.Len() > 0 {
		item := results.Top()
		if item.Dist != 0 {
			return item.Dist, nil
		}
		id := item.ID
		d, err := distancer.DistanceToNode(id)
		if err != nil {
			var e storobj.ErrNotFound
			if errors.As(err, &e) {
				h.handleDeletedNode(e.DocID, "currentWorstResultDistanceToByte")
				return math.MaxFloat32, nil
			}
			return 0, errors.Wrap(err,
				"calculated distance between worst result and query")
		}

		return d, nil
	} else {
		// if the entrypoint (which we received from a higher layer doesn't match
		// the allow List the result list is empty. In this case we can just set
		// the worstDistance to an arbitrarily large number, so that any
		// (allowed) candidate will have a lower distance in comparison
		return math.MaxFloat32, nil
	}
}

func (h *hnsw) distanceFromBytesToFloatNode(concreteDistancer compressionhelpers.CompressorDistancer, nodeID uint64) (float32, error) {
	slice := h.pools.tempVectors.Get(int(h.dims))
	defer h.pools.tempVectors.Put(slice)
	vec, err := h.TempVectorForIDThunk(context.Background(), nodeID, slice)
	if err != nil {
		var e storobj.ErrNotFound
		if errors.As(err, &e) {
			h.handleDeletedNode(e.DocID, "distanceFromBytesToFloatNode")
			return 0, err
		}
		// not a typed error, we can recover from, return with err
		return 0, errors.Wrapf(err, "get vector of docID %d", nodeID)
	}
	vec = h.normalizeVec(vec)
	return concreteDistancer.DistanceToFloat(vec)
}

func (h *hnsw) distanceToFloatNode(distancer distancer.Distancer, nodeID uint64) (float32, error) {
	candidateVec, err := h.vectorForID(context.Background(), nodeID)
	if err != nil {
		return 0, err
	}

	dist, err := distancer.Distance(candidateVec)
	if err != nil {
		return 0, errors.Wrap(err, "calculate distance between candidate and query")
	}

	return dist, nil
}

// the underlying object seems to have been deleted, to recover from
// this situation let's add a tombstone to the deleted object, so it
// will be cleaned up and skip this candidate in the current search
func (h *hnsw) handleDeletedNode(docID uint64, operation string) {
	if h.hasTombstone(docID) {
		// nothing to do, this node already has a tombstone, it will be cleaned up
		// in the next deletion cycle
		return
	}

	h.addTombstone(docID)
	h.metrics.AddUnexpectedTombstone(operation)
	h.logger.WithField("action", "attach_tombstone_to_deleted_node").
		WithField("node_id", docID).
		Debugf("found a deleted node (%d) without a tombstone, "+
			"tombstone was added", docID)
}

func (h *hnsw) knnSearchByVector(ctx context.Context, searchVec []float32, k int,
	ef int, allowList helpers.AllowList,
) ([]uint64, []float32, error) {
	if h.isEmpty() {
		return nil, nil, nil
	}

	if k < 0 {
		return nil, nil, fmt.Errorf("k must be greater than zero")
	}

	h.RLock()
	entryPointID := h.entryPointID
	maxLayer := h.currentMaximumLayer
	h.RUnlock()

	var compressorDistancer compressionhelpers.CompressorDistancer
	if h.compressed.Load() {
		var returnFn compressionhelpers.ReturnDistancerFn
		compressorDistancer, returnFn = h.compressor.NewDistancer(searchVec)
		defer returnFn()
	}
	entryPointDistance, err := h.distToNode(compressorDistancer, entryPointID, searchVec)
	var e storobj.ErrNotFound
	if err != nil && errors.As(err, &e) {
		h.handleDeletedNode(e.DocID, "knnSearchByVector")
		return nil, nil, fmt.Errorf("entrypoint was deleted in the object store, " +
			"it has been flagged for cleanup and should be fixed in the next cleanup cycle")
	}
	if err != nil {
		return nil, nil, errors.Wrap(err, "knn search: distance between entrypoint and query node")
	}

	// stop at layer 1, not 0!
	for level := maxLayer; level >= 1; level-- {
		eps := priorityqueue.NewMin[any](10)
		eps.Insert(entryPointID, entryPointDistance)

		res, err := h.searchLayerByVectorWithDistancer(ctx, searchVec, eps, 1, level, nil, compressorDistancer)
		if err != nil {
			return nil, nil, errors.Wrapf(err, "knn search: search layer at level %d", level)
		}

		// There might be situations where we did not find a better entrypoint at
		// that particular level, so instead we're keeping whatever entrypoint we
		// had before (i.e. either from a previous level or even the main
		// entrypoint)
		//
		// If we do, however, have results, any candidate that's not nil (not
		// deleted), and not under maintenance is a viable candidate
		for res.Len() > 0 {
			cand := res.Pop()
			n := h.nodeByID(cand.ID)
			if n == nil {
				// we have found a node in results that is nil. This means it was
				// deleted, but not cleaned up properly. Make sure to add a tombstone to
				// this node, so it can be cleaned up in the next cycle.
				if err := h.addTombstone(cand.ID); err != nil {
					return nil, nil, err
				}

				// skip the nil node, as it does not make a valid entrypoint
				continue
			}

			if !n.isUnderMaintenance() {
				entryPointID = cand.ID
				entryPointDistance = cand.Dist
				break
			}

			// if we managed to go through the loop without finding a single
			// suitable node, we simply stick with the original, i.e. the global
			// entrypoint
		}

		h.pools.pqResults.Put(res)
	}

	eps := priorityqueue.NewMin[any](10)
	eps.Insert(entryPointID, entryPointDistance)
	res, err := h.searchLayerByVectorWithDistancer(ctx, searchVec, eps, ef, 0, allowList, compressorDistancer)
	if err != nil {
		return nil, nil, errors.Wrapf(err, "knn search: search layer at level %d", 0)
	}

	beforeRescore := time.Now()
	if h.shouldRescore() {
		if err := h.rescore(ctx, res, k, compressorDistancer); err != nil {
			helpers.AnnotateSlowQueryLog(ctx, "context_error", "knn_search_rescore")
			took := time.Since(beforeRescore)
			helpers.AnnotateSlowQueryLog(ctx, "knn_search_rescore_took", took)
			return nil, nil, fmt.Errorf("knn search:  %w", err)
		}
		took := time.Since(beforeRescore)
		helpers.AnnotateSlowQueryLog(ctx, "knn_search_rescore_took", took)
	}

	for res.Len() > k {
		res.Pop()
	}

	ids := make([]uint64, res.Len())
	dists := make([]float32, res.Len())

	// results is ordered in reverse, we need to flip the order before presenting
	// to the user!
	i := len(ids) - 1
	for res.Len() > 0 {
		res := res.Pop()
		ids[i] = res.ID
		dists[i] = res.Dist
		i--
	}
	h.pools.pqResults.Put(res)
	return ids, dists, nil
}

<<<<<<< HEAD
func (h *hnsw) QueryVectorDistancer(queryVector []float32) common.QueryVectorDistancer {
	queryVector = h.normalizeVec(queryVector)
	if h.compressed.Load() {
		dist, returnFn := h.compressor.NewDistancer(queryVector)
		f := func(nodeID uint64) (float32, error) {
			if int(nodeID) > len(h.nodes) {
				return -1, fmt.Errorf("node %v is larger than the cache size %v", nodeID, len(h.nodes))
			}

			return dist.DistanceToNode(nodeID)
		}
		return common.QueryVectorDistancer{DistanceFunc: f, CloseFunc: returnFn}

	} else {
		distancer := h.distancerProvider.New(queryVector)
		f := func(nodeID uint64) (float32, error) {
			if int(nodeID) > len(h.nodes) {
				return -1, fmt.Errorf("node %v is larger than the cache size %v", nodeID, len(h.nodes))
			}
			return h.distanceToFloatNode(distancer, nodeID)
		}
		return common.QueryVectorDistancer{DistanceFunc: f}
	}
}

func (h *hnsw) rescore(res *priorityqueue.Queue[any], k int, compressorDistancer compressionhelpers.CompressorDistancer) {
	if h.sqConfig.Enabled && h.sqConfig.RescoreLimit >= k {
		for res.Len() > h.sqConfig.RescoreLimit {
			res.Pop()
		}
	}
=======
func (h *hnsw) rescore(ctx context.Context, res *priorityqueue.Queue[any], k int, compressorDistancer compressionhelpers.CompressorDistancer) error {
>>>>>>> 04953896
	ids := make([]uint64, res.Len())
	i := len(ids) - 1
	for res.Len() > 0 {
		res := res.Pop()
		ids[i] = res.ID
		i--
	}
	res.Reset()
	for _, id := range ids {
		if err := ctx.Err(); err != nil {
			return fmt.Errorf("rescore: %w", err)
		}

		dist, err := h.distanceFromBytesToFloatNode(compressorDistancer, id)
		if err == nil {
			res.Insert(id, dist)
			if res.Len() > k {
				res.Pop()
			}
		} else {
			h.logger.
				WithField("action", "rescore").
				WithError(err).
				Warnf("could not rescore node %d", id)
		}
	}

	return nil
}

func newSearchByDistParams(maxLimit int64) *searchByDistParams {
	initialOffset := 0
	initialLimit := DefaultSearchByDistInitialLimit

	return &searchByDistParams{
		offset:             initialOffset,
		limit:              initialLimit,
		totalLimit:         initialOffset + initialLimit,
		maximumSearchLimit: maxLimit,
	}
}

const (
	// DefaultSearchByDistInitialLimit :
	// the initial limit of 100 here is an
	// arbitrary decision, and can be tuned
	// as needed
	DefaultSearchByDistInitialLimit = 100

	// DefaultSearchByDistLimitMultiplier :
	// the decision to increase the limit in
	// multiples of 10 here is an arbitrary
	// decision, and can be tuned as needed
	DefaultSearchByDistLimitMultiplier = 10
)

type searchByDistParams struct {
	offset             int
	limit              int
	totalLimit         int
	maximumSearchLimit int64
}

func (params *searchByDistParams) offsetCapacity(ids []uint64) int {
	var offsetCap int
	if params.offset < len(ids) {
		offsetCap = params.offset
	} else {
		offsetCap = len(ids)
	}

	return offsetCap
}

func (params *searchByDistParams) totalLimitCapacity(ids []uint64) int {
	var totalLimitCap int
	if params.totalLimit < len(ids) {
		totalLimitCap = params.totalLimit
	} else {
		totalLimitCap = len(ids)
	}

	return totalLimitCap
}

func (params *searchByDistParams) iterate() {
	params.offset = params.totalLimit
	params.limit *= DefaultSearchByDistLimitMultiplier
	params.totalLimit = params.offset + params.limit
}

func (params *searchByDistParams) maxLimitReached() bool {
	if params.maximumSearchLimit < 0 {
		return false
	}

	return int64(params.totalLimit) > params.maximumSearchLimit
}<|MERGE_RESOLUTION|>--- conflicted
+++ resolved
@@ -587,7 +587,6 @@
 	return ids, dists, nil
 }
 
-<<<<<<< HEAD
 func (h *hnsw) QueryVectorDistancer(queryVector []float32) common.QueryVectorDistancer {
 	queryVector = h.normalizeVec(queryVector)
 	if h.compressed.Load() {
@@ -613,15 +612,12 @@
 	}
 }
 
-func (h *hnsw) rescore(res *priorityqueue.Queue[any], k int, compressorDistancer compressionhelpers.CompressorDistancer) {
+func (h *hnsw) rescore(ctx context.Context, res *priorityqueue.Queue[any], k int, compressorDistancer compressionhelpers.CompressorDistancer) error {
 	if h.sqConfig.Enabled && h.sqConfig.RescoreLimit >= k {
 		for res.Len() > h.sqConfig.RescoreLimit {
 			res.Pop()
 		}
 	}
-=======
-func (h *hnsw) rescore(ctx context.Context, res *priorityqueue.Queue[any], k int, compressorDistancer compressionhelpers.CompressorDistancer) error {
->>>>>>> 04953896
 	ids := make([]uint64, res.Len())
 	i := len(ids) - 1
 	for res.Len() > 0 {
