--- conflicted
+++ resolved
@@ -940,25 +940,20 @@
 	return file, c.retry(ctx, 9, try)
 }
 
-// SetAsyncReplicationTargetNode configures and starts async replication for the given
+// AddAsyncReplicationTargetNode configures and starts async replication for the given
 // host with the specified override.
-func (c *RemoteIndex) SetAsyncReplicationTargetNode(
+func (c *RemoteIndex) AddAsyncReplicationTargetNode(
 	ctx context.Context,
 	hostName, indexName, shardName string,
 	targetNodeOverride additional.AsyncReplicationTargetNodeOverride,
 	schemaVersion uint64,
 ) error {
-	body, err := clusterapi.IndicesPayloads.SetAsyncReplicationTargetNode.Marshal(targetNodeOverride)
+	body, err := clusterapi.IndicesPayloads.AsyncReplicationTargetNode.Marshal(targetNodeOverride)
 	if err != nil {
 		return fmt.Errorf("marshal target node override: %w", err)
 	}
 	value := []string{strconv.FormatUint(schemaVersion, 10)}
 	req, err := setupRequest(ctx, http.MethodPost, hostName,
-<<<<<<< HEAD
-		fmt.Sprintf("/indices/%s/shards/%s/set-async-replication-target-node", indexName, shardName),
-		"", bytes.NewReader(body))
-	clusterapi.IndicesPayloads.SetAsyncReplicationTargetNode.SetContentTypeHeaderReq(req)
-=======
 		fmt.Sprintf("/indices/%s/shards/%s/async-replication-target-node", indexName, shardName),
 		url.Values{replica.SchemaVersionKey: value}.Encode(),
 		bytes.NewReader(body),
@@ -994,19 +989,23 @@
 	if err != nil {
 		return fmt.Errorf("marshal target node override: %w", err)
 	}
->>>>>>> 2057624f
-
+
+	req, err := setupRequest(ctx, http.MethodDelete, hostName,
+		fmt.Sprintf("/indices/%s/shards/%s/async-replication-target-node", indexName, shardName),
+		"", bytes.NewReader(body))
 	if err != nil {
 		return fmt.Errorf("create http request: %w", err)
 	}
-	try := func(ctx context.Context) (bool, error) {
-		res, err := c.client.Do(req)
-		if err != nil {
-			return ctx.Err() == nil, fmt.Errorf("connect: %w", err)
-		}
-		defer res.Body.Close()
-
-		if code := res.StatusCode; code != http.StatusOK {
+	clusterapi.IndicesPayloads.AsyncReplicationTargetNode.SetContentTypeHeaderReq(req)
+
+	try := func(ctx context.Context) (bool, error) {
+		res, err := c.client.Do(req)
+		if err != nil {
+			return ctx.Err() == nil, fmt.Errorf("connect: %w", err)
+		}
+		defer res.Body.Close()
+
+		if code := res.StatusCode; code != http.StatusNoContent {
 			body, _ := io.ReadAll(res.Body)
 			return shouldRetry(code), fmt.Errorf("status code: %v body: (%s)", code, body)
 		}
