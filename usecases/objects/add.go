//                           _       _
// __      _____  __ ___   ___  __ _| |_ ___
// \ \ /\ / / _ \/ _` \ \ / / |/ _` | __/ _ \
//  \ V  V /  __/ (_| |\ V /| | (_| | ||  __/
//   \_/\_/ \___|\__,_| \_/ |_|\__,_|\__\___|
//
//  Copyright © 2016 - 2020 SeMI Technologies B.V. All rights reserved.
//
//  CONTACT: hello@semi.technology
//

package objects

import (
	"context"

	"github.com/go-openapi/strfmt"
	"github.com/pkg/errors"
	uuid "github.com/satori/go.uuid"
	"github.com/semi-technologies/weaviate/entities/models"
	"github.com/semi-technologies/weaviate/entities/schema"
	"github.com/semi-technologies/weaviate/entities/schema/kind"
	"github.com/semi-technologies/weaviate/usecases/config"
	"github.com/semi-technologies/weaviate/usecases/objects/validation"
	"github.com/semi-technologies/weaviate/usecases/vectorizer"
)

type schemaManager interface {
	UpdatePropertyAddDataType(context.Context, *models.Principal, kind.Kind, string, string, string) error
	GetSchema(principal *models.Principal) (schema.Schema, error)
}

// AddObject Class Instance to the connected DB. If the class contains a network
// ref, it has a side-effect on the schema: The schema will be updated to
// include this particular network ref class.
func (m *Manager) AddObject(ctx context.Context, principal *models.Principal,
	class *models.Object) (*models.Object, error) {
	err := m.authorizer.Authorize(principal, "create", "objects")
	if err != nil {
		return nil, err
	}

	unlock, err := m.locks.LockSchema()
	if err != nil {
		return nil, NewErrInternal("could not acquire lock: %v", err)
	}
	defer unlock()

	return m.addObjectToConnectorAndSchema(ctx, principal, class)
}

func (m *Manager) checkIDOrAssignNew(ctx context.Context, kind kind.Kind,
	id strfmt.UUID) (strfmt.UUID, error) {
	if id == "" {
		newID, err := generateUUID()
		if err != nil {
			return "", NewErrInternal("could not generate id: %v", err)
		}
		return newID, nil
	}

	// only validate ID uniqueness if explicitly set
	if ok, err := m.exists(ctx, kind, id); ok {
		return "", NewErrInvalidUserInput("id '%s' already exists", id)
	} else if err != nil {
		return "", NewErrInternal(err.Error())
	}
	return id, nil
}

func (m *Manager) addObjectToConnectorAndSchema(ctx context.Context, principal *models.Principal,
	class *models.Object) (*models.Object, error) {
	id, err := m.checkIDOrAssignNew(ctx, kind.Object, class.ID)
	if err != nil {
		return nil, err
	}
	class.ID = id

	err = m.validateObject(ctx, principal, class)
	if err != nil {
		return nil, NewErrInvalidUserInput("invalid object: %v", err)
	}

	now := m.timeSource.Now()
	class.CreationTimeUnix = now
	class.LastUpdateTimeUnix = now

	err = m.vectorizeAndPutObject(ctx, class, principal)
	if err != nil {
		return nil, err
	}

	return class, nil
}

func (m *Manager) getVectorizerOfClass(className string,
	principal *models.Principal) (string, error) {
	s, err := m.schemaManager.GetSchema(principal)
	if err != nil {
		return "", err
	}

<<<<<<< HEAD
	class := s.FindClassByName(schema.ClassName(className))
	if class == nil {
		// this should be impossible by the time this method gets called, but let's
		// be 100% certain
		return "", errors.Errorf("class %s not present", className)
=======
	if class.Additional == nil {
		class.Additional = &models.AdditionalProperties{}
	}

	class.Additional.Interpretation = &models.Interpretation{
		Source: sourceFromInputElements(source),
>>>>>>> f30228d7
	}

	return class.Vectorizer, nil
}

func (m *Manager) obtainVector(ctx context.Context, class *models.Object,
	principal *models.Principal) error {
	vectorizer, err := m.getVectorizerOfClass(class.Class, principal)
	if err != nil {
		return err
	}

	// TODO: dynamically discover modules and lose any understanding of internals
	// of modules
	switch vectorizer {
	case config.VectorizerModuleNone:
		if err := m.validateVectorPresent(class); err != nil {
			return NewErrInvalidUserInput("%v", err)
		}
	case config.VectorizerModuleText2VecContextionary:
		v, source, err := m.vectorizer.Object(ctx, class)
		if err != nil {
			return NewErrInternal("text2vec-contextionary: vectorize: %v", err)
		}

		class.Interpretation = &models.Interpretation{
			Source: sourceFromInputElements(source),
		}
		class.Vector = v
	}

	return nil
}

func (m *Manager) vectorizeAndPutObject(ctx context.Context, class *models.Object,
	principal *models.Principal) error {
	err := m.obtainVector(ctx, class, principal)
	if err != nil {
		return err
	}

	err = m.vectorRepo.PutObject(ctx, class, class.Vector)
	if err != nil {
		return NewErrInternal("store: %v", err)
	}

	return nil
}

func (m *Manager) validateVectorPresent(class *models.Object) error {
	if len(class.Vector) == 0 {
		return errors.Errorf("this class is configured to use vectorizer 'none' " +
			"thus a vector must be present when importing, got: field 'vector' is empty " +
			"or contains a zero-length vector")
	}

	return nil
}

func sourceFromInputElements(in []vectorizer.InputElement) []*models.InterpretationSource {
	out := make([]*models.InterpretationSource, len(in))
	for i, elem := range in {
		out[i] = &models.InterpretationSource{
			Concept:    elem.Concept,
			Occurrence: elem.Occurrence,
			Weight:     float64(elem.Weight),
		}
	}

	return out
}

func (m *Manager) validateObject(ctx context.Context, principal *models.Principal, class *models.Object) error {
	// Validate schema given in body with the weaviate schema
	if _, err := uuid.FromString(class.ID.String()); err != nil {
		return err
	}

	s, err := m.schemaManager.GetSchema(principal)
	if err != nil {
		return err
	}

	return validation.New(s, m.exists, m.config).Object(ctx, class)
}

func (m *Manager) exists(ctx context.Context, k kind.Kind, id strfmt.UUID) (bool, error) {
	return m.vectorRepo.Exists(ctx, id)
}<|MERGE_RESOLUTION|>--- conflicted
+++ resolved
@@ -100,20 +100,11 @@
 		return "", err
 	}
 
-<<<<<<< HEAD
 	class := s.FindClassByName(schema.ClassName(className))
 	if class == nil {
 		// this should be impossible by the time this method gets called, but let's
 		// be 100% certain
 		return "", errors.Errorf("class %s not present", className)
-=======
-	if class.Additional == nil {
-		class.Additional = &models.AdditionalProperties{}
-	}
-
-	class.Additional.Interpretation = &models.Interpretation{
-		Source: sourceFromInputElements(source),
->>>>>>> f30228d7
 	}
 
 	return class.Vectorizer, nil
@@ -139,9 +130,14 @@
 			return NewErrInternal("text2vec-contextionary: vectorize: %v", err)
 		}
 
-		class.Interpretation = &models.Interpretation{
+		if class.Additional == nil {
+			class.Additional = &models.AdditionalProperties{}
+		}
+
+		class.Additional.Interpretation = &models.Interpretation{
 			Source: sourceFromInputElements(source),
 		}
+
 		class.Vector = v
 	}
 
