--- conflicted
+++ resolved
@@ -32,13 +32,8 @@
 // New OIDC Client: It tries to retrieve the JWKs at startup (or fails), it
 // provides a middleware which can be used at runtime with a go-swagger style
 // API
-<<<<<<< HEAD
 func New(cfg config.Config) (*Client, error) {
-	client := Client{
-=======
-func New(cfg config.Environment) (*Client, error) {
 	client := &Client{
->>>>>>> 14fb7f83
 		config: cfg.Authentication.OIDC,
 	}
 
