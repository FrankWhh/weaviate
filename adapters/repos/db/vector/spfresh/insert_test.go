//                           _       _
// __      _____  __ ___   ___  __ _| |_ ___
// \ \ /\ / / _ \/ _` \ \ / / |/ _` | __/ _ \
//  \ V  V /  __/ (_| |\ V /| | (_| | ||  __/
//   \_/\_/ \___|\__,_| \_/ |_|\__,_|\__\___|
//
//  Copyright © 2016 - 2025 Weaviate B.V. All rights reserved.
//
//  CONTACT: hello@weaviate.io
//

package spfresh

import (
	"testing"

	"github.com/stretchr/testify/require"
	"github.com/weaviate/weaviate/adapters/repos/db/vector/testinghelpers"
	ent "github.com/weaviate/weaviate/entities/vectorindex/spfresh"
)

func TestSPFreshOptimizedPostingSize(t *testing.T) {
	cfg := DefaultConfig()
	store := testinghelpers.NewDummyStore(t)

	vector := make([]float32, 100)

	t.Run("max posting size computed by the index", func(t *testing.T) {
		index, err := New(cfg, ent.NewDefaultUserConfig(), store)
		require.NoError(t, err)
		defer index.Shutdown(t.Context())

		err = index.Add(t.Context(), 0, vector)
		require.NoError(t, err)

<<<<<<< HEAD
		maxPostingSize := index.maxPostingSize
		require.Equal(t, uint32(101), maxPostingSize)
=======
		maxPostingSize := index.config.MaxPostingSize
		require.Equal(t, 121, int(maxPostingSize))
>>>>>>> 6871deef
	})

	t.Run("max posting size set by the user", func(t *testing.T) {
		uc := ent.NewDefaultUserConfig()
		uc.MaxPostingSize = 56
		index, err := New(cfg, uc, store)
		require.NoError(t, err)
		defer index.Shutdown(t.Context())

		err = index.Add(t.Context(), 0, vector)
		require.NoError(t, err)

<<<<<<< HEAD
		maxPostingSize := index.maxPostingSize
		require.Equal(t, uint32(56), maxPostingSize)
	})

	t.Run("max posting size too small", func(t *testing.T) {
		uc := ent.NewDefaultUserConfig()
		uc.MaxPostingSize = 2
		index, err := New(cfg, uc, store)
=======
		maxPostingSize := index.config.MaxPostingSize
		require.Equal(t, 56, int(maxPostingSize))
	})

	t.Run("max posting size small", func(t *testing.T) {
		cfg.MaxPostingSize = 2
		index, err := New(cfg, store)
>>>>>>> 6871deef
		require.NoError(t, err)
		defer index.Shutdown(t.Context())

		err = index.Add(t.Context(), 0, vector)
		require.NoError(t, err)

<<<<<<< HEAD
		maxPostingSize := index.maxPostingSize
		require.Equal(t, int(10), int(maxPostingSize))
=======
		maxPostingSize := index.config.MaxPostingSize
		require.Equal(t, 2, int(maxPostingSize))
>>>>>>> 6871deef
	})
}<|MERGE_RESOLUTION|>--- conflicted
+++ resolved
@@ -33,13 +33,8 @@
 		err = index.Add(t.Context(), 0, vector)
 		require.NoError(t, err)
 
-<<<<<<< HEAD
-		maxPostingSize := index.maxPostingSize
-		require.Equal(t, uint32(101), maxPostingSize)
-=======
 		maxPostingSize := index.config.MaxPostingSize
 		require.Equal(t, 121, int(maxPostingSize))
->>>>>>> 6871deef
 	})
 
 	t.Run("max posting size set by the user", func(t *testing.T) {
@@ -52,16 +47,6 @@
 		err = index.Add(t.Context(), 0, vector)
 		require.NoError(t, err)
 
-<<<<<<< HEAD
-		maxPostingSize := index.maxPostingSize
-		require.Equal(t, uint32(56), maxPostingSize)
-	})
-
-	t.Run("max posting size too small", func(t *testing.T) {
-		uc := ent.NewDefaultUserConfig()
-		uc.MaxPostingSize = 2
-		index, err := New(cfg, uc, store)
-=======
 		maxPostingSize := index.config.MaxPostingSize
 		require.Equal(t, 56, int(maxPostingSize))
 	})
@@ -69,19 +54,13 @@
 	t.Run("max posting size small", func(t *testing.T) {
 		cfg.MaxPostingSize = 2
 		index, err := New(cfg, store)
->>>>>>> 6871deef
 		require.NoError(t, err)
 		defer index.Shutdown(t.Context())
 
 		err = index.Add(t.Context(), 0, vector)
 		require.NoError(t, err)
 
-<<<<<<< HEAD
-		maxPostingSize := index.maxPostingSize
-		require.Equal(t, int(10), int(maxPostingSize))
-=======
 		maxPostingSize := index.config.MaxPostingSize
 		require.Equal(t, 2, int(maxPostingSize))
->>>>>>> 6871deef
 	})
 }