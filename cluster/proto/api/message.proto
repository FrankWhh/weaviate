--- conflicted
+++ resolved
@@ -82,15 +82,12 @@
     TYPE_GET_SHARD_OWNER = 4;
     TYPE_GET_TENANTS_SHARDS = 5;
     TYPE_GET_SHARDING_STATE = 6;
-<<<<<<< HEAD
+    TYPE_GET_CLASS_VERSIONS = 7;
 
     TYPE_HAS_PERMISSION = 30;
     TYPE_GET_ROLES = 31;
     TYPE_GET_ROLES_FOR_USER = 32;
     TYPE_GET_USERS_FOR_ROLE= 33;
-=======
-    TYPE_GET_CLASS_VERSIONS = 7;
->>>>>>> 2ee73bed
   }
 
   Type type = 1;
