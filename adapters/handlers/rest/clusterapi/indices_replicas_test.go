//                           _       _
// __      _____  __ ___   ___  __ _| |_ ___
// \ \ /\ / / _ \/ _` \ \ / / |/ _` | __/ _ \
//  \ V  V /  __/ (_| |\ V /| | (_| | ||  __/
//   \_/\_/ \___|\__,_| \_/ |_|\__,_|\__\___|
//
//  Copyright © 2016 - 2025 Weaviate B.V. All rights reserved.
//
//  CONTACT: hello@weaviate.io
//

package clusterapi_test

import (
	"context"
	"fmt"
	"net/http"
	"net/http/httptest"
	"sync"
	"sync/atomic"
	"testing"
	"time"

	"github.com/sirupsen/logrus/hooks/test"
	"github.com/stretchr/testify/assert"
	"github.com/stretchr/testify/require"

	"github.com/weaviate/weaviate/adapters/handlers/rest/clusterapi"
	"github.com/weaviate/weaviate/usecases/cluster"
	configRuntime "github.com/weaviate/weaviate/usecases/config/runtime"
	"github.com/weaviate/weaviate/usecases/replica"
)

func TestMaintenanceModeReplicatedIndices(t *testing.T) {
	noopAuth := clusterapi.NewNoopAuthHandler()
	fakeReplicator := newFakeReplicator(false)
	logger, _ := test.NewNullLogger()
<<<<<<< HEAD
	indices := clusterapi.NewReplicatedIndices(fakeReplicator, noopAuth, func() bool { return true }, cluster.RequestQueueConfig{}, logger)
=======
	indices := clusterapi.NewReplicatedIndices(fakeReplicator, nil, noopAuth, func() bool { return true }, cluster.RequestQueueConfig{}, logger, func() bool { return true })
>>>>>>> 2bbdc22d
	mux := http.NewServeMux()
	mux.Handle("/replicas/indices/", indices.Indices())
	server := httptest.NewServer(mux)

	defer server.Close()

	maintenanceModeExpectedHTTPStatus := http.StatusTeapot
	requestURL := func(suffix string) string {
		return fmt.Sprintf("%s/replicas/indices/MyClass/shards/myshard%s", server.URL, suffix)
	}
	indicesTestRequests := []indicesTestRequest{
		{"GET", "/objects/_digest"},
		{"PUT", "/objects/_overwrite"},
		{"DELETE", "/objects/deadbeef"},
		{"PATCH", "/objects/deadbeef"},
		{"GET", "/objects/deadbeef"},
		{"POST", "/objects/references"},
		{"GET", "/objects"},
		{"POST", "/objects"},
		{"DELETE", "/objects"},
		{"PUT", "/replication-factor:increase"},
		{"POST", ":commit"},
		{"POST", ":abort"},
	}
	for _, testRequest := range indicesTestRequests {
		t.Run(fmt.Sprintf("%s on %s returns maintenance mode status", testRequest.method, testRequest.suffix), func(t *testing.T) {
			req, err := http.NewRequest(testRequest.method, requestURL(testRequest.suffix), nil)
			assert.Nil(t, err)
			res, err := http.DefaultClient.Do(req)
			assert.Nil(t, err)
			defer res.Body.Close()
			assert.True(t, res.StatusCode == maintenanceModeExpectedHTTPStatus, "expected %d, got %d", maintenanceModeExpectedHTTPStatus, res.StatusCode)
		})
	}
}

func TestReplicatedIndicesWorkQueue(t *testing.T) {
	testCases := []struct {
		name               string
		requestQueueConfig cluster.RequestQueueConfig
		numRequests        int
		expectedAccepted   int
		expectedRejected   int
	}{
		{
			name:               "empty_config",
			requestQueueConfig: cluster.RequestQueueConfig{},
			numRequests:        10,
			expectedAccepted:   10,
			expectedRejected:   0,
		},
		{
			name: "disabled_10reqs",
			requestQueueConfig: cluster.RequestQueueConfig{
				IsEnabled: configRuntime.NewDynamicValue(false),
			},
			numRequests:      10,
			expectedAccepted: 10,
			expectedRejected: 0,
		},
		{
			name: "disabled_10reqs_0config",
			requestQueueConfig: cluster.RequestQueueConfig{
				IsEnabled:           configRuntime.NewDynamicValue(false),
				NumWorkers:          0,
				QueueSize:           0,
				QueueFullHttpStatus: 0,
			},
			numRequests:      10,
			expectedAccepted: 10,
			expectedRejected: 0,
		},
		{
			name: "disabled_10reqs_1config",
			requestQueueConfig: cluster.RequestQueueConfig{
				IsEnabled:           configRuntime.NewDynamicValue(false),
				NumWorkers:          1,
				QueueSize:           1,
				QueueFullHttpStatus: 1,
			},
			numRequests:      10,
			expectedAccepted: 10,
			expectedRejected: 0,
		},
		{
			// the implementation ensures that at least one worker is running
			name: "enabled_10reqs_0workers_1buffer_429",
			requestQueueConfig: cluster.RequestQueueConfig{
				IsEnabled:           configRuntime.NewDynamicValue(true),
				NumWorkers:          0,
				QueueSize:           1,
				QueueFullHttpStatus: http.StatusTooManyRequests,
			},
			numRequests:      10,
			expectedAccepted: 2,
			expectedRejected: 8,
		},
		{
			name: "enabled_10reqs_2workers_3buffer_429",
			requestQueueConfig: cluster.RequestQueueConfig{
				IsEnabled:           configRuntime.NewDynamicValue(true),
				NumWorkers:          2,
				QueueSize:           3,
				QueueFullHttpStatus: http.StatusTooManyRequests,
			},
			numRequests:      10,
			expectedAccepted: 5,
			expectedRejected: 5,
		},
		{
			name:        "enabled_10reqs_32workers_1024buffer_429",
			numRequests: 10,
			requestQueueConfig: cluster.RequestQueueConfig{
				IsEnabled:           configRuntime.NewDynamicValue(true),
				NumWorkers:          32,
				QueueSize:           1024,
				QueueFullHttpStatus: http.StatusTooManyRequests,
			},
			expectedAccepted: 10,
			expectedRejected: 0,
		},
		{
			name: "enabled_10reqs_5workers_0buffer_429",
			requestQueueConfig: cluster.RequestQueueConfig{
				IsEnabled:           configRuntime.NewDynamicValue(true),
				NumWorkers:          5,
				QueueSize:           0,
				QueueFullHttpStatus: http.StatusTooManyRequests,
			},
			numRequests:      10,
			expectedAccepted: 5,
			expectedRejected: 5,
		},
		{
			name: "enabled_10reqs_1workers_1buffer_504",
			requestQueueConfig: cluster.RequestQueueConfig{
				IsEnabled:           configRuntime.NewDynamicValue(true),
				NumWorkers:          1,
				QueueSize:           1,
				QueueFullHttpStatus: http.StatusGatewayTimeout,
			},
			numRequests:      10,
			expectedAccepted: 2,
			expectedRejected: 8,
		},
	}
	for _, tc := range testCases {
		t.Run(tc.name, func(t *testing.T) {
			noopAuth := clusterapi.NewNoopAuthHandler()
			fakeReplicator := newFakeReplicator(true)
			logger, _ := test.NewNullLogger()
<<<<<<< HEAD
			indices := clusterapi.NewReplicatedIndices(fakeReplicator, noopAuth, func() bool { return false }, tc.requestQueueConfig, logger)
=======
			indices := clusterapi.NewReplicatedIndices(fakeReplicator, nil, noopAuth, func() bool { return false }, tc.requestQueueConfig, logger, func() bool { return true })
>>>>>>> 2bbdc22d
			mux := http.NewServeMux()
			mux.Handle("/replicas/indices/", indices.Indices())
			server := httptest.NewServer(mux)
			defer server.Close()

			requestKey := fmt.Sprintf("%s=%s", replica.RequestKey, "test_request_id")
			req, err := http.NewRequest("POST", fmt.Sprintf("%s/replicas/indices/MyClass/shards/myshard:commit?%s", server.URL, requestKey), nil)
			assert.Nil(t, err)
			wgAccepted := sync.WaitGroup{}
			wgRejected := sync.WaitGroup{}
			wgAccepted.Add(tc.expectedAccepted)
			wgRejected.Add(tc.expectedRejected)
			httpStatuses := make(chan int, tc.numRequests)
			for i := 0; i < tc.numRequests; i++ {
				go func() {
					res, err := http.DefaultClient.Do(req)
					assert.Nil(t, err)
					defer res.Body.Close()
					httpStatuses <- res.StatusCode
					if res.StatusCode == http.StatusOK {
						wgAccepted.Done()
					} else if res.StatusCode == tc.requestQueueConfig.QueueFullHttpStatus {
						wgRejected.Done()
					} else {
						// unexpected status code received
						fmt.Println("unexpected status code: ", res.StatusCode)
						t.Fail()
					}
				}()
			}
			wgRejected.Wait()
			for i := 0; i < tc.expectedAccepted; i++ {
				fakeReplicator.commitBlock <- struct{}{}
			}
			wgAccepted.Wait()
			close(httpStatuses)

			actualAccepted := 0
			actualRejected := 0
			for httpStatus := range httpStatuses {
				if httpStatus == http.StatusOK {
					actualAccepted++
				} else if httpStatus == tc.requestQueueConfig.QueueFullHttpStatus {
					actualRejected++
				} else {
					fmt.Println("unexpected status code: ", httpStatus)
					t.Fail()
				}
			}
			assert.Equal(t, tc.expectedAccepted, actualAccepted)
			assert.Equal(t, tc.expectedRejected, actualRejected)
		})
	}
}

func TestReplicatedIndicesShutdown(t *testing.T) {
	testCases := []struct {
		name               string
		requestQueueConfig cluster.RequestQueueConfig
		numRequests        int
		shutdownTimeout    time.Duration
	}{
		{
			name: "shutdown_with_no_queue",
			requestQueueConfig: cluster.RequestQueueConfig{
				IsEnabled: configRuntime.NewDynamicValue(false),
			},
			numRequests:     0,
			shutdownTimeout: 1 * time.Second,
		},
		{
			name: "shutdown_with_empty_queue",
			requestQueueConfig: cluster.RequestQueueConfig{
				IsEnabled:  configRuntime.NewDynamicValue(true),
				NumWorkers: 2,
				QueueSize:  10,
			},
			numRequests:     0,
			shutdownTimeout: 1 * time.Second,
		},
		{
			name: "shutdown_with_pending_requests",
			requestQueueConfig: cluster.RequestQueueConfig{
				IsEnabled:                   configRuntime.NewDynamicValue(true),
				NumWorkers:                  1,
				QueueSize:                   5,
				QueueShutdownTimeoutSeconds: 1,
			},
			numRequests:     3,
			shutdownTimeout: 2 * time.Second,
		},
	}

	for _, tc := range testCases {
		t.Run(tc.name, func(t *testing.T) {
			noopAuth := clusterapi.NewNoopAuthHandler()
			fakeReplicator := newFakeReplicator(false)
			logger, _ := test.NewNullLogger()

			indices := clusterapi.NewReplicatedIndices(
				fakeReplicator,
				noopAuth,
				func() bool { return false },
				tc.requestQueueConfig,
				logger,
				func() bool { return true },
			)

			mux := http.NewServeMux()
			mux.Handle("/replicas/indices/", indices.Indices())
			server := httptest.NewServer(mux)
			defer server.Close()

			// Send requests if needed
			wg := sync.WaitGroup{}
			requestKey := fmt.Sprintf("%s=%s", replica.RequestKey, "test_request_id")

			for i := 0; i < tc.numRequests; i++ {
				wg.Add(1)
				go func() {
					defer wg.Done()
					req, err := http.NewRequest("POST",
						fmt.Sprintf("%s/replicas/indices/MyClass/shards/myshard:commit?%s",
							server.URL, requestKey), nil)
					assert.Nil(t, err)

					res, err := http.DefaultClient.Do(req)
					if err == nil {
						res.Body.Close()
					}
				}()
			}

			// Test shutdown
			ctx, cancel := context.WithTimeout(t.Context(), tc.shutdownTimeout)
			defer cancel()

			start := time.Now()
			err := indices.Close(ctx)
			shutdownDuration := time.Since(start)
			// Should shutdown gracefully
			assert.NoError(t, err)
			// Shutdown should be reasonably fast
			assert.True(t, shutdownDuration < 1*time.Second)

			// Wait for any remaining requests to complete
			wg.Wait()

			// Test that new requests are rejected after shutdown
			req, err := http.NewRequest("POST",
				fmt.Sprintf("%s/replicas/indices/MyClass/shards/myshard:commit?%s",
					server.URL, requestKey), nil)
			assert.Nil(t, err)

			res, err := http.DefaultClient.Do(req)
			assert.Nil(t, err)
			defer res.Body.Close()

			// Should get 503 Service Unavailable after shutdown
			assert.Equal(t, http.StatusServiceUnavailable, res.StatusCode)
		})
	}
}

// TestReplicatedIndicesRejectsRequestsDuringShutdown verifies that requests arriving
// during shutdown receive HTTP 503 responses instead of being enqueued or causing errors.
func TestReplicatedIndicesRejectsRequestsDuringShutdown(t *testing.T) {
	noopAuth := clusterapi.NewNoopAuthHandler()
	fakeReplicator := newFakeReplicator(true)
	logger, _ := test.NewNullLogger()

	cfg := cluster.RequestQueueConfig{
		IsEnabled:  configRuntime.NewDynamicValue(true),
		NumWorkers: 2,
		QueueSize:  10,
	}

	indices := clusterapi.NewReplicatedIndices(
		fakeReplicator,
		noopAuth,
		func() bool { return false },
		cfg,
		logger,
		func() bool { return true },
	)

	mux := http.NewServeMux()
	mux.Handle("/replicas/indices/", indices.Indices())
	server := httptest.NewServer(mux)
	defer server.Close()

	requestKey := fmt.Sprintf("%s=%s", replica.RequestKey, "shutdown_test")
	reqURL := fmt.Sprintf("%s/replicas/indices/MyClass/shards/myshard:commit?%s", server.URL, requestKey)

	// Send one request that will block in a worker to simulate active processing during shutdown
	firstDone := make(chan struct{})
	go func() {
		defer close(firstDone)
		req, err := http.NewRequest("POST", reqURL, nil)
		require.NoError(t, err)

		res, err := http.DefaultClient.Do(req)
		require.NoError(t, err)
		_ = res.Body.Close()
	}()

	// Wait for the first request to start processing
	select {
	case <-fakeReplicator.WaitForStart():
	case <-time.After(1 * time.Second):
		t.Fatalf("timed out waiting for first request to start")
	}

	// Start shutdown
	closeErr := make(chan error, 1)
	go func() {
		closeErr <- indices.Close(context.Background())
	}()

	// Send a few concurrent requests while shutdown is in progress
	const numConcurrentRequests = 10
	var wg sync.WaitGroup
	got503 := atomic.Bool{}

	for i := 0; i < numConcurrentRequests; i++ {
		wg.Add(1)
		go func() {
			defer wg.Done()
			req, err := http.NewRequest("POST", reqURL, nil)
			if err != nil {
				return
			}

			res, err := http.DefaultClient.Do(req)
			if err != nil {
				return
			}
			defer func() { _ = res.Body.Close() }()

			if res.StatusCode == http.StatusServiceUnavailable {
				got503.Store(true)
			}
		}()
	}

	// Unblock the first request so shutdown can complete
	time.Sleep(10 * time.Millisecond)
	fakeReplicator.Done()

	// Wait for all requests to finish
	wg.Wait()

	// Verify that at least some requests during shutdown received 503
	require.True(t, got503.Load(), "expected requests during shutdown to receive 503")

	require.NoError(t, <-closeErr)
	<-firstDone
}

func TestReplicatedIndicesShutdownMultipleCalls(t *testing.T) {
	noopAuth := clusterapi.NewNoopAuthHandler()
	fakeReplicator := newFakeReplicator(false)
	logger, _ := test.NewNullLogger()

	indices := clusterapi.NewReplicatedIndices(
		fakeReplicator,
		noopAuth,
		func() bool { return false },
		cluster.RequestQueueConfig{
			IsEnabled:  configRuntime.NewDynamicValue(true),
			NumWorkers: 1,
			QueueSize:  5,
		},
		logger,
		func() bool { return true },
	)

	// First shutdown should succeed
	ctx, cancel := context.WithTimeout(context.Background(), 1*time.Second)
	defer cancel()

	err := indices.Close(ctx)
	assert.NoError(t, err)

	// Second shutdown should also succeed (no error) due to sync.Once
	err = indices.Close(ctx)
	assert.NoError(t, err)

	// Third shutdown should also succeed (no error) due to sync.Once
	err = indices.Close(ctx)
	assert.NoError(t, err)
}

func TestReplicatedIndicesShutdownWithStuckRequests(t *testing.T) {
	noopAuth := clusterapi.NewNoopAuthHandler()
	// Create a fake replicator that blocks on commit operations
	fakeReplicator := newFakeReplicator(true) // This will block on commit
	logger, _ := test.NewNullLogger()

	indices := clusterapi.NewReplicatedIndices(
		fakeReplicator,
		noopAuth,
		func() bool { return false },
		cluster.RequestQueueConfig{
			IsEnabled:                   configRuntime.NewDynamicValue(true),
			NumWorkers:                  1,
			QueueSize:                   5,
			QueueShutdownTimeoutSeconds: 1,
		},
		logger,
		func() bool { return true },
	)

	mux := http.NewServeMux()
	mux.Handle("/replicas/indices/", indices.Indices())
	server := httptest.NewServer(mux)
	defer server.Close()

	// Send a request that will get stuck
	requestKey := fmt.Sprintf("%s=%s", replica.RequestKey, "stuck_request")
	req, err := http.NewRequest("POST",
		fmt.Sprintf("%s/replicas/indices/MyClass/shards/myshard:commit?%s",
			server.URL, requestKey), nil)
	assert.Nil(t, err)

	// Start the request in a goroutine (it will get stuck)
	var wg sync.WaitGroup
	wg.Add(1)
	go func() {
		defer wg.Done()
		res, err := http.DefaultClient.Do(req)
		if err == nil {
			res.Body.Close()
		}
	}()

	// Wait for the operation to actually start (using this to avoid sleep)
	select {
	case <-fakeReplicator.WaitForStart():
		// Operation has started, we can proceed with shutdown test
	case <-time.After(1 * time.Second):
		t.Fatal("operation did not start within timeout")
	}

	// Now try to shutdown - this should timeout because the request is stuck
	ctx, cancel := context.WithTimeout(context.Background(), 1*time.Second)
	defer cancel()

	start := time.Now()
	err = indices.Close(ctx)
	shutdownDuration := time.Since(start)

	// Should get a timeout error because the worker is stuck
	assert.Error(t, err)
	assert.Contains(t, err.Error(), "shutdown timeout reached")

	// Shutdown should have taken at least the configured timeout
	assert.True(t, shutdownDuration >= 500*time.Millisecond)

	fakeReplicator.Done()

	// Wait for the stuck request to complete (it should eventually timeout)
	wg.Wait()
}<|MERGE_RESOLUTION|>--- conflicted
+++ resolved
@@ -35,11 +35,7 @@
 	noopAuth := clusterapi.NewNoopAuthHandler()
 	fakeReplicator := newFakeReplicator(false)
 	logger, _ := test.NewNullLogger()
-<<<<<<< HEAD
-	indices := clusterapi.NewReplicatedIndices(fakeReplicator, noopAuth, func() bool { return true }, cluster.RequestQueueConfig{}, logger)
-=======
-	indices := clusterapi.NewReplicatedIndices(fakeReplicator, nil, noopAuth, func() bool { return true }, cluster.RequestQueueConfig{}, logger, func() bool { return true })
->>>>>>> 2bbdc22d
+	indices := clusterapi.NewReplicatedIndices(fakeReplicator, noopAuth, func() bool { return true }, cluster.RequestQueueConfig{}, logger, func() bool { return true })
 	mux := http.NewServeMux()
 	mux.Handle("/replicas/indices/", indices.Indices())
 	server := httptest.NewServer(mux)
@@ -191,11 +187,7 @@
 			noopAuth := clusterapi.NewNoopAuthHandler()
 			fakeReplicator := newFakeReplicator(true)
 			logger, _ := test.NewNullLogger()
-<<<<<<< HEAD
-			indices := clusterapi.NewReplicatedIndices(fakeReplicator, noopAuth, func() bool { return false }, tc.requestQueueConfig, logger)
-=======
-			indices := clusterapi.NewReplicatedIndices(fakeReplicator, nil, noopAuth, func() bool { return false }, tc.requestQueueConfig, logger, func() bool { return true })
->>>>>>> 2bbdc22d
+			indices := clusterapi.NewReplicatedIndices(fakeReplicator, noopAuth, func() bool { return false }, tc.requestQueueConfig, logger, func() bool { return true })
 			mux := http.NewServeMux()
 			mux.Handle("/replicas/indices/", indices.Indices())
 			server := httptest.NewServer(mux)
