--- conflicted
+++ resolved
@@ -1199,14 +1199,10 @@
 				if err != nil {
 					errs = []error{err}
 				} else if shard != nil {
-<<<<<<< HEAD
-					i.shardTransferMutex.RLockGuard(func() error {
-=======
 					func() {
 						i.backupLock.RLock(shardName)
 						defer i.backupLock.RUnlock(shardName)
 						defer release()
->>>>>>> 81bbbbb2
 						errs = shard.PutObjectBatch(ctx, group.objects)
 					}()
 				} else {
@@ -1301,24 +1297,7 @@
 		if i.shardHasMultipleReplicasWrite(shardName) {
 			errs = i.replicator.AddReferences(ctx, shardName, group.refs, types.ConsistencyLevel(replProps.ConsistencyLevel), schemaVersion)
 		} else {
-<<<<<<< HEAD
-			// anonymous function to ensure that the shard is released after each loop iteration
-			func() {
-				shard, release, err := i.getShardForDirectLocalOperation(ctx, shardName, localShardOperationWrite)
-				defer release()
-				if err != nil {
-					errs = duplicateErr(err, len(group.refs))
-				} else if shard != nil {
-					i.shardTransferMutex.RLockGuard(func() error {
-						errs = shard.AddReferencesBatch(ctx, group.refs)
-						return nil
-					})
-				} else {
-					errs = i.remote.BatchAddReferences(ctx, shardName, group.refs, schemaVersion)
-				}
-			}()
-=======
-			shard, release, err := i.GetShard(ctx, shardName)
+			shard, release, err := i.getShardForDirectLocalOperation(ctx, shardName, localShardOperationWrite)
 			if err != nil {
 				errs = duplicateErr(err, len(group.refs))
 			} else if shard != nil {
@@ -1331,7 +1310,6 @@
 			} else {
 				errs = i.remote.BatchAddReferences(ctx, shardName, group.refs, schemaVersion)
 			}
->>>>>>> 81bbbbb2
 		}
 
 		for i, err := range errs {
@@ -2505,16 +2483,11 @@
 	fields := logrus.Fields{"action": "drop_shard", "class": i.Config.ClassName}
 	dropShard := func(shardName string, _ ShardLike) error {
 		eg.Go(func() error {
-<<<<<<< HEAD
+			i.backupLock.RLock(shardName)
+			defer i.backupLock.RUnlock(shardName)
+
 			i.shardCreateLocks.Lock(shardName)
 			defer i.shardCreateLocks.Unlock(shardName)
-=======
-			i.backupLock.RLock(name)
-			defer i.backupLock.RUnlock(name)
-
-			i.shardCreateLocks.Lock(name)
-			defer i.shardCreateLocks.Unlock(name)
->>>>>>> 81bbbbb2
 
 			shard, ok := i.shards.LoadAndDelete(shardName)
 			if !ok {
@@ -2932,17 +2905,11 @@
 					objs = objects.BatchSimpleObjects{
 						objects.BatchSimpleObject{Err: err},
 					}
-<<<<<<< HEAD
-				}
-				if shard != nil {
-					i.shardTransferMutex.RLockGuard(func() error {
-=======
 				} else if shard != nil {
 					func() {
 						i.backupLock.RLock(shardName)
 						defer i.backupLock.RUnlock(shardName)
 						defer release()
->>>>>>> 81bbbbb2
 						objs = shard.DeleteObjectBatch(ctx, uuids, deletionTime, dryRun)
 					}()
 				} else {
@@ -3143,7 +3110,6 @@
 	return nil
 }
 
-<<<<<<< HEAD
 func (i *Index) tenantDirExists(tenantName string) (bool, error) {
 	tenantPath := shardPath(i.path(), tenantName)
 	if _, err := os.Stat(tenantPath); err != nil {
@@ -3154,7 +3120,8 @@
 		return false, nil
 	}
 	return true, nil
-=======
+}
+
 func (i *Index) DebugRequantizeIndex(ctx context.Context, shardName, targetVector string) error {
 	shard, release, err := i.GetShard(ctx, shardName)
 	if err != nil {
@@ -3175,5 +3142,4 @@
 	}, i.logger)
 
 	return nil
->>>>>>> 81bbbbb2
 }