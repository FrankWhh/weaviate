--- conflicted
+++ resolved
@@ -13,10 +13,7 @@
 
 import (
 	"encoding/binary"
-<<<<<<< HEAD
-=======
 	"fmt"
->>>>>>> bd9f7093
 	"path/filepath"
 	"sync"
 	"time"
