name: Tests

on:
  push:
    branches:
      - main
      - 'stable/v*'
    tags:
      - '**'
  pull_request:

concurrency:
  group: ${{ github.workflow }}-${{ github.event.pull_request.number || github.ref }}
  cancel-in-progress: true

jobs:
  Production-Docker-Build:
    name: docker build (production)
    runs-on: ubuntu-latest
    if: ${{ !github.event.pull_request.head.repo.fork && github.triggering_actor != 'dependabot[bot]' && github.event_name == 'push' }}
    timeout-minutes: 45
    env:
      PROJECT_KEY: ${{ secrets.ORCA_PROJECT_KEY }}
    steps:
      - uses: actions/checkout@v5

      - name: Set up Docker Buildx
        uses: docker/setup-buildx-action@v3

      - name: Get build date
        id: date
        run: echo "date=$(date -u +"%Y-%m-%dT%H:%M:%SZ")" >> $GITHUB_OUTPUT

      - name: Build and cache Docker image
        id: build
        uses: docker/build-push-action@v6
        with:
          context: .
          push: false
          tags: weaviate:${{ github.sha }}
          platforms: linux/amd64 # Single-arch for scanning
          load: true
          # Use all caches as "read" sources, so BuildKit can reuse whatever matches.
          cache-from: |
            type=gha,scope=weaviate-multi
            type=gha,scope=weaviate-amd64
            type=gha,scope=weaviate-arm64
          # Write back only to this job's cache scope (multi) to keep per-arch caches clean.
          # ignore-error=true prevents the build from failing if the cache export flakes.
          cache-to: |
            type=gha,scope=weaviate-multi,mode=max,ignore-error=true
          build-args: |
            CGO_ENABLED=0
            GIT_REVISION=${{ github.sha }}
            GIT_BRANCH=${{ github.head_ref || github.ref_name }}
            BUILD_USER=github-actions
            BUILD_DATE=${{ steps.date.outputs.date }}

      - name: Run Orca Container Image Scan
        id: vuln-scan
        uses: orcasecurity/shiftleft-container-image-action@v1
        continue-on-error: true
        with:
          api_token: ${{ secrets.ORCA_SECURITY_API_TOKEN }}
          project_key: ${{ env.PROJECT_KEY }}
          image: weaviate:${{ github.sha }}
          console_output: "table"
          format: "sarif"
          output: "results/"

      - name: Upload SARIF file
        if: always() && steps.vuln-scan.outputs.exit_code != 1
        uses: github/codeql-action/upload-sarif@v4
        with:
          sarif_file: results/image.sarif

      - name: Run Orca SAST Scan
        id: sast-scan
        uses: orcasecurity/shiftleft-sast-action@v1
        continue-on-error: true
        with:
          api_token: ${{ secrets.ORCA_SECURITY_API_TOKEN }}
          project_key: ${{ env.PROJECT_KEY }}
          fetch-depth: 0
          path: "."

      - name: Check security scan results
        run: |
          if [[ "${{ steps.vuln-scan.outcome }}" == "failure" ]]; then
            echo "::error::Vulnerability scan failed - blocking push"
            exit 1
          fi
          if [[ "${{ steps.sast-scan.outcome }}" == "failure" ]]; then
            echo "::error::SAST scan failed - blocking push"
            exit 1
          fi
          echo "All security scans passed - proceeding with push"

      - name: Login to Docker Hub
        uses: docker/login-action@v3
        with:
          username: ${{ secrets.DOCKER_USERNAME }}
          password: ${{ secrets.DOCKER_PASSWORD }}

      - name: Push container (multi-arch)
        id: push
        run: ./ci/push_docker.sh
        env:
          PR_TITLE: "${{ github.event.pull_request.title }}"

      - name: Save outputs to artifact
        run: |
          mkdir -p /tmp/docker-outputs
          echo "${{ steps.push.outputs.PREVIEW_TAG }}" > /tmp/docker-outputs/preview-tag.txt
          echo "${{ steps.push.outputs.PREVIEW_SEMVER_TAG }}" > /tmp/docker-outputs/preview-semver-tag.txt

      - name: Upload outputs
        uses: actions/upload-artifact@v4
        with:
          name: docker-outputs-production
          path: /tmp/docker-outputs/
          retention-days: 1

  PR-Docker-Build:
    name: docker build (pull request ${{ matrix.arch }})
    # ARM builds run on specific runners to avoid cross-compilation.
    runs-on: ${{ matrix.runner }}
    if: ${{ !github.event.pull_request.head.repo.fork && github.triggering_actor != 'dependabot[bot]' && github.event_name == 'pull_request' }}
    timeout-minutes: 45
    strategy:
      fail-fast: false
      matrix:
        include:
          - arch: "amd64"
            runner: ubuntu-latest
            platforms: "linux/amd64"
            push-args: "--amd64-only"
          - arch: "arm64"
            runner: ubuntu-24.04-arm
            platforms: "linux/arm64"
            push-args: "--arm64-only"
    steps:
      - uses: actions/checkout@v5

      - name: Set up Docker Buildx
        uses: docker/setup-buildx-action@v3

      - name: Build and cache Docker image
        id: build
        uses: docker/build-push-action@v6
        with:
          context: .
          push: false
          tags: weaviate:${{ github.sha }}
          platforms: ${{ matrix.platforms }}
          # Load the result into the local Docker engine only for amd64. Avoids slow emulation on arm64.
          load: ${{ matrix.arch == 'amd64' }}
          # Use both arch caches as "read" sources, so BuildKit can reuse whatever matches.
          cache-from: |
            type=gha,scope=weaviate-multi
            type=gha,scope=weaviate-${{ matrix.arch }}
          # Write back only to this job's cache scope to keep per-arch caches clean.
          # ignore-error=true prevents the build from failing if the cache export flakes.
          cache-to: |
            type=gha,scope=weaviate-${{ matrix.arch }},mode=max,ignore-error=true
          # CGO disabled for faster cross-compilation and better cache consistency.
          # No build metadata for PR builds to maximize cache reuse across PRs.
          build-args: |
            CGO_ENABLED=0
            TARGETARCH=${{ matrix.arch }}

      - name: Login to Docker Hub
        uses: docker/login-action@v3
        with:
          username: ${{ secrets.DOCKER_USERNAME }}
          password: ${{ secrets.DOCKER_PASSWORD }}

      - name: Push container
        id: push
        run: ./ci/push_docker.sh ${{ matrix.push-args }}
        env:
          PR_TITLE: "${{ github.event.pull_request.title }}"

      - name: Save outputs to artifact
        run: |
          mkdir -p /tmp/docker-outputs
          echo "${{ steps.push.outputs.PREVIEW_TAG }}" > /tmp/docker-outputs/preview-tag.txt
          echo "${{ steps.push.outputs.PREVIEW_SEMVER_TAG }}" > /tmp/docker-outputs/preview-semver-tag.txt

      - name: Upload outputs
        uses: actions/upload-artifact@v4
        with:
          name: docker-outputs-pr-${{ matrix.arch }}
          path: /tmp/docker-outputs/
          retention-days: 1

  Generate-Docker-Report:
    name: docker report
    runs-on: ubuntu-latest
    # Depends on both production and PR jobs, but only one will run based on the event type
    needs: [Production-Docker-Build, PR-Docker-Build]
    # Always run if either dependency succeeded (pr or production build)
    if: always() && (needs.Production-Docker-Build.result == 'success' || needs.PR-Docker-Build.result == 'success')
    steps:
      - uses: actions/checkout@v5

      - name: Download all build outputs
        uses: actions/download-artifact@v5
        with:
          pattern: docker-outputs-*
          path: /tmp/all-outputs/

      - name: Combine all outputs into a single summary report
        run: |
          echo "PREVIEW_TAG<<EOF" >> $GITHUB_ENV
          for file in /tmp/all-outputs/docker-outputs-*/preview-tag.txt; do
            if [ -f "$file" ]; then
              cat "$file" >> $GITHUB_ENV
            fi
          done
          echo "EOF" >> $GITHUB_ENV

          echo "PREVIEW_SEMVER_TAG<<EOF" >> $GITHUB_ENV
          for file in /tmp/all-outputs/docker-outputs-*/preview-semver-tag.txt; do
            if [ -f "$file" ]; then
              cat "$file" >> $GITHUB_ENV
            fi
          done
          echo "EOF" >> $GITHUB_ENV

      - name: Generate unified Docker report
        env:
          PREVIEW_TAG: ${{ env.PREVIEW_TAG }}
          PREVIEW_SEMVER_TAG: ${{ env.PREVIEW_SEMVER_TAG }}
        run: ./ci/generate_docker_report.sh

  Buf-Checks:
    name: buf checks
    runs-on: ubuntu-latest
    steps:
      - uses: actions/checkout@v5
      - uses: bufbuild/buf-setup-action@v1
        with:
          github_token: ${{ github.token }}
      - uses: bufbuild/buf-lint-action@v1
        with:
          input: "cluster/proto"
      - uses: bufbuild/buf-breaking-action@v1
        if: github.event_name == 'pull_request'
        with:
          input: "cluster/proto"
          against: "https://github.com/${GITHUB_REPOSITORY}.git#branch=${{ github.event.pull_request.base.ref }},subdir=cluster/proto"
  Run-Swagger:
    name: swagger
    runs-on: ubuntu-latest
    steps:
      - uses: actions/checkout@v5
      - name: Set up Go
        uses: actions/setup-go@v6
        with:
          go-version: '1.24'
          cache: true
      - name: Run Swagger
        run: ./tools/gen-code-from-swagger.sh
      - name: Error on change
        run: |
          # check if anything is different
          CHANGED=$(git status -s | wc -l)
          if [ "$CHANGED" -gt 0 ]; then
            echo "Please run ./tools/gen-code-from-swagger.sh script and commit changes:"
            git status -s
            exit 1
          else
            exit 0
          fi
  Unit-Tests:
    name: unit tests
    runs-on: ubuntu-latest
    steps:
      - uses: actions/checkout@v5
      - name: Set up Go
        uses: actions/setup-go@v6
        with:
          go-version: '1.24'
          cache: true
      - name: Unit test
        run: ./test/run.sh --unit-only
      - name: Archive code coverage results
        uses: actions/upload-artifact@v4
        with:
          name: coverage-report-unit
          path: coverage-unit.txt
  Integration-Tests:
    name: integration tests (${{ matrix.name }})
    runs-on: ubuntu-latest
    strategy:
      fail-fast: false
      matrix:
        include:
          - name: "with vectors"
            test: "--integration-vector-package-only"
          - name: "without vector"
            test: "--integration-without-vector-package"
    steps:
      - uses: actions/checkout@v5
      - name: Set up Go
        uses: actions/setup-go@v6
        with:
          go-version: '1.24'
          cache: true
      - name: Integration test
        run: ./test/run.sh ${{ matrix.test }}
      - name: Archive code coverage results
        uses: actions/upload-artifact@v4
        with:
          name: coverage-report-integration${{ matrix.test }}
          path: coverage-integration.txt
  Modules-Acceptance-Tests:
    name: modules (${{ matrix.name }})
    runs-on: ubuntu-latest
    strategy:
      fail-fast: false
      matrix:
        include:
          - name: "backup-azure"
            test: "--only-module-backup-azure"
          - name: "backup-filesystem"
            test: "--only-module-backup-filesystem"
          - name: "backup-gcs"
            test: "--only-module-backup-gcs"
          - name: "backup-s3"
            test: "--only-module-backup-s3"
          - name: "offload-s3"
            test: "--only-module-offload-s3"
          - name: "text2vec-transformers"
            test: "--only-module-text2vec-transformers"
          - name: "text2vec-ollama"
            test: "--only-module-text2vec-ollama"
          - name: "generative-ollama"
            test: "--only-module-generative-ollama"
          - name: "text2vec-model2vec"
            test: "--only-module-text2vec-model2vec"
    steps:
      - uses: actions/checkout@v5
      - name: Set up Go
        uses: actions/setup-go@v6
        with:
          go-version: '1.24'
          cache: true
      - name: Login to Docker Hub
        if: ${{ !github.event.pull_request.head.repo.fork && github.triggering_actor != 'dependabot[bot]' }}
        uses: docker/login-action@v3
        with:
          username: ${{secrets.DOCKER_USERNAME}}
          password: ${{secrets.DOCKER_PASSWORD}}
      - name: Acceptance tests (modules)
        uses: nick-fields/retry@v3
        with:
          # 15 Minute is a large enough timeout for most of our tests
          timeout_minutes: 15
          max_attempts: 2
          command: ./test/run.sh ${{ matrix.test }}
          on_retry_command: ./test/run.sh --cleanup
  Modules-On-Demand-Tests-Check:
    name: modules on demand
    runs-on: ubuntu-latest
    if: ${{ !github.event.pull_request.head.repo.fork }}  # no PRs from fork
    outputs:
      run_pipeline: ${{ steps.check.outputs.run_pipeline }}
    steps:
      - uses: actions/checkout@v5
        with:
          fetch-depth: 2
      - id: check
        name: check
        env:
          COMMIT_SHA: ${{ github.event.pull_request.head.sha }}
        run: |
          commit_message=$(git log -1 --format=%B $COMMIT_SHA)
          if [[ "$commit_message" == *"[api]"* || "$commit_message" == "prepare release"* || "$commit_message" == *"[test]"* ]]; then
            echo "Run pipeline"
            echo "run_pipeline=true" >> $GITHUB_OUTPUT
          else
            echo "Skip pipeline. In order to run the pipeline commit title must contain: [api]"
            echo "run_pipeline=false" >> $GITHUB_OUTPUT
          fi
  Modules-Acceptance-Tests-large:
<<<<<<< HEAD
    name: modules large (${{ matrix.name }})
    runs-on: DB-ubuntu-24.04-4-cores
=======
    name: modules-acceptance-tests-large
    runs-on: ubicloud-standard-4-ubuntu-2404
>>>>>>> 3652b765
    needs: [Modules-On-Demand-Tests-Check]
    if: ${{ needs.Modules-On-Demand-Tests-Check.outputs.run_pipeline == 'true' }}  # no PRs from fork
    strategy:
      fail-fast: false
      matrix:
        include:
          - name: "qna-trans"
            test: "--only-module-qna-transformers"
          - name: "sum-trans"
            test: "--only-module-sum-transformers"
          - name: "multi2vec-clip"
            test: "--only-module-multi2vec-clip"
          - name: "reranker-trans"
            test: "--only-module-reranker-transformers"
    steps:
      - uses: actions/checkout@v5
      - name: Set up Go
        uses: actions/setup-go@v6
        with:
          go-version: '1.24'
          cache: true
      - name: Login to Docker Hub
        uses: docker/login-action@v3
        if: ${{ !github.event.pull_request.head.repo.fork && github.triggering_actor != 'dependabot[bot]' }}
        with:
          username: ${{secrets.DOCKER_USERNAME}}
          password: ${{secrets.DOCKER_PASSWORD}}
      - name: Acceptance tests Large (modules)
        uses: nick-fields/retry@v3
        with:
          # 15 Minute is a large enough timeout for most of our tests
          timeout_minutes: 15
          max_attempts: 2
          command: ./test/run.sh ${{ matrix.test }}
          on_retry_command: ./test/run.sh --cleanup
  Modules-Acceptance-Tests-light:
    name: modules light (${{ matrix.name }})
    runs-on: ubuntu-latest
    needs: [Modules-On-Demand-Tests-Check]
    if: ${{ needs.Modules-On-Demand-Tests-Check.outputs.run_pipeline == 'true' }}  # no PRs from fork
    strategy:
      fail-fast: false
      matrix:
        include:
          - name: "text2vec-contextionary"
            test: "--only-module-text2vec-contextionary"
          - name: "img2vec-neural"
            test: "--only-module-img2vec-neural"
          - name: "ref2vec-centroid"
            test: "--only-module-ref2vec-centroid"
          - name: "many-modules"
            test: "--only-module-many-modules"
          - name: "many-generative"
            test: "--only-module-many-generative"
    steps:
      - uses: actions/checkout@v5
      - name: Set up Go
        uses: actions/setup-go@v6
        with:
          go-version: '1.24'
          cache: true
      - name: Login to Docker Hub
        uses: docker/login-action@v3
        if: ${{ !github.event.pull_request.head.repo.fork && github.triggering_actor != 'dependabot[bot]' }}
        with:
          username: ${{secrets.DOCKER_USERNAME}}
          password: ${{secrets.DOCKER_PASSWORD}}
      - name: Acceptance tests Large (modules)
        uses: nick-fields/retry@v3
        with:
          # 15 Minute is a large enough timeout for most of our tests
          timeout_minutes: 15
          max_attempts: 2
          command: ./test/run.sh ${{ matrix.test }}
          on_retry_command: ./test/run.sh --cleanup
  Modules-Acceptance-Tests-api:
    name: modules api (${{ matrix.name }})
    runs-on: ubuntu-latest
    needs: [Modules-On-Demand-Tests-Check]
    if: ${{ needs.Modules-On-Demand-Tests-Check.outputs.run_pipeline == 'true' && !github.event.pull_request.head.repo.fork && !startsWith(github.ref, 'refs/tags') }}  # no PRs from fork
    strategy:
      fail-fast: false
      matrix:
        include:
          - name: "multi2vec-cohere"
            test: "--only-module-multi2vec-cohere"
          - name: "multi2vec-google"
            test: "--only-module-multi2vec-google"
          - name: "generative-aws"
            test: "--only-module-generative-aws"
          - name: "generative-cohere"
            test: "--only-module-generative-cohere"
          - name: "generative-google"
            test: "--only-module-generative-google"
          - name: "generative-openai"
            test: "--only-module-generative-openai"
          - name: "text2vec-google"
            test: "--only-module-text2vec-google"
          - name: "text2vec-aws"
            test: "--only-module-text2vec-aws"
          - name: "text2vec-jinaai"
            test: "--only-module-text2vec-jinaai"
          - name: "multi2vec-jinaai"
            test: "--only-module-multi2vec-jinaai"
          - name: "text2multivec-jinaai"
            test: "--only-module-text2multivec-jinaai"
          - name: "multi2multivec-jinaai"
            test: "--only-module-multi2multivec-jinaai"
          - name: "multi2vec-aws"
            test: "--only-module-multi2vec-aws"
          - name: "text2vec-openai"
            test: "--only-module-text2vec-openai"
    steps:
      - uses: actions/checkout@v5
        with:
          fetch-depth: 2
      - name: Set up Go
        uses: actions/setup-go@v6
        with:
          go-version: '1.24'
          cache: true
      - name: check
        env:
          COMMIT_SHA: ${{ github.event.pull_request.head.sha }}
        run: |
          commit_message=$(git log -1 --format=%B $COMMIT_SHA)
          if [[ "$commit_message" == *"[api]"* || "$commit_message" == "prepare release"* ]]; then
            echo "Run pipeline"
            echo "run_pipeline=true" >> $GITHUB_ENV
          else
            echo "Skip pipeline. In order to run the pipeline commit title must contain: [api]"
            echo "run_pipeline=false" >> $GITHUB_ENV
          fi
      - name: configure gcp
        if: ${{ env.run_pipeline == 'true' }}
        id: creds-gcp
        env:
          GPG_PASSPHRASE: ${{ secrets.GPG_PASSPHRASE }}
          GCP_PROJECT: ${{ secrets.GCP_PROJECT }}
        run: |
          ./tools/ci/gcloud.sh
          google_apikey=$(gcloud auth print-access-token)
          echo "::add-mask::$google_apikey"
          echo "google_apikey=$google_apikey" >> "$GITHUB_OUTPUT"
      - name: configure aws
        if: ${{ env.run_pipeline == 'true' }}
        id: creds-aws
        uses: aws-actions/configure-aws-credentials@v5
        with:
          aws-access-key-id: ${{ secrets.AWS_ACCESS_KEY_ID }}
          aws-secret-access-key: ${{ secrets.AWS_SECRET_ACCESS_KEY }}
          aws-region: ${{ secrets.AWS_REGION }}
          role-to-assume: ${{ secrets.AWS_ROLE_TO_ASSUME }}
          role-external-id: ${{ secrets.AWS_ROLE_EXTERNAL_ID }}
          role-skip-session-tagging: true
          output-credentials: true
      - name: Acceptance tests (modules)
        if: ${{ env.run_pipeline == 'true' }}
        env:
          GCP_PROJECT: ${{ secrets.GCP_PROJECT }}
          GOOGLE_APIKEY: ${{ steps.creds-gcp.outputs.google_apikey }}
          AWS_REGION: ${{ secrets.AWS_REGION }}
          AWS_ACCESS_KEY_ID: ${{ steps.creds-aws.outputs.aws-access-key-id }}
          AWS_SECRET_ACCESS_KEY: ${{ steps.creds-aws.outputs.aws-secret-access-key }}
          AWS_SESSION_TOKEN: ${{ steps.creds-aws.outputs.aws-session-token }}
          OPENAI_APIKEY: ${{ secrets.OPENAI_APIKEY }}
          OPENAI_ORGANIZATION: ${{ secrets.OPENAI_ORGANIZATION }}
          COHERE_APIKEY: ${{ secrets.COHERE_APIKEY }}
          ANTHROPIC_APIKEY: ${{ secrets.ANTHROPIC_APIKEY }}
          JINAAI_APIKEY: ${{ secrets.JINAAI_APIKEY }}
        run: ./test/run.sh ${{ matrix.test }}
  Acceptance-Tests:
    name: acceptance (${{ matrix.name }})
    runs-on: ubuntu-latest
    strategy:
      fail-fast: false
      matrix:
        include:
          - name: "fast-group-1"
            test: "--acceptance-only-fast-group-1"
          - name: "fast-group-2"
            test: "--acceptance-only-fast-group-2"
          - name: "fast-group-3"
            test: "--acceptance-only-fast-group-3"
          - name: "fast-group-4"
            test: "--acceptance-only-fast-group-4"
          - name: "graphql"
            test: "--acceptance-only-graphql"
          - name: "authz"
            test: "--acceptance-only-authz"
          - name: "replication"
            test: "--acceptance-only-replication"
          - name: "async-replication"
            test: "--acceptance-only-async-replication"
          - name: "replica-fast"
            test: "--acceptance-only-replica-replication-fast"
          - name: "replica-slow"
            test: "--acceptance-only-replica-replication-slow"
          - name: "go-client-group-1"
            test: "--acceptance-go-client-only-fast-group-1"
          - name: "go-client-group-2"
            test: "--acceptance-go-client-only-fast-group-2"
          - name: "python"
            test: "--acceptance-only-python"
    steps:
      - uses: actions/checkout@v5
      - name: Set up Go
        uses: actions/setup-go@v6
        with:
          go-version: '1.24'
          cache: true
      - name: Login to Docker Hub
        uses: docker/login-action@v3
        if: ${{ !github.event.pull_request.head.repo.fork && github.triggering_actor != 'dependabot[bot]' }}
        with:
          username: ${{secrets.DOCKER_USERNAME}}
          password: ${{secrets.DOCKER_PASSWORD}}
      - name: Acceptance tests
        env:
          WCS_DUMMY_CI_PW: ${{ secrets.WCS_DUMMY_CI_PW }}
          WCS_DUMMY_CI_PW_2: ${{ secrets.WCS_DUMMY_CI_PW_2 }}
        run: ./test/run.sh ${{ matrix.test }}
  Acceptance-Tests-large:
<<<<<<< HEAD
    name: acceptance large (${{ matrix.name }})
    runs-on: DB-ubuntu-24.04-4-cores
=======
    name: acceptance-tests-large
    runs-on: ubicloud-standard-4-ubuntu-2404
>>>>>>> 3652b765
    strategy:
      fail-fast: false
      matrix:
        include:
          - name: "vector-single"
            test: "--acceptance-go-client-named-vectors-single-node"
          - name: "vector-cluster"
            test: "--acceptance-go-client-named-vectors-cluster"
          - name: "lsmkv"
            test: "--acceptance-lsmkv"
    steps:
      - uses: actions/checkout@v5
      - name: Set up Go
        uses: actions/setup-go@v6
        with:
          go-version: '1.24'
          cache: true
      - name: Login to Docker Hub
        uses: docker/login-action@v3
        if: ${{ !github.event.pull_request.head.repo.fork && github.triggering_actor != 'dependabot[bot]' }}
        with:
          username: ${{secrets.DOCKER_USERNAME}}
          password: ${{secrets.DOCKER_PASSWORD}}
      - name: Determine retry max_attempts value
        env:
          MATRIX_TEST: ${{ matrix.name }}
        run: |
          if [[ "$MATRIX_TEST" == *"lsmkv"* ]]; then
            echo "retry_max_attempts=2" >> $GITHUB_ENV
          else
            echo "retry_max_attempts=1" >> $GITHUB_ENV
          fi
      - name: Acceptance tests Large
        uses: nick-fields/retry@v3
        with:
          # 15 Minute is a large enough timeout for most of our tests
          timeout_minutes: 15
          max_attempts: ${{ env.retry_max_attempts }}
          command: ./test/run.sh ${{ matrix.test }}
          on_retry_command: ./test/run.sh --cleanup
  Codecov:
    needs: [Unit-Tests, Integration-Tests]
    name: codecov
    runs-on: ubuntu-latest
    if: ${{ (github.ref_type == 'branch') && (github.ref_name != 'main') }}
    steps:
      - uses: actions/checkout@v5
      - name: Download coverage artifacts integration
        uses: actions/download-artifact@v5
        with:
          name: coverage-report-unit
      - name: Download coverage integration without vector package
        uses: actions/download-artifact@v5
        with:
          name: coverage-report-integration--integration-without-vector-package
          path: coverage-integration-without-vector-package.txt
      - name: Download coverage integration vector package only
        uses: actions/download-artifact@v5
        with:
          name: coverage-report-integration--integration-vector-package-only
          path: coverage-integration-vector-package-only.txt
      - name: Codecov
        uses: codecov/codecov-action@v5
        with:
          fail_ci_if_error: false
          files: ./coverage-integration-without-vector-package.txt, ./coverage-integration-vector-package-only.txt, ./coverage-unit.txt
          verbose: true
  Compile-and-upload-binaries:
<<<<<<< HEAD
    name: compile and upload binaries
    runs-on: DB-ubuntu-24.04-4-cores
=======
    name: compile-and-upload-binaries
    runs-on: ubicloud-standard-4-ubuntu-2404
>>>>>>> 3652b765
    steps:
      - uses: actions/checkout@v5
      - name: Set up Go
        uses: actions/setup-go@v6
        with:
          go-version: '1.24'
          cache: true
      - name: Install GoReleaser
        uses: goreleaser/goreleaser-action@v6
        with:
          install-only: true
      - name: goreleaser
        run: |
          GIT_REVISION=$(git rev-parse --short HEAD) GIT_BRANCH=$(git rev-parse --abbrev-ref HEAD) BUILD_USER=ci BUILD_DATE=$(date -u +"%Y-%m-%dT%H:%M:%SZ") goreleaser build  --clean --snapshot
      - name: Upload macos
        uses: actions/upload-artifact@v4
        with:
          name: binaries-macos-unsigned
          path: dist/weaviate_darwin_all
      - name: Upload windows
        uses: actions/upload-artifact@v4
        with:
          name: binaries-windows-amd64
          path: dist/weaviate_windows_amd64_v1
      - name: Upload windows
        uses: actions/upload-artifact@v4
        with:
          name: binaries-windows-arm64
          path: dist/weaviate_windows_arm64
      - name: Upload linux amd64
        uses: actions/upload-artifact@v4
        with:
          name: binaries-linux-amd64
          path: dist/weaviate_linux_amd64_v1
      - name: Upload linux arm64
        uses: actions/upload-artifact@v4
        with:
          name: binaries-linux-arm64
          path: dist/weaviate_linux_arm64
  Acceptance-Tests-windows:
    name: acceptance (windows)
    needs: Compile-and-upload-binaries
    runs-on: windows-latest
    env:
      AUTHENTICATION_ANONYMOUS_ACCESS_ENABLED: true
      PERSISTENCE_DATA_PATH: /tmp
      QUERY_DEFAULTS_LIMIT: 20
      CLUSTER_HOSTNAME: node1
      RAFT_BOOTSTRAP_EXPECT: 1
      RAFT_JOIN: node1
      GRPC_PORT: 50052
    steps:
      - uses: actions/checkout@v5
      - name: Download binaries
        uses: actions/download-artifact@v5
        with:
          name: binaries-windows-amd64
      - name: Set up Go
        uses: actions/setup-go@v6
        with:
          go-version: '1.24'
          cache: true
      - name: start weaviate
        shell: bash
        # Weaviate is started without a Vectorizer as running text2vec-contextionary on GH actions is difficult:
        # - docker on GHA only supports windows container - which we currently are not build
        # - building those containers without a windows machine is difficult to figure out
        run: ./weaviate.exe --scheme http --port 8080 &
      - name: run acceptance tests
        shell: bash
<<<<<<< HEAD
        run: go test -count 1 -race test/acceptance/actions/*.go  # tests that don't need a Vectorizer
=======
        run: go test -count 1 -race test/acceptance/actions/*.go  # tests that don't need a Vectorizer

  Push-Docker:
    if: ${{ !github.event.pull_request.head.repo.fork && github.triggering_actor != 'dependabot[bot]' && (startsWith(github.ref, 'refs/tags') || startsWith(github.head_ref, 'build') || github.head_ref == '') }} # no PRs from fork
    needs: [Unit-Tests, Run-Swagger, Vulnerability-Scanning, SAST-Scanning, Integration-Tests]
    name: push-docker
    timeout-minutes: 30
    runs-on: ubicloud-standard-8-ubuntu-2404
    steps:
      - uses: actions/checkout@v5
      - name: Login to Docker Hub
        uses: docker/login-action@v3
        with:
          username: ${{secrets.DOCKER_USERNAME}}
          password: ${{secrets.DOCKER_PASSWORD}}
      - name: Push container
        id: push-container
        run: ./ci/push_docker.sh
        env:
          PR_TITLE: "${{ github.event.pull_request.title }}"
      - name: Generate Report
        env:
          PREVIEW_TAG: "${{ steps.push-container.outputs.PREVIEW_TAG }}"
          PREVIEW_SEMVER_TAG: "${{ steps.push-container.outputs.PREVIEW_SEMVER_TAG }}"
        run: ./ci/generate_docker_report.sh
  Push-Docker-Fast:
    if: ${{ !github.event.pull_request.head.repo.fork && github.triggering_actor != 'dependabot[bot]' && !startsWith(github.ref, 'refs/tags') && !startsWith(github.head_ref, 'build') && !(github.head_ref == '') }} # no PRs from fork
    name: push-docker-fast
    timeout-minutes: 30
    strategy:
      matrix:
        include:
          - arch: amd64
            runner: ubuntu-latest
          - arch: arm64
            runner: ubuntu-24.04-arm
    runs-on: ${{ matrix.runner }}
    outputs:
      preview-tags-amd64: ${{ steps.set-outputs.outputs.preview-tags-amd64 }}
      semver-tags-amd64: ${{ steps.set-outputs.outputs.semver-tags-amd64 }}
      preview-tags-arm64: ${{ steps.set-outputs.outputs.preview-tags-arm64 }}
      semver-tags-arm64: ${{ steps.set-outputs.outputs.semver-tags-arm64 }}
    steps:
      - uses: actions/checkout@v5
      - name: Login to Docker Hub
        uses: docker/login-action@v3
        with:
          username: ${{secrets.DOCKER_USERNAME}}
          password: ${{secrets.DOCKER_PASSWORD}}
      - name: Push container
        id: push-container
        run: ./ci/push_docker.sh --${{ matrix.arch }}-only
        env:
          PR_TITLE: "${{ github.event.pull_request.title }}"
      - name: Set architecture-specific outputs
        id: set-outputs
        run: |
          # Unique output names per architecture
          echo "preview-tags-${{ matrix.arch }}=${{ steps.push-container.outputs.PREVIEW_TAG }}" >> $GITHUB_OUTPUT
          echo "semver-tags-${{ matrix.arch }}=${{ steps.push-container.outputs.PREVIEW_SEMVER_TAG }}" >> $GITHUB_OUTPUT
  Generate-Docker-Report:
    needs: [Push-Docker-Fast]
    name: generate-docker-report
    runs-on: ubuntu-latest
    steps:
      - uses: actions/checkout@v5
      - name: Combine tags
        run: |
          # Collect all architecture-specific outputs
          ALL_PREVIEW_TAGS="${{ needs.Push-Docker-Fast.outputs.preview-tags-amd64 }}"
          ALL_PREVIEW_TAGS+="\n${{ needs.Push-Docker-Fast.outputs.preview-tags-arm64 }}"
          
          ALL_SEMVER_TAGS="${{ needs.Push-Docker-Fast.outputs.semver-tags-amd64 }}"
          ALL_SEMVER_TAGS+="\n${{ needs.Push-Docker-Fast.outputs.semver-tags-arm64 }}"

          # Write to environment variables
          echo "PREVIEW_TAG<<EOF" >> $GITHUB_ENV
          echo -e "$ALL_PREVIEW_TAGS" >> $GITHUB_ENV
          echo "EOF" >> $GITHUB_ENV
          
          echo "PREVIEW_SEMVER_TAG<<EOF" >> $GITHUB_ENV
          echo -e "$ALL_SEMVER_TAGS" >> $GITHUB_ENV
          echo "EOF" >> $GITHUB_ENV
      - run: ./ci/generate_docker_report.sh
>>>>>>> 3652b765
<|MERGE_RESOLUTION|>--- conflicted
+++ resolved
@@ -385,13 +385,8 @@
             echo "run_pipeline=false" >> $GITHUB_OUTPUT
           fi
   Modules-Acceptance-Tests-large:
-<<<<<<< HEAD
     name: modules large (${{ matrix.name }})
-    runs-on: DB-ubuntu-24.04-4-cores
-=======
-    name: modules-acceptance-tests-large
     runs-on: ubicloud-standard-4-ubuntu-2404
->>>>>>> 3652b765
     needs: [Modules-On-Demand-Tests-Check]
     if: ${{ needs.Modules-On-Demand-Tests-Check.outputs.run_pipeline == 'true' }}  # no PRs from fork
     strategy:
@@ -615,13 +610,8 @@
           WCS_DUMMY_CI_PW_2: ${{ secrets.WCS_DUMMY_CI_PW_2 }}
         run: ./test/run.sh ${{ matrix.test }}
   Acceptance-Tests-large:
-<<<<<<< HEAD
     name: acceptance large (${{ matrix.name }})
-    runs-on: DB-ubuntu-24.04-4-cores
-=======
-    name: acceptance-tests-large
     runs-on: ubicloud-standard-4-ubuntu-2404
->>>>>>> 3652b765
     strategy:
       fail-fast: false
       matrix:
@@ -690,13 +680,8 @@
           files: ./coverage-integration-without-vector-package.txt, ./coverage-integration-vector-package-only.txt, ./coverage-unit.txt
           verbose: true
   Compile-and-upload-binaries:
-<<<<<<< HEAD
     name: compile and upload binaries
-    runs-on: DB-ubuntu-24.04-4-cores
-=======
-    name: compile-and-upload-binaries
     runs-on: ubicloud-standard-4-ubuntu-2404
->>>>>>> 3652b765
     steps:
       - uses: actions/checkout@v5
       - name: Set up Go
@@ -767,91 +752,4 @@
         run: ./weaviate.exe --scheme http --port 8080 &
       - name: run acceptance tests
         shell: bash
-<<<<<<< HEAD
-        run: go test -count 1 -race test/acceptance/actions/*.go  # tests that don't need a Vectorizer
-=======
-        run: go test -count 1 -race test/acceptance/actions/*.go  # tests that don't need a Vectorizer
-
-  Push-Docker:
-    if: ${{ !github.event.pull_request.head.repo.fork && github.triggering_actor != 'dependabot[bot]' && (startsWith(github.ref, 'refs/tags') || startsWith(github.head_ref, 'build') || github.head_ref == '') }} # no PRs from fork
-    needs: [Unit-Tests, Run-Swagger, Vulnerability-Scanning, SAST-Scanning, Integration-Tests]
-    name: push-docker
-    timeout-minutes: 30
-    runs-on: ubicloud-standard-8-ubuntu-2404
-    steps:
-      - uses: actions/checkout@v5
-      - name: Login to Docker Hub
-        uses: docker/login-action@v3
-        with:
-          username: ${{secrets.DOCKER_USERNAME}}
-          password: ${{secrets.DOCKER_PASSWORD}}
-      - name: Push container
-        id: push-container
-        run: ./ci/push_docker.sh
-        env:
-          PR_TITLE: "${{ github.event.pull_request.title }}"
-      - name: Generate Report
-        env:
-          PREVIEW_TAG: "${{ steps.push-container.outputs.PREVIEW_TAG }}"
-          PREVIEW_SEMVER_TAG: "${{ steps.push-container.outputs.PREVIEW_SEMVER_TAG }}"
-        run: ./ci/generate_docker_report.sh
-  Push-Docker-Fast:
-    if: ${{ !github.event.pull_request.head.repo.fork && github.triggering_actor != 'dependabot[bot]' && !startsWith(github.ref, 'refs/tags') && !startsWith(github.head_ref, 'build') && !(github.head_ref == '') }} # no PRs from fork
-    name: push-docker-fast
-    timeout-minutes: 30
-    strategy:
-      matrix:
-        include:
-          - arch: amd64
-            runner: ubuntu-latest
-          - arch: arm64
-            runner: ubuntu-24.04-arm
-    runs-on: ${{ matrix.runner }}
-    outputs:
-      preview-tags-amd64: ${{ steps.set-outputs.outputs.preview-tags-amd64 }}
-      semver-tags-amd64: ${{ steps.set-outputs.outputs.semver-tags-amd64 }}
-      preview-tags-arm64: ${{ steps.set-outputs.outputs.preview-tags-arm64 }}
-      semver-tags-arm64: ${{ steps.set-outputs.outputs.semver-tags-arm64 }}
-    steps:
-      - uses: actions/checkout@v5
-      - name: Login to Docker Hub
-        uses: docker/login-action@v3
-        with:
-          username: ${{secrets.DOCKER_USERNAME}}
-          password: ${{secrets.DOCKER_PASSWORD}}
-      - name: Push container
-        id: push-container
-        run: ./ci/push_docker.sh --${{ matrix.arch }}-only
-        env:
-          PR_TITLE: "${{ github.event.pull_request.title }}"
-      - name: Set architecture-specific outputs
-        id: set-outputs
-        run: |
-          # Unique output names per architecture
-          echo "preview-tags-${{ matrix.arch }}=${{ steps.push-container.outputs.PREVIEW_TAG }}" >> $GITHUB_OUTPUT
-          echo "semver-tags-${{ matrix.arch }}=${{ steps.push-container.outputs.PREVIEW_SEMVER_TAG }}" >> $GITHUB_OUTPUT
-  Generate-Docker-Report:
-    needs: [Push-Docker-Fast]
-    name: generate-docker-report
-    runs-on: ubuntu-latest
-    steps:
-      - uses: actions/checkout@v5
-      - name: Combine tags
-        run: |
-          # Collect all architecture-specific outputs
-          ALL_PREVIEW_TAGS="${{ needs.Push-Docker-Fast.outputs.preview-tags-amd64 }}"
-          ALL_PREVIEW_TAGS+="\n${{ needs.Push-Docker-Fast.outputs.preview-tags-arm64 }}"
-          
-          ALL_SEMVER_TAGS="${{ needs.Push-Docker-Fast.outputs.semver-tags-amd64 }}"
-          ALL_SEMVER_TAGS+="\n${{ needs.Push-Docker-Fast.outputs.semver-tags-arm64 }}"
-
-          # Write to environment variables
-          echo "PREVIEW_TAG<<EOF" >> $GITHUB_ENV
-          echo -e "$ALL_PREVIEW_TAGS" >> $GITHUB_ENV
-          echo "EOF" >> $GITHUB_ENV
-          
-          echo "PREVIEW_SEMVER_TAG<<EOF" >> $GITHUB_ENV
-          echo -e "$ALL_SEMVER_TAGS" >> $GITHUB_ENV
-          echo "EOF" >> $GITHUB_ENV
-      - run: ./ci/generate_docker_report.sh
->>>>>>> 3652b765
+        run: go test -count 1 -race test/acceptance/actions/*.go  # tests that don't need a Vectorizer