--- conflicted
+++ resolved
@@ -16,6 +16,7 @@
 	"encoding/json"
 	"fmt"
 	"testing"
+	"time"
 
 	"github.com/go-openapi/strfmt"
 	"github.com/stretchr/testify/assert"
@@ -305,188 +306,4 @@
 			require.Nil(t, compose.StartAt(ctx, 3))
 		})
 	})
-<<<<<<< HEAD
-=======
-}
-
-func (suite *ReplicationTestSuite) TestEventualReplicaCRUD() {
-	t := suite.T()
-	mainCtx := context.Background()
-
-	ctx, cancel := context.WithTimeout(mainCtx, 5*time.Minute)
-	defer cancel()
-
-	compose, err := docker.New().
-		With3NodeCluster().
-		WithText2VecContextionary().
-		Start(ctx)
-	require.Nil(t, err)
-	defer func() {
-		if err := compose.Terminate(ctx); err != nil {
-			t.Fatalf("failed to terminate test containers: %s", err.Error())
-		}
-	}()
-
-	helper.SetupClient(compose.GetWeaviate().URI())
-	paragraphClass := articles.ParagraphsClass()
-	articleClass := articles.ArticlesClass()
-
-	t.Run("create schema on node 1", func(t *testing.T) {
-		paragraphClass.ShardingConfig = map[string]interface{}{"desiredCount": 1}
-		helper.CreateClass(t, paragraphClass)
-		articleClass.ShardingConfig = map[string]interface{}{"desiredCount": 1}
-		helper.CreateClass(t, articleClass)
-	})
-
-	t.Run("insert paragraphs batch on node 1", func(t *testing.T) {
-		batch := make([]*models.Object, len(paragraphIDs))
-		for i, id := range paragraphIDs {
-			batch[i] = articles.NewParagraph().
-				WithID(id).
-				WithContents(fmt.Sprintf("paragraph#%d", i)).
-				Object()
-		}
-		common.CreateObjects(t, compose.GetWeaviate().URI(), batch)
-	})
-
-	t.Run("insert articles batch on node 1", func(t *testing.T) {
-		batch := make([]*models.Object, len(articleIDs))
-		for i, id := range articleIDs {
-			batch[i] = articles.NewArticle().
-				WithID(id).
-				WithTitle(fmt.Sprintf("Article#%d", i)).
-				Object()
-		}
-		common.CreateObjects(t, compose.GetWeaviate().URI(), batch)
-	})
-
-	t.Run("configure classes to replicate to node 2 and 3", func(t *testing.T) {
-		ac := helper.GetClass(t, "Article")
-		ac.ReplicationConfig = &models.ReplicationConfig{
-			Factor: 3,
-		}
-		helper.UpdateClass(t, ac)
-
-		pc := helper.GetClass(t, "Paragraph")
-		pc.ReplicationConfig = &models.ReplicationConfig{
-			Factor: 3,
-		}
-		helper.UpdateClass(t, pc)
-	})
-
-	t.Run("StopNode-3", func(t *testing.T) {
-		common.StopNodeAt(ctx, t, compose, 3)
-	})
-
-	t.Run("assert all previous data replicated to node 2", func(t *testing.T) {
-		assert.EventuallyWithT(t, func(collect *assert.CollectT) {
-			resp := common.GQLGet(t, compose.GetWeaviateNode2().URI(), "Article", types.ConsistencyLevelOne)
-			require.Len(collect, resp, len(articleIDs))
-			resp = common.GQLGet(t, compose.GetWeaviateNode2().URI(), "Paragraph", types.ConsistencyLevelOne)
-			require.Len(collect, resp, len(paragraphIDs))
-		}, 5*time.Second, 100*time.Millisecond)
-	})
-
-	t.Run("RestartNode-3", func(t *testing.T) {
-		common.StartNodeAt(ctx, t, compose, 3)
-	})
-
-	t.Run("assert all previous data replicated to node 3", func(t *testing.T) {
-		assert.EventuallyWithT(t, func(collect *assert.CollectT) {
-			resp := common.GQLGet(t, compose.GetWeaviateNode3().URI(), "Article", types.ConsistencyLevelAll)
-			assert.Len(collect, resp, len(articleIDs))
-			resp = common.GQLGet(t, compose.GetWeaviateNode3().URI(), "Paragraph", types.ConsistencyLevelAll)
-			assert.Len(collect, resp, len(paragraphIDs))
-		}, 5*time.Second, 100*time.Millisecond)
-	})
-
-	t.Run("assert any future writes are replicated", func(t *testing.T) {
-		t.Run("PatchObject", func(t *testing.T) {
-			before, err := common.GetObject(t, compose.GetWeaviate().URI(), "Article", articleIDs[0], false)
-			require.Nil(t, err)
-			newTitle := "Article#9000"
-
-			t.Run("OnNode-2", func(t *testing.T) {
-				patch := &models.Object{
-					ID:         before.ID,
-					Class:      "Article",
-					Properties: map[string]interface{}{"title": newTitle},
-				}
-				common.PatchObject(t, compose.GetWeaviateNode(2).URI(), patch)
-			})
-
-			t.Run("PatchedOnNode-1", func(t *testing.T) {
-				after, err := common.GetObjectFromNode(t, compose.GetWeaviate().URI(), "Article", articleIDs[0], "node1")
-				require.Nil(t, err)
-
-				require.Contains(t, after.Properties.(map[string]interface{}), "title")
-				require.Equal(t, newTitle, after.Properties.(map[string]interface{})["title"])
-			})
-
-			t.Run("PatchedOnNode-2", func(t *testing.T) {
-				assert.EventuallyWithT(t, func(collect *assert.CollectT) {
-					after, err := common.GetObjectFromNode(t, compose.GetWeaviateNode2().URI(), "Article", articleIDs[0], "node2")
-					require.Nil(collect, err)
-
-					require.Contains(collect, after.Properties.(map[string]interface{}), "title")
-					assert.Equal(collect, newTitle, after.Properties.(map[string]interface{})["title"])
-				}, 5*time.Second, 100*time.Millisecond)
-			})
-
-			t.Run("PatchedOnNode-3", func(t *testing.T) {
-				assert.EventuallyWithT(t, func(collect *assert.CollectT) {
-					after, err := common.GetObjectFromNode(t, compose.GetWeaviate().URI(), "Article", articleIDs[0], "node3")
-					require.Nil(collect, err)
-
-					require.Contains(collect, after.Properties.(map[string]interface{}), "title")
-					assert.Equal(collect, newTitle, after.Properties.(map[string]interface{})["title"])
-				}, 5*time.Second, 100*time.Millisecond)
-			})
-		})
-
-		t.Run("DeleteObject", func(t *testing.T) {
-			t.Run("OnNode-2", func(t *testing.T) {
-				common.DeleteObject(t, compose.GetWeaviateNode2().URI(), "Article", articleIDs[0], types.ConsistencyLevelAll)
-			})
-
-			t.Run("OnNode-1", func(t *testing.T) {
-				assert.EventuallyWithT(t, func(collect *assert.CollectT) {
-					_, err := common.GetObjectFromNode(t, compose.GetWeaviate().URI(), "Article", articleIDs[0], "node1")
-					require.Equal(collect, &objects.ObjectsClassGetNotFound{}, err)
-				}, 5*time.Second, 100*time.Millisecond)
-			})
-		})
-
-		t.Run("BatchDeleteAllObjects", func(t *testing.T) {
-			t.Run("OnNode-2", func(t *testing.T) {
-				common.DeleteObjects(t, compose.GetWeaviateNode2().URI(),
-					"Article", []string{"title"}, "Article#*", types.ConsistencyLevelAll)
-			})
-
-			t.Run("OnNode-1", func(t *testing.T) {
-				assert.EventuallyWithT(t, func(collect *assert.CollectT) {
-					resp := common.GQLGet(t, compose.GetWeaviate().URI(), "Article", types.ConsistencyLevelOne)
-					assert.Empty(collect, resp)
-				}, 5*time.Second, 100*time.Millisecond)
-			})
-		})
-
-		t.Run("configure classes to decrease replication factor should fail", func(t *testing.T) {
-			ac := helper.GetClass(t, "Article")
-			ac.ReplicationConfig = &models.ReplicationConfig{
-				Factor: 2,
-			}
-
-			params := schema.NewSchemaObjectsUpdateParams().
-				WithObjectClass(ac).WithClassName(ac.Class)
-			resp, err := helper.Client(t).Schema.SchemaObjectsUpdate(params, nil)
-			require.NotNil(t, err)
-			helper.AssertRequestFail(t, resp, err, func() {
-				var errResponse *schema.SchemaObjectsUpdateUnprocessableEntity
-				require.True(t, errors.As(err, &errResponse))
-				require.Equal(t, fmt.Sprintf("scale \"%s\" from 3 replicas to 2: scaling in not supported yet", ac.Class), errResponse.Payload.Error[0].Message)
-			})
-		})
-	})
->>>>>>> 416eb3f5
 }