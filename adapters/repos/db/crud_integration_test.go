--- conflicted
+++ resolved
@@ -918,11 +918,7 @@
 		}
 		// clean up
 		for _, td := range testData {
-<<<<<<< HEAD
-			err := repo.DeleteObject(context.Background(), td.className, td.id, nil, "", 0)
-=======
-			err := repo.DeleteObject(context.Background(), td.className, td.id, time.Now(), nil, "")
->>>>>>> 53eec30c
+			err := repo.DeleteObject(context.Background(), td.className, td.id, time.Now(), nil, "", 0)
 			assert.Nil(t, err)
 		}
 	})
@@ -976,31 +972,19 @@
 	})
 
 	t.Run("deleting a thing again", func(t *testing.T) {
-<<<<<<< HEAD
-		err := repo.DeleteObject(context.Background(), "TheBestThingClass", thingID, nil, "", 0)
-=======
-		err := repo.DeleteObject(context.Background(), "TheBestThingClass", thingID, time.Now(), nil, "")
->>>>>>> 53eec30c
+		err := repo.DeleteObject(context.Background(), "TheBestThingClass", thingID, time.Now(), nil, "", 0)
 
 		assert.Nil(t, err)
 	})
 
 	t.Run("deleting a action again", func(t *testing.T) {
-<<<<<<< HEAD
-		err := repo.DeleteObject(context.Background(), "TheBestActionClass", actionID, nil, "", 0)
-=======
-		err := repo.DeleteObject(context.Background(), "TheBestActionClass", actionID, time.Now(), nil, "")
->>>>>>> 53eec30c
+		err := repo.DeleteObject(context.Background(), "TheBestActionClass", actionID, time.Now(), nil, "", 0)
 
 		assert.Nil(t, err)
 	})
 
 	t.Run("trying to delete from a non-existing class", func(t *testing.T) {
-<<<<<<< HEAD
-		err := repo.DeleteObject(context.Background(), "WrongClass", thingID, nil, "", 0)
-=======
-		err := repo.DeleteObject(context.Background(), "WrongClass", thingID, time.Now(), nil, "")
->>>>>>> 53eec30c
+		err := repo.DeleteObject(context.Background(), "WrongClass", thingID, time.Now(), nil, "", 0)
 
 		assert.Equal(t, fmt.Errorf(
 			"delete from non-existing index for WrongClass"), err)
@@ -1534,11 +1518,7 @@
 		}
 		// clean up
 		for _, td := range testData {
-<<<<<<< HEAD
-			err := repo.DeleteObject(context.Background(), td.className, td.id, nil, "", 0)
-=======
-			err := repo.DeleteObject(context.Background(), td.className, td.id, time.Now(), nil, "")
->>>>>>> 53eec30c
+			err := repo.DeleteObject(context.Background(), td.className, td.id, time.Now(), nil, "", 0)
 			assert.Nil(t, err)
 		}
 	})
