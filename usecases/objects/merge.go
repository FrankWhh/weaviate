--- conflicted
+++ resolved
@@ -130,7 +130,6 @@
 		mergeDoc.AdditionalProperties = objWithVec.Additional
 	}
 
-<<<<<<< HEAD
 	// Ensure that the local schema has caught up to the version we used to validate
 	if err := m.schemaManager.WaitForUpdate(ctx, schemaVersion); err != nil {
 		return &Error{
@@ -139,14 +138,12 @@
 			Err:  err,
 		}
 	}
+
 	if err := m.vectorRepo.Merge(ctx, mergeDoc, repl, tenant, schemaVersion); err != nil {
-=======
-	if err := m.vectorRepo.Merge(ctx, mergeDoc, repl, tenant); err != nil {
 		if errors.As(err, &ErrDirtyReadOfDeletedObject{}) || errors.As(err, &ErrDirtyWriteOfDeletedObject{}) {
 			m.logger.WithError(err).Debugf("object %s/%s not found, possibly due to replication consistency races", cls, id)
 			return &Error{"not found", StatusNotFound, err}
 		}
->>>>>>> 0c0d41a9
 		return &Error{"repo.merge", StatusInternalServerError, err}
 	}
 
