//                           _       _
// __      _____  __ ___   ___  __ _| |_ ___
// \ \ /\ / / _ \/ _` \ \ / / |/ _` | __/ _ \
//  \ V  V /  __/ (_| |\ V /| | (_| | ||  __/
//   \_/\_/ \___|\__,_| \_/ |_|\__,_|\__\___|
//
//  Copyright © 2016 - 2024 Weaviate B.V. All rights reserved.
//
//  CONTACT: hello@weaviate.io
//

package sharding

import (
	"context"
	"errors"
	"fmt"
	"io"
	"math/rand"

	"github.com/weaviate/weaviate/entities/dto"

	"github.com/go-openapi/strfmt"
	"github.com/sirupsen/logrus"
	"github.com/weaviate/weaviate/entities/additional"
	"github.com/weaviate/weaviate/entities/aggregation"
	"github.com/weaviate/weaviate/entities/filters"
	"github.com/weaviate/weaviate/entities/search"
	"github.com/weaviate/weaviate/entities/searchparams"
	"github.com/weaviate/weaviate/entities/storobj"
	"github.com/weaviate/weaviate/usecases/objects"
)

type RemoteIndex struct {
	class        string
	stateGetter  shardingStateGetter
	client       RemoteIndexClient
	nodeResolver nodeResolver
}

type shardingStateGetter interface {
	// ShardOwner returns id of owner node
	ShardOwner(class, shard string) (string, error)
	ShardReplicas(class, shard string) ([]string, error)
}

func NewRemoteIndex(className string,
	stateGetter shardingStateGetter, nodeResolver nodeResolver,
	client RemoteIndexClient,
) *RemoteIndex {
	return &RemoteIndex{
		class:        className,
		stateGetter:  stateGetter,
		client:       client,
		nodeResolver: nodeResolver,
	}
}

type nodeResolver interface {
	NodeHostname(nodeName string) (string, bool)
}

type RemoteIndexClient interface {
	PutObject(ctx context.Context, hostName, indexName, shardName string,
		obj *storobj.Object, schemaVersion uint64) error
	BatchPutObjects(ctx context.Context, hostName, indexName, shardName string,
		objs []*storobj.Object, repl *additional.ReplicationProperties, schemaVersion uint64) []error
	BatchAddReferences(ctx context.Context, hostName, indexName, shardName string,
		refs objects.BatchReferences, schemaVersion uint64) []error
	GetObject(ctx context.Context, hostname, indexName, shardName string,
		id strfmt.UUID, props search.SelectProperties,
		additional additional.Properties) (*storobj.Object, error)
	Exists(ctx context.Context, hostname, indexName, shardName string,
		id strfmt.UUID) (bool, error)
	DeleteObject(ctx context.Context, hostname, indexName, shardName string,
		id strfmt.UUID, schemaVersion uint64) error
	MergeObject(ctx context.Context, hostname, indexName, shardName string,
		mergeDoc objects.MergeDocument, schemaVersion uint64) error
	MultiGetObjects(ctx context.Context, hostname, indexName, shardName string,
		ids []strfmt.UUID) ([]*storobj.Object, error)
	SearchShard(ctx context.Context, hostname, indexName, shardName string,
		searchVector [][]float32, targetVector []string, limit int, filters *filters.LocalFilter,
		keywordRanking *searchparams.KeywordRanking, sort []filters.Sort,
		cursor *filters.Cursor, groupBy *searchparams.GroupBy,
		additional additional.Properties, targetCombination *dto.TargetCombination,
	) ([]*storobj.Object, []float32, error)

	Aggregate(ctx context.Context, hostname, indexName, shardName string,
		params aggregation.Params) (*aggregation.Result, error)
	FindUUIDs(ctx context.Context, hostName, indexName, shardName string,
		filters *filters.LocalFilter) ([]strfmt.UUID, error)
	DeleteObjectBatch(ctx context.Context, hostName, indexName, shardName string,
		uuids []strfmt.UUID, dryRun bool, schemaVersion uint64) objects.BatchSimpleObjects
	GetShardQueueSize(ctx context.Context, hostName, indexName, shardName string) (int64, error)
	GetShardStatus(ctx context.Context, hostName, indexName, shardName string) (string, error)
	UpdateShardStatus(ctx context.Context, hostName, indexName, shardName, targetStatus string, schemaVersion uint64) error

	PutFile(ctx context.Context, hostName, indexName, shardName, fileName string,
		payload io.ReadSeekCloser) error
}

func (ri *RemoteIndex) PutObject(ctx context.Context, shardName string,
	obj *storobj.Object, schemaVersion uint64,
) error {
	owner, err := ri.stateGetter.ShardOwner(ri.class, shardName)
	if err != nil {
		return fmt.Errorf("class %s has no physical shard %q: %w", ri.class, shardName, err)
	}

	host, ok := ri.nodeResolver.NodeHostname(owner)
	if !ok {
		return fmt.Errorf("resolve node name %q to host", owner)
	}

	return ri.client.PutObject(ctx, host, ri.class, shardName, obj, schemaVersion)
}

// helper for single errors that affect the entire batch, assign the error to
// every single item in the batch
func duplicateErr(in error, count int) []error {
	out := make([]error, count)
	for i := range out {
		out[i] = in
	}
	return out
}

func (ri *RemoteIndex) BatchPutObjects(ctx context.Context, shardName string,
	objs []*storobj.Object, schemaVersion uint64,
) []error {
	owner, err := ri.stateGetter.ShardOwner(ri.class, shardName)
	if err != nil {
		return duplicateErr(fmt.Errorf("class %s has no physical shard %q: %w",
			ri.class, shardName, err), len(objs))
	}

	host, ok := ri.nodeResolver.NodeHostname(owner)
	if !ok {
		return duplicateErr(fmt.Errorf("resolve node name %q to host",
			owner), len(objs))
	}

	return ri.client.BatchPutObjects(ctx, host, ri.class, shardName, objs, nil, schemaVersion)
}

func (ri *RemoteIndex) BatchAddReferences(ctx context.Context, shardName string,
	refs objects.BatchReferences, schemaVersion uint64,
) []error {
	owner, err := ri.stateGetter.ShardOwner(ri.class, shardName)
	if err != nil {
		return duplicateErr(fmt.Errorf("class %s has no physical shard %q: %w",
			ri.class, shardName, err), len(refs))
	}

	host, ok := ri.nodeResolver.NodeHostname(owner)
	if !ok {
		return duplicateErr(fmt.Errorf("resolve node name %q to host",
			owner), len(refs))
	}

	return ri.client.BatchAddReferences(ctx, host, ri.class, shardName, refs, schemaVersion)
}

func (ri *RemoteIndex) Exists(ctx context.Context, shardName string,
	id strfmt.UUID,
) (bool, error) {
	owner, err := ri.stateGetter.ShardOwner(ri.class, shardName)
	if err != nil {
		return false, fmt.Errorf("class %s has no physical shard %q: %w", ri.class, shardName, err)
	}

	host, ok := ri.nodeResolver.NodeHostname(owner)
	if !ok {
		return false, fmt.Errorf("resolve node name %q to host", owner)
	}

	return ri.client.Exists(ctx, host, ri.class, shardName, id)
}

func (ri *RemoteIndex) DeleteObject(ctx context.Context, shardName string,
	id strfmt.UUID, schemaVersion uint64,
) error {
	owner, err := ri.stateGetter.ShardOwner(ri.class, shardName)
	if err != nil {
		return fmt.Errorf("class %s has no physical shard %q: %w", ri.class, shardName, err)
	}

	host, ok := ri.nodeResolver.NodeHostname(owner)
	if !ok {
		return fmt.Errorf("resolve node name %q to host", owner)
	}

	return ri.client.DeleteObject(ctx, host, ri.class, shardName, id, schemaVersion)
}

func (ri *RemoteIndex) MergeObject(ctx context.Context, shardName string,
	mergeDoc objects.MergeDocument, schemaVersion uint64,
) error {
	owner, err := ri.stateGetter.ShardOwner(ri.class, shardName)
	if err != nil {
		return fmt.Errorf("class %s has no physical shard %q: %w", ri.class, shardName, err)
	}

	host, ok := ri.nodeResolver.NodeHostname(owner)
	if !ok {
		return fmt.Errorf("resolve node name %q to host", owner)
	}

	return ri.client.MergeObject(ctx, host, ri.class, shardName, mergeDoc, schemaVersion)
}

func (ri *RemoteIndex) GetObject(ctx context.Context, shardName string,
	id strfmt.UUID, props search.SelectProperties,
	additional additional.Properties,
) (*storobj.Object, error) {
	owner, err := ri.stateGetter.ShardOwner(ri.class, shardName)
	if err != nil {
		return nil, fmt.Errorf("class %s has no physical shard %q: %w", ri.class, shardName, err)
	}

	host, ok := ri.nodeResolver.NodeHostname(owner)
	if !ok {
		return nil, fmt.Errorf("resolve node name %q to host", owner)
	}

	return ri.client.GetObject(ctx, host, ri.class, shardName, id, props, additional)
}

func (ri *RemoteIndex) MultiGetObjects(ctx context.Context, shardName string,
	ids []strfmt.UUID,
) ([]*storobj.Object, error) {
	owner, err := ri.stateGetter.ShardOwner(ri.class, shardName)
	if err != nil {
		return nil, fmt.Errorf("class %s has no physical shard %q: %w", ri.class, shardName, err)
	}

	host, ok := ri.nodeResolver.NodeHostname(owner)
	if !ok {
		return nil, fmt.Errorf("resolve node name %q to host", owner)
	}

	return ri.client.MultiGetObjects(ctx, host, ri.class, shardName, ids)
}

type ReplicasSearchResult struct {
	Objects []*storobj.Object
	Scores  []float32
	Node    string
}

<<<<<<< HEAD
func (ri *RemoteIndex) SearchAllReplicas(ctx context.Context, shard string,
	queryVec [][]float32,
	targetVector []string,
=======
func (ri *RemoteIndex) SearchAllReplicas(ctx context.Context,
	log logrus.FieldLogger,
	shard string,
	queryVec []float32,
	targetVector string,
>>>>>>> 6d5962e6
	limit int,
	filters *filters.LocalFilter,
	keywordRanking *searchparams.KeywordRanking,
	sort []filters.Sort,
	cursor *filters.Cursor,
	groupBy *searchparams.GroupBy,
	adds additional.Properties,
	replEnabled bool,
	localNode string,
	targetCombination *dto.TargetCombination,
) ([]ReplicasSearchResult, error) {
	remoteShardQuery := func(node, host string) (ReplicasSearchResult, error) {
		objs, scores, err := ri.client.SearchShard(ctx, host, ri.class, shard,
			queryVec, targetVector, limit, filters, keywordRanking, sort, cursor, groupBy, adds, targetCombination)
		if err != nil {
			return ReplicasSearchResult{}, err
		}
		return ReplicasSearchResult{Objects: objs, Scores: scores, Node: node}, nil
	}
	return ri.queryAllReplicas(ctx, log, shard, remoteShardQuery, localNode)
}

func (ri *RemoteIndex) SearchShard(ctx context.Context, shard string,
	queryVec [][]float32,
	targetVector []string,
	limit int,
	filters *filters.LocalFilter,
	keywordRanking *searchparams.KeywordRanking,
	sort []filters.Sort,
	cursor *filters.Cursor,
	groupBy *searchparams.GroupBy,
	adds additional.Properties,
	replEnabled bool,
	targetCombination *dto.TargetCombination,
) ([]*storobj.Object, []float32, string, error) {
	type pair struct {
		first  []*storobj.Object
		second []float32
	}
	f := func(node, host string) (interface{}, error) {
		objs, scores, err := ri.client.SearchShard(ctx, host, ri.class, shard,
			queryVec, targetVector, limit, filters, keywordRanking, sort, cursor, groupBy, adds, targetCombination)
		if err != nil {
			return nil, err
		}
		return pair{objs, scores}, err
	}
	rr, node, err := ri.queryReplicas(ctx, shard, f)
	if err != nil {
		return nil, nil, node, err
	}
	r := rr.(pair)
	return r.first, r.second, node, err
}

func (ri *RemoteIndex) Aggregate(
	ctx context.Context,
	shard string,
	params aggregation.Params,
) (*aggregation.Result, error) {
	f := func(_, host string) (interface{}, error) {
		r, err := ri.client.Aggregate(ctx, host, ri.class, shard, params)
		if err != nil {
			return nil, err
		}
		return r, nil
	}
	rr, _, err := ri.queryReplicas(ctx, shard, f)
	if err != nil {
		return nil, err
	}
	return rr.(*aggregation.Result), err
}

func (ri *RemoteIndex) FindUUIDs(ctx context.Context, shardName string,
	filters *filters.LocalFilter,
) ([]strfmt.UUID, error) {
	owner, err := ri.stateGetter.ShardOwner(ri.class, shardName)
	if err != nil {
		return nil, fmt.Errorf("class %s has no physical shard %q: %w", ri.class, shardName, err)
	}

	host, ok := ri.nodeResolver.NodeHostname(owner)
	if !ok {
		return nil, fmt.Errorf("resolve node name %q to host", owner)
	}

	return ri.client.FindUUIDs(ctx, host, ri.class, shardName, filters)
}

func (ri *RemoteIndex) DeleteObjectBatch(ctx context.Context, shardName string,
	uuids []strfmt.UUID, dryRun bool, schemaVersion uint64,
) objects.BatchSimpleObjects {
	owner, err := ri.stateGetter.ShardOwner(ri.class, shardName)
	if err != nil {
		err := fmt.Errorf("class %s has no physical shard %q: %w", ri.class, shardName, err)
		return objects.BatchSimpleObjects{objects.BatchSimpleObject{Err: err}}
	}

	host, ok := ri.nodeResolver.NodeHostname(owner)
	if !ok {
		err := fmt.Errorf("resolve node name %q to host", owner)
		return objects.BatchSimpleObjects{objects.BatchSimpleObject{Err: err}}
	}

	return ri.client.DeleteObjectBatch(ctx, host, ri.class, shardName, uuids, dryRun, schemaVersion)
}

func (ri *RemoteIndex) GetShardQueueSize(ctx context.Context, shardName string) (int64, error) {
	owner, err := ri.stateGetter.ShardOwner(ri.class, shardName)
	if err != nil {
		return 0, fmt.Errorf("class %s has no physical shard %q: %w", ri.class, shardName, err)
	}

	host, ok := ri.nodeResolver.NodeHostname(owner)
	if !ok {
		return 0, fmt.Errorf("resolve node name %q to host", owner)
	}

	return ri.client.GetShardQueueSize(ctx, host, ri.class, shardName)
}

func (ri *RemoteIndex) GetShardStatus(ctx context.Context, shardName string) (string, error) {
	owner, err := ri.stateGetter.ShardOwner(ri.class, shardName)
	if err != nil {
		return "", fmt.Errorf("class %s has no physical shard %q: %w", ri.class, shardName, err)
	}

	host, ok := ri.nodeResolver.NodeHostname(owner)
	if !ok {
		return "", fmt.Errorf("resolve node name %q to host", owner)
	}

	return ri.client.GetShardStatus(ctx, host, ri.class, shardName)
}

func (ri *RemoteIndex) UpdateShardStatus(ctx context.Context, shardName, targetStatus string, schemaVersion uint64) error {
	owner, err := ri.stateGetter.ShardOwner(ri.class, shardName)
	if err != nil {
		return fmt.Errorf("class %s has no physical shard %q: %w", ri.class, shardName, err)
	}

	host, ok := ri.nodeResolver.NodeHostname(owner)
	if !ok {
		return fmt.Errorf("resolve node name %q to host", owner)
	}

	return ri.client.UpdateShardStatus(ctx, host, ri.class, shardName, targetStatus, schemaVersion)
}

func (ri *RemoteIndex) queryAllReplicas(
	ctx context.Context,
	log logrus.FieldLogger,
	shard string,
	do func(nodeName, host string) (ReplicasSearchResult, error),
	localNode string,
) (resp []ReplicasSearchResult, err error) {
	replicas, err := ri.stateGetter.ShardReplicas(ri.class, shard)
	if err != nil || len(replicas) == 0 {
		return nil, fmt.Errorf("class %q has no physical shard %q: %w", ri.class, shard, err)
	}

	queryOne := func(replica string) (ReplicasSearchResult, error) {
		host, ok := ri.nodeResolver.NodeHostname(replica)
		if !ok || host == "" {
			return ReplicasSearchResult{}, fmt.Errorf("unable to resolve node name %q to host", replica)
		}
		return do(replica, host)
	}

	queryAll := func(replicas []string) (resp []ReplicasSearchResult, err error) {
		var searchResult ReplicasSearchResult
		var errList error
		for _, node := range replicas {
			// Skip local node to ensure we don't query again our local shard -> it is handled separately in the search
			if node == localNode {
				continue
			}

			if errC := ctx.Err(); errC != nil {
				errList = errors.Join(errList, fmt.Errorf("error while searching shard=%s replica node=%s: %w", shard, node, errC))
				continue
			}

			if searchResult, err = queryOne(node); err != nil {
				errList = errors.Join(errList, fmt.Errorf("error while searching shard=%s replica node=%s: %w", shard, node, err))
				continue
			}
			resp = append(resp, searchResult)
		}
		if errList != nil {
			// Simply log the errors but don't return them unless we have no valid result
			log.Warnf("errors happened during full replicas search for shard '%s' errors: %s", shard, errList)
		}

		if len(resp) == 0 {
			return nil, errList
		}
		if len(resp) != len(replicas)-1 {
			log.Warnf("full replicas search has less results than the count of replicas: have=%d want=%d", len(resp), len(replicas)-1)
		}
		return resp, nil
	}
	return queryAll(replicas)
}

func (ri *RemoteIndex) queryReplicas(
	ctx context.Context,
	shard string,
	do func(nodeName, host string) (interface{}, error),
) (resp interface{}, node string, err error) {
	replicas, err := ri.stateGetter.ShardReplicas(ri.class, shard)
	if err != nil || len(replicas) == 0 {
		return nil,
			"",
			fmt.Errorf("class %q has no physical shard %q: %w", ri.class, shard, err)
	}

	queryOne := func(replica string) (interface{}, error) {
		host, ok := ri.nodeResolver.NodeHostname(replica)
		if !ok || host == "" {
			return nil, fmt.Errorf("resolve node name %q to host", replica)
		}
		return do(replica, host)
	}

	queryUntil := func(replicas []string) (resp interface{}, node string, err error) {
		for _, node = range replicas {
			if errC := ctx.Err(); errC != nil {
				return nil, node, errC
			}
			if resp, err = queryOne(node); err == nil {
				return resp, node, nil
			}
		}
		return
	}
	first := rand.Intn(len(replicas))
	if resp, node, err = queryUntil(replicas[first:]); err != nil && first != 0 {
		return queryUntil(replicas[:first])
	}
	return
}<|MERGE_RESOLUTION|>--- conflicted
+++ resolved
@@ -248,17 +248,11 @@
 	Node    string
 }
 
-<<<<<<< HEAD
-func (ri *RemoteIndex) SearchAllReplicas(ctx context.Context, shard string,
-	queryVec [][]float32,
-	targetVector []string,
-=======
 func (ri *RemoteIndex) SearchAllReplicas(ctx context.Context,
 	log logrus.FieldLogger,
 	shard string,
-	queryVec []float32,
-	targetVector string,
->>>>>>> 6d5962e6
+	queryVec [][]float32,
+	targetVector []string,
 	limit int,
 	filters *filters.LocalFilter,
 	keywordRanking *searchparams.KeywordRanking,
