--- conflicted
+++ resolved
@@ -68,13 +68,8 @@
 		logger, _ := test.NewNullLogger()
 		authorizer := mocks.NewMockAuthorizer()
 		modulesProvider := getFakeModulesProvider()
-<<<<<<< HEAD
-		manager = NewBatchManager(vectorRepo, modulesProvider, schemaManager, config, logger, authorizer, nil)
-=======
-		manager = NewBatchManager(vectorRepo, modulesProvider, locks,
-			schemaManager, config, logger, authorizer, nil,
+		manager = NewBatchManager(vectorRepo, modulesProvider, schemaManager, config, logger, authorizer, nil,
 			NewAutoSchemaManager(schemaManager, vectorRepo, config, authorizer, logger, prometheus.NewPedanticRegistry()))
->>>>>>> ee9d56f1
 	}
 
 	reset := func() {
