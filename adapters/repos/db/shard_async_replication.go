--- conflicted
+++ resolved
@@ -377,20 +377,10 @@
 		close(s.minimalHashtreeInitializationCh)
 	}
 
-<<<<<<< HEAD
-	err = s.store.PauseCompaction(ctx)
-	if err != nil {
-		releaseInitialization()
-		return fmt.Errorf("pausing compaction: %w", err)
-	}
-	defer s.store.ResumeCompaction(ctx)
-
-=======
->>>>>>> 105cfa90
 	objCount := 0
 	prevProgressLogging := time.Now()
 
-	err := bucket.ApplyToObjectDigests(ctx, releaseInitialization, func(object *storobj.Object) error {
+	err = bucket.ApplyToObjectDigests(ctx, releaseInitialization, func(object *storobj.Object) error {
 		if time.Since(prevProgressLogging) >= config.loggingFrequency {
 			s.index.logger.
 				WithField("action", "async_replication").
