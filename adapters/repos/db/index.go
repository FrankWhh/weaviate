--- conflicted
+++ resolved
@@ -269,28 +269,15 @@
 		vectorIndexUserConfigs: vectorIndexUserConfigs,
 		stopwords:              sd,
 		replicator:             repl,
-<<<<<<< HEAD
 		partitioningEnabled:    shardState.PartitioningEnabled,
-		remote: sharding.NewRemoteIndex(cfg.ClassName.String(), sg,
-			nodeResolver, remoteClient),
-		metrics:            NewMetrics(logger, promMetrics, cfg.ClassName.String(), "n/a"),
-		centralJobQueue:    jobQueueCh,
-		shardTransferMutex: shardTransfer{log: logger, retryDuration: mutexRetryDuration, notifyDuration: mutexNotifyDuration},
-		indexCheckpoints:   indexCheckpoints,
-		allocChecker:       allocChecker,
-		shardCreateLocks:   esync.NewKeyLocker(),
-		shardInUseLocks:    esync.NewKeyRWLocker(),
-=======
 		remote:                 sharding.NewRemoteIndex(cfg.ClassName.String(), sg, nodeResolver, remoteClient),
 		metrics:                NewMetrics(logger, promMetrics, cfg.ClassName.String(), "n/a"),
 		centralJobQueue:        jobQueueCh,
-		partitioningEnabled:    shardState.PartitioningEnabled,
-		backupMutex:            backupMutex{log: logger, retryDuration: mutexRetryDuration, notifyDuration: mutexNotifyDuration},
+		shardTransferMutex:     shardTransfer{log: logger, retryDuration: mutexRetryDuration, notifyDuration: mutexNotifyDuration},
 		indexCheckpoints:       indexCheckpoints,
 		allocChecker:           allocChecker,
 		shardCreateLocks:       esync.NewKeyLocker(),
 		shardInUseLocks:        esync.NewKeyRWLocker(),
->>>>>>> 0ab0c005
 	}
 	index.closingCtx, index.closingCancel = context.WithCancel(context.Background())
 
