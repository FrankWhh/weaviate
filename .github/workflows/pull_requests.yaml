name: Tests

on:
  push:
    branches:
      - main
      - 'stable/v*'
    tags:
      - '**'
  pull_request:

concurrency:
  group: ${{ github.workflow }}-${{ github.event.pull_request.number || github.ref }}
  cancel-in-progress: true

jobs:
  Buf-Checks:
    name: buf-checks
    runs-on: ubuntu-latest
    steps:
      - uses: actions/checkout@v4
      - uses: bufbuild/buf-setup-action@v1
        with:
          github_token: ${{ github.token }}
      - uses: bufbuild/buf-lint-action@v1
        with:
          input: "cluster/proto"
      - uses: bufbuild/buf-breaking-action@v1
        if: github.event_name == 'pull_request'
        with:
          input: "cluster/proto"
          against: "https://github.com/${GITHUB_REPOSITORY}.git#branch=${{ github.event.pull_request.base.ref }},subdir=cluster/proto"
  Run-Swagger:
    name: run-swagger
    runs-on: ubuntu-latest
    steps:
      - uses: actions/checkout@v4
      - name: Set up Go
        uses: actions/setup-go@v5
        with:
          go-version: '1.22'
          cache: true
      - name: Run Swagger
        run: ./tools/gen-code-from-swagger.sh
      - name: Error on change
        run: |
          # check if anything is different
          CHANGED=$(git status -s | wc -l)
          if [ "$CHANGED" -gt 0 ]; then
            echo "Please run ./tools/gen-code-from-swagger.sh script and commit changes:"
            git status -s
            exit 1
          else
            exit 0
          fi
  Vulnerability-Scanning:
    name: vulnerability-scanning
    runs-on: ubuntu-latest
    env:
      PROJECT_KEY: ${{secrets.ORCA_PROJECT_KEY}}
    if: ${{ !github.event.pull_request.head.repo.fork }}  # no PRs from fork
    steps:
      - uses: actions/checkout@v4
      - name: Run locally Docker build
        run: docker build -t weaviate:${{ github.sha }} .
      - name: Run Orca Container Image Scan
        id: orcasecurity_container_image_scan
        uses: orcasecurity/shiftleft-container-image-action@v1
        with:
          api_token: ${{ secrets.ORCA_SECURITY_API_TOKEN }}
          project_key: ${{ env.PROJECT_KEY }}
          image: 'weaviate:${{ github.sha }}'
          console_output: "table"
          format: "sarif"
          output: "results/"
      - name: Upload SARIF file
        uses: github/codeql-action/upload-sarif@v3
        if: ${{ always() && steps.orcasecurity_container_image_scan.outputs.exit_code != 1 }}
        with:
          sarif_file: results/image.sarif
  SAST-Scanning:
    name: sast-scanning
    runs-on: ubuntu-latest
    env:
      PROJECT_KEY: ${{secrets.ORCA_PROJECT_KEY}}
    if: ${{ !github.event.pull_request.head.repo.fork }}  # no PRs from fork
    steps:
      - uses: actions/checkout@v4
      - name: Run Orca SAST Scan
        id: orcasecurity_container_sast_action
        uses: orcasecurity/shiftleft-sast-action@v1
        with:
          api_token: ${{ secrets.ORCA_SECURITY_API_TOKEN }}
          project_key: ${{ env.PROJECT_KEY }}
          path:
            # scanning the entire repository
            "."
  Unit-Tests:
    name: unit-tests
    runs-on: ubuntu-latest
    steps:
      - uses: actions/checkout@v4
      - name: Set up Go
        uses: actions/setup-go@v5
        with:
          go-version: '1.22'
          cache: true
      - name: Unit test
        run: ./test/run.sh --unit-only
      - name: Archive code coverage results
        uses: actions/upload-artifact@v4
        with:
          name: coverage-report-unit
          path: coverage-unit.txt
  Integration-Tests:
    name: integration-tests
    runs-on: ubuntu-latest
    steps:
      - uses: actions/checkout@v4
      - name: Set up Go
        uses: actions/setup-go@v5
        with:
          go-version: '1.22'
          cache: true
      - name: Integration test
        run: ./test/run.sh --integration-only
      - name: Archive code coverage results
        uses: actions/upload-artifact@v4
        with:
          name: coverage-report-integration
          path: coverage-integration.txt
  Modules-Acceptance-Tests:
    name: modules-acceptance-tests
    runs-on: ubuntu-latest
    strategy:
      fail-fast: false
      matrix:
        test: [
          "--only-module-backup-azure",
          "--only-module-backup-filesystem",
          "--only-module-backup-gcs",
          "--only-module-backup-s3",
          "--only-module-offload-s3",
          "--only-module-img2vec-neural",
          "--only-module-many-modules",
          "--only-module-many-generative",
          "--only-module-ref2vec-centroid",
          "--only-module-text2vec-contextionary",
          "--only-module-text2vec-transformers",
          "--only-module-text2vec-ollama",
          "--only-module-generative-ollama",
          "--only-module-many-generative"
        ]
    steps:
      - uses: actions/checkout@v4
      - name: Set up Go
        uses: actions/setup-go@v5
        with:
          go-version: '1.22'
          cache: true
      - name: Login to Docker Hub
        if: ${{ !github.event.pull_request.head.repo.fork && github.triggering_actor != 'dependabot[bot]' }}
        uses: docker/login-action@v3
        with:
          username: ${{secrets.DOCKER_USERNAME}}
          password: ${{secrets.DOCKER_PASSWORD}}
      - name: Acceptance tests (modules)
        uses: nick-fields/retry@v3
        with:
          # 15 Minute is a large enough timeout for most of our tests
          timeout_minutes: 15
          max_attempts: 3
          command: ./test/run.sh ${{ matrix.test }}
          on_retry_command: ./test/run.sh --cleanup
  Modules-On-Demand-Tests-Check:
    name: modules-on-demand-tests-check
    runs-on: ubuntu-latest
    if: ${{ !github.event.pull_request.head.repo.fork }}  # no PRs from fork
    outputs:
      run_pipeline: ${{ steps.check.outputs.run_pipeline }}
    steps:
      - uses: actions/checkout@v4
        with:
          fetch-depth: 2
      - id: check
        name: check
        env:
          COMMIT_SHA: ${{ github.event.pull_request.head.sha }}
        run: |
          commit_message=$(git log -1 --format=%B $COMMIT_SHA)
          if [[ "$commit_message" == *"[api]"* || "$commit_message" == "prepare release"* || "$commit_message" == *"[test]"* ]]; then
            echo "Run pipeline"
            echo "run_pipeline=true" >> $GITHUB_OUTPUT
          else
            echo "Skip pipeline. In order to run the pipeline commit title must contain: [api]"
            echo "run_pipeline=false" >> $GITHUB_OUTPUT
          fi
  Modules-Acceptance-Tests-large:
    name: modules-acceptance-tests-large
    runs-on: ubuntu-latest-4-cores
    needs: [Modules-On-Demand-Tests-Check]
    if: ${{ needs.Modules-On-Demand-Tests-Check.outputs.run_pipeline == 'true' }}  # no PRs from fork
    strategy:
      fail-fast: false
      matrix:
        test: [
          "--only-module-qna-transformers",
          "--only-module-sum-transformers",
          "--only-module-multi2vec-clip",
          "--only-module-reranker-transformers"
        ]
    steps:
      - uses: actions/checkout@v4
      - name: Set up Go
        uses: actions/setup-go@v5
        with:
          go-version: '1.22'
          cache: true
      - name: Login to Docker Hub
        uses: docker/login-action@v3
        if: ${{ !github.event.pull_request.head.repo.fork && github.triggering_actor != 'dependabot[bot]' }}
        with:
          username: ${{secrets.DOCKER_USERNAME}}
          password: ${{secrets.DOCKER_PASSWORD}}
      - name: Acceptance tests Large (modules)
        uses: nick-fields/retry@v3
        with:
          # 15 Minute is a large enough timeout for most of our tests
          timeout_minutes: 15
          max_attempts: 3
          command: ./test/run.sh ${{ matrix.test }}
          on_retry_command: ./test/run.sh --cleanup
  Modules-Acceptance-Tests-api:
    name: modules-acceptance-tests-api
    runs-on: ubuntu-latest
    needs: [Modules-On-Demand-Tests-Check]
    if: ${{ needs.Modules-On-Demand-Tests-Check.outputs.run_pipeline == 'true' && !github.event.pull_request.head.repo.fork }}  # no PRs from fork
    strategy:
      fail-fast: false
      matrix:
        test: [
          "--only-module-multi2vec-cohere",
          "--only-module-multi2vec-google",
          "--only-module-generative-aws",
          "--only-module-generative-cohere",
          "--only-module-generative-google",
          "--only-module-generative-openai",
          "--only-module-text2vec-google",
          "--only-module-text2vec-aws"
        ]
    steps:
      - uses: actions/checkout@v4
        with:
          fetch-depth: 2
      - name: Set up Go
        uses: actions/setup-go@v5
        with:
          go-version: '1.22'
          cache: true
      - name: check
        env:
          COMMIT_SHA: ${{ github.event.pull_request.head.sha }}
        run: |
          commit_message=$(git log -1 --format=%B $COMMIT_SHA)
          if [[ "$commit_message" == *"[api]"* || "$commit_message" == "prepare release"* ]]; then
            echo "Run pipeline"
            echo "run_pipeline=true" >> $GITHUB_ENV
          else
            echo "Skip pipeline. In order to run the pipeline commit title must contain: [api]"
            echo "run_pipeline=false" >> $GITHUB_ENV
          fi
      - name: configure gcp
        if: ${{ env.run_pipeline == 'true' || startsWith(github.ref, 'refs/tags') }}
        id: creds-gcp
        env:
          GPG_PASSPHRASE: ${{ secrets.GPG_PASSPHRASE }}
          GCP_PROJECT: ${{ secrets.GCP_PROJECT }}
        run: |
          ./tools/ci/gcloud.sh
          google_apikey=$(gcloud auth print-access-token)
          echo "::add-mask::$google_apikey"
          echo "google_apikey=$google_apikey" >> "$GITHUB_OUTPUT"
      - name: configure aws
        if: ${{ env.run_pipeline == 'true' || startsWith(github.ref, 'refs/tags') }}
        id: creds-aws
        uses: aws-actions/configure-aws-credentials@v4
        with:
          aws-access-key-id: ${{ secrets.AWS_ACCESS_KEY_ID }}
          aws-secret-access-key: ${{ secrets.AWS_SECRET_ACCESS_KEY }}
          aws-region: ${{ secrets.AWS_REGION }}
          role-to-assume: ${{ secrets.AWS_ROLE_TO_ASSUME }}
          role-external-id: ${{ secrets.AWS_ROLE_EXTERNAL_ID }}
          role-skip-session-tagging: true
          output-credentials: true
      - name: Acceptance tests (modules)
        if: ${{ env.run_pipeline == 'true' || startsWith(github.ref, 'refs/tags') }}
        env:
          GCP_PROJECT: ${{ secrets.GCP_PROJECT }}
          GOOGLE_APIKEY: ${{ steps.creds-gcp.outputs.google_apikey }}
          AWS_REGION: ${{ secrets.AWS_REGION }}
          AWS_ACCESS_KEY_ID: ${{ steps.creds-aws.outputs.aws-access-key-id }}
          AWS_SECRET_ACCESS_KEY: ${{ steps.creds-aws.outputs.aws-secret-access-key }}
          AWS_SESSION_TOKEN: ${{ steps.creds-aws.outputs.aws-session-token }}
          OPENAI_APIKEY: ${{ secrets.OPENAI_APIKEY }}
          OPENAI_ORGANIZATION: ${{ secrets.OPENAI_ORGANIZATION }}
          COHERE_APIKEY: ${{ secrets.COHERE_APIKEY }}
          ANTHROPIC_APIKEY: ${{ secrets.ANTHROPIC_APIKEY }}
        run: ./test/run.sh ${{ matrix.test }}
  Acceptance-Tests:
    name: acceptance-tests
    runs-on: ubuntu-latest
    strategy:
      fail-fast: false
      matrix:
        test: [
          "--acceptance-only-fast",
          "--acceptance-only-graphql",
          "--acceptance-only-replication",
          "--acceptance-only-async-replication",
          "--acceptance-go-client-only-fast",
          "--acceptance-only-python",
        ]
    steps:
      - uses: actions/checkout@v4
      - name: Set up Go
        uses: actions/setup-go@v5
        with:
          go-version: '1.22'
          cache: true
      - name: Login to Docker Hub
        uses: docker/login-action@v3
        if: ${{ !github.event.pull_request.head.repo.fork && github.triggering_actor != 'dependabot[bot]' }}
        with:
          username: ${{secrets.DOCKER_USERNAME}}
          password: ${{secrets.DOCKER_PASSWORD}}
      - name: Acceptance tests
        env:
          WCS_DUMMY_CI_PW: ${{ secrets.WCS_DUMMY_CI_PW }}
          WCS_DUMMY_CI_PW_2: ${{ secrets.WCS_DUMMY_CI_PW_2 }}
        run: ./test/run.sh ${{ matrix.test }}
  Acceptance-Tests-large:
    name: acceptance-tests-large
    runs-on: ubuntu-latest-4-cores
    strategy:
      fail-fast: false
      matrix:
        test: ["--acceptance-go-client-named-vectors-single-node", "--acceptance-go-client-named-vectors-cluster", "--acceptance-lsmkv"]
    steps:
      - uses: actions/checkout@v4
      - name: Set up Go
        uses: actions/setup-go@v5
        with:
          go-version: '1.22'
          cache: true
      - name: Login to Docker Hub
        uses: docker/login-action@v3
        if: ${{ !github.event.pull_request.head.repo.fork && github.triggering_actor != 'dependabot[bot]' }}
        with:
          username: ${{secrets.DOCKER_USERNAME}}
          password: ${{secrets.DOCKER_PASSWORD}}
      - name: Determine retry max_attempts value
        env:
          MATRIX_TEST: ${{ matrix.test }}
        run: |
          if [[ "$MATRIX_TEST" == *"lsmkv"* ]]; then
            echo "retry_max_attempts=2" >> $GITHUB_ENV
          else
            echo "retry_max_attempts=1" >> $GITHUB_ENV
          fi
      - name: Acceptance tests Large
        uses: nick-fields/retry@v3
        with:
          # 15 Minute is a large enough timeout for most of our tests
          timeout_minutes: 15
          max_attempts: ${{ env.retry_max_attempts }}
          command: ./test/run.sh ${{ matrix.test }}
          on_retry_command: ./test/run.sh --cleanup
  Codecov:
    needs: [Unit-Tests, Integration-Tests]
    name: codecov
    runs-on: ubuntu-latest
    if: ${{ (github.ref_type == 'branch') && (github.ref_name != 'main') }}
    steps:
      - uses: actions/checkout@v4
      - name: Download coverage artifacts integration
        uses: actions/download-artifact@v4
        with:
          name: coverage-report-unit
      - name: Download coverage unit
        uses: actions/download-artifact@v4
        with:
          name: coverage-report-integration
      - name: Codecov
        uses: codecov/codecov-action@v4
        with:
          fail_ci_if_error: false
          files: ./coverage-integration.txt, ./coverage-unit.txt
          verbose: true
  Compile-and-upload-binaries:
    name: compile-and-upload-binaries
    runs-on: ubuntu-latest-4-cores
    steps:
      - uses: actions/checkout@v4
      - name: Set up Go
        uses: actions/setup-go@v5
        with:
          go-version: '1.22'
          cache: true
      - name: Install GoReleaser
        uses: goreleaser/goreleaser-action@v6
        with:
          install-only: true
      - name: goreleaser
        run: |
          GIT_REVISION=$(git rev-parse --short HEAD) GIT_BRANCH=$(git rev-parse --abbrev-ref HEAD) BUILD_USER=ci BUILD_DATE=$(date -u +"%Y-%m-%dT%H:%M:%SZ") goreleaser build  --clean --snapshot
      - name: Upload macos
        uses: actions/upload-artifact@v4
        with:
          name: binaries-macos-unsigned
          path: dist/weaviate_darwin_all
      - name: Upload windows
        uses: actions/upload-artifact@v4
        with:
          name: binaries-windows-amd64
          path: dist/weaviate_windows_amd64_v1
      - name: Upload windows
        uses: actions/upload-artifact@v4
        with:
          name: binaries-windows-arm64
          path: dist/weaviate_windows_arm64
      - name: Upload linux amd64
        uses: actions/upload-artifact@v4
        with:
          name: binaries-linux-amd64
          path: dist/weaviate_linux_amd64_v1
      - name: Upload linux arm64
        uses: actions/upload-artifact@v4
        with:
          name: binaries-linux-arm64
          path: dist/weaviate_linux_arm64


  Acceptance-Tests-windows:
    name: acceptance-tests-windows
    needs: Compile-and-upload-binaries
    runs-on: windows-latest
    env:
      AUTHENTICATION_ANONYMOUS_ACCESS_ENABLED: true
      PERSISTENCE_DATA_PATH: /tmp
      QUERY_DEFAULTS_LIMIT: 20
      CLUSTER_HOSTNAME: node1
      RAFT_BOOTSTRAP_EXPECT: 1
      RAFT_JOIN: node1
      GRPC_PORT: 50052
    steps:
      - uses: actions/checkout@v4
      - name: Download binaries
        uses: actions/download-artifact@v4
        with:
          name: binaries-windows-amd64
      - name: Set up Go
        uses: actions/setup-go@v5
        with:
          go-version: '1.22'
          cache: true
      - name: start weaviate
        shell: bash
        # Weaviate is started without a Vectorizer as running text2vec-contextionary on GH actions is difficult:
        # - docker on GHA only supports windows container - which we currently are not build
        # - building those containers without a windows machine is difficult to figure out
        run: ./weaviate.exe --scheme http --port 8080 &
      - name: run acceptance tests
        shell: bash
        run: go test -count 1 -race test/acceptance/actions/*.go  # tests that don't need a Vectorizer

  Push-Docker:
    if: ${{ !github.event.pull_request.head.repo.fork && (startsWith(github.ref, 'refs/tags') || startsWith(github.head_ref, 'build') || github.head_ref == '') }} # no PRs from fork
    needs: [Unit-Tests, Run-Swagger, Vulnerability-Scanning, SAST-Scanning, Integration-Tests]
    name: push-docker
    timeout-minutes: 30
    runs-on: ubuntu-latest-8-cores
    steps:
      - uses: actions/checkout@v4
      - name: Login to Docker Hub
        uses: docker/login-action@v3
        with:
          username: ${{secrets.DOCKER_USERNAME}}
          password: ${{secrets.DOCKER_PASSWORD}}
      - name: Push container
        id: push-container
        run: ./ci/push_docker.sh
        env:
          PR_TITLE: "${{ github.event.pull_request.title }}"
      - name: Generate Report
        env:
          PREVIEW_TAG: "${{ steps.push-container.outputs.PREVIEW_TAG }}"
          PREVIEW_SEMVER_TAG: "${{ steps.push-container.outputs.PREVIEW_SEMVER_TAG }}"
        run: ./ci/generate_docker_report.sh
  Push-Docker-Fast:
<<<<<<< HEAD
    if: ${{ !github.event.pull_request.head.repo.fork && !startsWith(github.ref, 'refs/tags') && !startsWith(github.head_ref, 'build') }} # no PRs from fork
=======
    if: ${{ !github.event.pull_request.head.repo.fork && !startsWith(github.ref, 'refs/tags') && !startsWith(github.head_ref, 'build')  && !(github.head_ref == '') }} # no PRs from fork    
>>>>>>> f172845f
    name: push-docker-fast
    timeout-minutes: 30
    runs-on: ubuntu-latest
    steps:
      - uses: actions/checkout@v4
      - name: Login to Docker Hub
        uses: docker/login-action@v3
        with:
          username: ${{secrets.DOCKER_USERNAME}}
          password: ${{secrets.DOCKER_PASSWORD}}
      - name: Push container
        id: push-container
        run: ./ci/push_docker.sh --amd64-only
        env:
          PR_TITLE: "${{ github.event.pull_request.title }}"
      - name: Generate Report
        env:
          PREVIEW_TAG: "${{ steps.push-container.outputs.PREVIEW_TAG }}"
          PREVIEW_SEMVER_TAG: "${{ steps.push-container.outputs.PREVIEW_SEMVER_TAG }}"
        run: ./ci/generate_docker_report.sh<|MERGE_RESOLUTION|>--- conflicted
+++ resolved
@@ -497,11 +497,7 @@
           PREVIEW_SEMVER_TAG: "${{ steps.push-container.outputs.PREVIEW_SEMVER_TAG }}"
         run: ./ci/generate_docker_report.sh
   Push-Docker-Fast:
-<<<<<<< HEAD
-    if: ${{ !github.event.pull_request.head.repo.fork && !startsWith(github.ref, 'refs/tags') && !startsWith(github.head_ref, 'build') }} # no PRs from fork
-=======
     if: ${{ !github.event.pull_request.head.repo.fork && !startsWith(github.ref, 'refs/tags') && !startsWith(github.head_ref, 'build')  && !(github.head_ref == '') }} # no PRs from fork    
->>>>>>> f172845f
     name: push-docker-fast
     timeout-minutes: 30
     runs-on: ubuntu-latest
