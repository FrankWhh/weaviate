//                           _       _
// __      _____  __ ___   ___  __ _| |_ ___
// \ \ /\ / / _ \/ _` \ \ / / |/ _` | __/ _ \
//  \ V  V /  __/ (_| |\ V /| | (_| | ||  __/
//   \_/\_/ \___|\__,_| \_/ |_|\__,_|\__\___|
//
//  Copyright © 2016 - 2024 Weaviate B.V. All rights reserved.
//
//  CONTACT: hello@weaviate.io
//

package cluster

import (
	"context"
	"fmt"
	"time"

	"github.com/weaviate/weaviate/cluster/replication/metrics"

	"github.com/cenkalti/backoff/v4"
	"github.com/hashicorp/raft"
	"github.com/prometheus/client_golang/prometheus"
	"github.com/sirupsen/logrus"
	"github.com/weaviate/weaviate/cluster/fsm"

	"github.com/weaviate/weaviate/cluster/bootstrap"
	"github.com/weaviate/weaviate/cluster/replication"
	"github.com/weaviate/weaviate/cluster/resolver"
	"github.com/weaviate/weaviate/cluster/rpc"
	"github.com/weaviate/weaviate/cluster/schema"
	enterrors "github.com/weaviate/weaviate/entities/errors"
	"github.com/weaviate/weaviate/usecases/auth/authorization"
	"github.com/weaviate/weaviate/usecases/monitoring"
)

const (
	// TODO: consider exposing these as settings
	shardReplicationEngineBufferSize = 16
	fsmOpProducerPollingInterval     = 5 * time.Second
	replicationEngineShutdownTimeout = 20 * time.Second
	replicationOperationTimeout      = 24 * time.Hour
	catchUpInterval                  = 5 * time.Second
)

// Service class serves as the primary entry point for the Raft layer, managing and coordinating
// the key functionalities of the distributed consensus protocol.
type Service struct {
	*Raft

	replicationEngine *replication.ShardReplicationEngine
	raftAddr          string
	config            *Config

	rpcClient *rpc.Client
	rpcServer *rpc.Server
	logger    *logrus.Logger

	// closing channels
	cancelReplicationEngine context.CancelFunc
	closeBootstrapper       chan struct{}
	closeOnFSMCaughtUp      chan struct{}
	closeWaitForDB          chan struct{}
}

// New returns a Service configured with cfg. The service will initialize internals gRPC api & clients to other cluster
// nodes.
// Raft store will be initialized and ready to be started. To start the service call Open().
func New(cfg Config, authZController authorization.Controller, snapshotter fsm.Snapshotter, svrMetrics *monitoring.GRPCServerMetrics) *Service {
	rpcListenAddress := fmt.Sprintf("%s:%d", cfg.Host, cfg.RPCPort)
	raftAdvertisedAddress := fmt.Sprintf("%s:%d", cfg.Host, cfg.RaftPort)
	client := rpc.NewClient(resolver.NewRpc(cfg.IsLocalHost, cfg.RPCPort), cfg.RaftRPCMessageMaxSize, cfg.SentryEnabled, cfg.Logger)

	snapshotRestoreChan := make(chan struct{})
	fsm := NewFSM(cfg, authZController, snapshotter, prometheus.DefaultRegisterer, snapshotRestoreChan)
	raft := NewRaft(cfg.NodeSelector, &fsm, client)
	fsmOpProducer := replication.NewFSMOpProducer(
		cfg.Logger,
		fsm.replicationManager.GetReplicationFSM(),
		fsmOpProducerPollingInterval,
		cfg.NodeSelector.LocalName(),
	)
	replicaCopyOpConsumer := replication.NewCopyOpConsumer(
		cfg.Logger,
		raft,
		cfg.ReplicaCopier,
		cfg.NodeSelector.LocalName(),
		&backoff.StopBackOff{},
		replication.NewOpsCache(),
		replicationOperationTimeout,
		cfg.ReplicationEngineMaxWorkers,
		cfg.ReplicaMovementMinimumAsyncWait,
		metrics.NewReplicationEngineOpsCallbacks(prometheus.DefaultRegisterer),
		raft.SchemaReader(),
	)
	replicationEngine := replication.NewShardReplicationEngine(
		cfg.Logger,
		cfg.NodeSelector.LocalName(),
		fsmOpProducer,
		replicaCopyOpConsumer,
		shardReplicationEngineBufferSize,
		cfg.ReplicationEngineMaxWorkers,
		replicationEngineShutdownTimeout,
		metrics.NewReplicationEngineCallbacks(prometheus.DefaultRegisterer),
	)
	svr := rpc.NewServer(&fsm, raft, rpcListenAddress, cfg.RaftRPCMessageMaxSize, cfg.SentryEnabled, svrMetrics, cfg.Logger)

	enterrors.GoWrapper(func() {
		for {
			<-snapshotRestoreChan
			// The replication FSM has been restored from a snapshot, we need to stop and restart
			// the replication engine to ensure that it is in sync with the new state.
			replicationEngine.Stop()
			if err := replicationEngine.Start(context.Background()); err != nil {
				cfg.Logger.WithError(err).Error("replication engine failed to start after FSM restore")
			}
		}
	}, cfg.Logger)

	return &Service{
		Raft:               raft,
		replicationEngine:  replicationEngine,
		raftAddr:           raftAdvertisedAddress,
		config:             &cfg,
		rpcClient:          client,
		rpcServer:          svr,
		logger:             cfg.Logger,
		closeBootstrapper:  make(chan struct{}),
		closeOnFSMCaughtUp: make(chan struct{}),
		closeWaitForDB:     make(chan struct{}),
	}
}

func (c *Service) onFSMCaughtUp(ctx context.Context) {
	ticker := time.NewTicker(catchUpInterval)
	defer ticker.Stop()
	for {
		select {
		case <-c.closeOnFSMCaughtUp:
			return
		case <-ticker.C:
			if c.Raft.store.FSMHasCaughtUp() {
				c.logger.Infof("Metadata FSM reported caught up, starting replication engine")
				engineCtx, engineCancel := context.WithCancel(ctx)
				c.cancelReplicationEngine = engineCancel
				enterrors.GoWrapper(func() {
					// The context is cancelled by the engine itself when it is stopped
<<<<<<< HEAD
					if err := c.replicationEngine.Start(ctx); err != nil {
=======
					if err := c.replicationEngine.Start(engineCtx); err != nil {
>>>>>>> a5b81081
						c.logger.WithError(err).Error("replication engine failed to start after FSM caught up")
					}
				}, c.logger)
				return
			}
		}
	}
}

// Open internal RPC service to handle node communication,
// bootstrap the Raft node, and restore the database state
func (c *Service) Open(ctx context.Context, db schema.Indexer) error {
	c.logger.WithField("servers", c.config.NodeNameToPortMap).Info("open cluster service")
	if err := c.rpcServer.Open(); err != nil {
		return fmt.Errorf("start rpc service: %w", err)
	}

	if err := c.Raft.Open(ctx, db); err != nil {
		return fmt.Errorf("open raft store: %w", err)
	}

	hasState, err := raft.HasExistingState(c.Raft.store.logCache, c.Raft.store.logStore, c.Raft.store.snapshotStore)
	if err != nil {
		return err
	}
	c.log.WithField("hasState", hasState).Info("raft init")

	// If we have a state in raft, we only want to re-join the nodes in raft_join list to ensure that we update the
	// configuration with our current ip.
	// If we have no state, we want to do the bootstrap procedure where we will try to join a cluster or notify other
	// peers that we are ready to form a new cluster.
	bootstrapCtx, bCancel := context.WithTimeout(ctx, c.config.BootstrapTimeout)
	defer bCancel()
	if hasState {
		joiner := bootstrap.NewJoiner(c.rpcClient, c.config.NodeID, c.raftAddr, c.config.Voter)
		err = backoff.Retry(func() error {
			joinNodes := bootstrap.ResolveRemoteNodes(c.config.NodeSelector, c.config.NodeNameToPortMap)
			_, err := joiner.Do(bootstrapCtx, c.logger, joinNodes)
			return err
		}, backoff.WithContext(backoff.NewConstantBackOff(1*time.Second), bootstrapCtx))
		if err != nil {
			return fmt.Errorf("could not join raft join list: %w. Weaviate detected this node to have state stored. If the DB is still loading up we will hit this timeout. You can try increasing/setting RAFT_BOOTSTRAP_TIMEOUT env variable to a higher value", err)
		}
	} else {
		bs := bootstrap.NewBootstrapper(
			c.rpcClient,
			c.config.NodeID,
			c.raftAddr,
			c.config.Voter,
			c.config.NodeSelector,
			c.Raft.Ready,
		)
		if err := bs.Do(
			bootstrapCtx,
			c.config.NodeNameToPortMap,
			c.logger,
			c.closeBootstrapper); err != nil {
			return fmt.Errorf("bootstrap: %w", err)
		}
	}

	if err := c.WaitUntilDBRestored(ctx, 10*time.Second, c.closeWaitForDB); err != nil {
		return fmt.Errorf("restore database: %w", err)
	}

	enterrors.GoWrapper(func() {
		c.onFSMCaughtUp(ctx)
	}, c.logger)
	return nil
}

// Close closes the raft service and frees all allocated ressources. Internal RAFT store will be closed and if
// leadership is assumed it will be transferred to another node. gRPC server and clients will also be closed.
func (c *Service) Close(ctx context.Context) error {
	enterrors.GoWrapper(func() {
		c.closeBootstrapper <- struct{}{}
		c.closeWaitForDB <- struct{}{}
		c.closeOnFSMCaughtUp <- struct{}{}
	}, c.logger)

	c.logger.Info("closing replication engine ...")
	c.cancelReplicationEngine()
	c.replicationEngine.Stop()

	c.logger.Info("closing raft FSM store ...")
	if err := c.Raft.Close(ctx); err != nil {
		return err
	}

	c.logger.Info("closing raft-rpc client ...")
	c.rpcClient.Close()

	c.logger.Info("closing raft-rpc server ...")
	c.rpcServer.Close()
	return nil
}

// Ready returns or not whether the node is ready to accept requests.
func (c *Service) Ready() bool {
	return c.Raft.Ready()
}

// LeaderWithID is used to return the current leader address and ID of the cluster.
// It may return empty strings if there is no current leader or the leader is unknown.
func (c *Service) LeaderWithID() (string, string) {
	return c.Raft.LeaderWithID()
}

func (c *Service) StorageCandidates() []string {
	return c.Raft.StorageCandidates()
}<|MERGE_RESOLUTION|>--- conflicted
+++ resolved
@@ -145,11 +145,7 @@
 				c.cancelReplicationEngine = engineCancel
 				enterrors.GoWrapper(func() {
 					// The context is cancelled by the engine itself when it is stopped
-<<<<<<< HEAD
-					if err := c.replicationEngine.Start(ctx); err != nil {
-=======
 					if err := c.replicationEngine.Start(engineCtx); err != nil {
->>>>>>> a5b81081
 						c.logger.WithError(err).Error("replication engine failed to start after FSM caught up")
 					}
 				}, c.logger)
