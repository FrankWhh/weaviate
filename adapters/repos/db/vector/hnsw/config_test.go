//                           _       _
// __      _____  __ ___   ___  __ _| |_ ___
// \ \ /\ / / _ \/ _` \ \ / / |/ _` | __/ _ \
//  \ V  V /  __/ (_| |\ V /| | (_| | ||  __/
//   \_/\_/ \___|\__,_| \_/ |_|\__,_|\__\___|
//
//  Copyright © 2016 - 2022 SeMI Technologies B.V. All rights reserved.
//
//  CONTACT: hello@semi.technology
//

package hnsw

import (
	"context"
	"encoding/json"
	"testing"

	"github.com/pkg/errors"
	"github.com/semi-technologies/weaviate/adapters/repos/db/vector/hnsw/distancer"
	"github.com/stretchr/testify/assert"
)

func Test_ValidConfig(t *testing.T) {
	err := validConfig().Validate()
	assert.Nil(t, err)
}

func Test_InValidConfig(t *testing.T) {
	type test struct {
		config      func() Config
		expectedErr error
	}

	tests := []test{
		{
			config: func() Config {
				v := validConfig()
				v.ID = ""
				return v
			},
			expectedErr: errors.Errorf("id cannot be empty"),
		},
		{
			config: func() Config {
				v := validConfig()
				v.RootPath = ""
				return v
			},
			expectedErr: errors.Errorf("rootPath cannot be empty"),
		},
		{
			config: func() Config {
				v := validConfig()
				v.MakeCommitLoggerThunk = nil
				return v
			},
			expectedErr: errors.Errorf("makeCommitLoggerThunk cannot be nil"),
		},
		{
			config: func() Config {
				v := validConfig()
				v.VectorForIDThunk = nil
				return v
			},
			expectedErr: errors.Errorf("vectorForIDThunk cannot be nil"),
		},
	}

	for _, test := range tests {
		t.Run(test.expectedErr.Error(), func(t *testing.T) {
			err := test.config().Validate()
			assert.Equal(t, test.expectedErr.Error(), err.Error())
		})
	}
}

func validConfig() Config {
	return Config{
		RootPath:              "some path",
		ID:                    "someid",
		MakeCommitLoggerThunk: func() (CommitLogger, error) { return nil, nil },
		VectorForIDThunk:      func(context.Context, uint64) ([]float32, error) { return nil, nil },
		DistanceProvider:      distancer.NewCosineDistanceProvider(),
	}
}

func Test_UserConfig(t *testing.T) {
	type test struct {
		name     string
		input    interface{}
		expected UserConfig
	}
	// these are the tests, I will have to add a test for manhattan distance as well
	tests := []test{
		{
			name:  "nothing specified, all defaults",
			input: nil,
			expected: UserConfig{
				CleanupIntervalSeconds: DefaultCleanupIntervalSeconds,
				MaxConnections:         DefaultMaxConnections,
				EFConstruction:         DefaultEFConstruction,
				VectorCacheMaxObjects:  DefaultVectorCacheMaxObjects,
				EF:                     DefaultEF,
				Skip:                   DefaultSkip,
				FlatSearchCutoff:       DefaultFlatSearchCutoff,
				DynamicEFMin:           DefaultDynamicEFMin,
				DynamicEFMax:           DefaultDynamicEFMax,
				DynamicEFFactor:        DefaultDynamicEFFactor,
				Distance:               DefaultDistanceMetric,
			},
		},

		{
			name: "with maximum connections",
			input: map[string]interface{}{
				"maxConnections": json.Number("100"),
			},
			expected: UserConfig{
				CleanupIntervalSeconds: DefaultCleanupIntervalSeconds,
				MaxConnections:         100,
				EFConstruction:         DefaultEFConstruction,
				VectorCacheMaxObjects:  DefaultVectorCacheMaxObjects,
				EF:                     DefaultEF,
				FlatSearchCutoff:       DefaultFlatSearchCutoff,
				DynamicEFMin:           DefaultDynamicEFMin,
				DynamicEFMax:           DefaultDynamicEFMax,
				DynamicEFFactor:        DefaultDynamicEFFactor,
				Distance:               DefaultDistanceMetric,
			},
		},

		{
			name: "with all optional fields",
			input: map[string]interface{}{
				"cleanupIntervalSeconds": json.Number("11"),
				"maxConnections":         json.Number("12"),
				"efConstruction":         json.Number("13"),
				"vectorCacheMaxObjects":  json.Number("14"),
				"ef":                     json.Number("15"),
				"flatSearchCutoff":       json.Number("16"),
				"dynamicEfMin":           json.Number("17"),
				"dynamicEfMax":           json.Number("18"),
				"dynamicEfFactor":        json.Number("19"),
				"skip":                   true,
				"distance":               "l2-squared",
			},
			expected: UserConfig{
				CleanupIntervalSeconds: 11,
				MaxConnections:         12,
				EFConstruction:         13,
				VectorCacheMaxObjects:  14,
				EF:                     15,
				FlatSearchCutoff:       16,
				DynamicEFMin:           17,
				DynamicEFMax:           18,
				DynamicEFFactor:        19,
				Skip:                   true,
				Distance:               "l2-squared",
			},
		},

		// ----trying to add test case for manhattan distance
		{
			name: "with all optional fields",
			input: map[string]interface{}{
				"cleanupIntervalSeconds": json.Number("11"),
				"maxConnections":         json.Number("12"),
				"efConstruction":         json.Number("13"),
				"vectorCacheMaxObjects":  json.Number("14"),
				"ef":                     json.Number("15"),
				"flatSearchCutoff":       json.Number("16"),
				"dynamicEfMin":           json.Number("17"),
				"dynamicEfMax":           json.Number("18"),
				"dynamicEfFactor":        json.Number("19"),
				"skip":                   true,
				"distance":               "manhattan",
			},
			expected: UserConfig{
				CleanupIntervalSeconds: 11,
				MaxConnections:         12,
				EFConstruction:         13,
				VectorCacheMaxObjects:  14,
				EF:                     15,
				FlatSearchCutoff:       16,
				DynamicEFMin:           17,
				DynamicEFMax:           18,
				DynamicEFFactor:        19,
				Skip:                   true,
				Distance:               "manhattan",
			},
		},

<<<<<<< HEAD
		// ----end of test case for manhattan distance------------------------------

=======
		// ----end of test case------------------------------
>>>>>>> 0f46a6b1
		{
			// opposed to from the API
			name: "with raw data as floats",
			input: map[string]interface{}{
				"cleanupIntervalSeconds": float64(11),
				"maxConnections":         float64(12),
				"efConstruction":         float64(13),
				"vectorCacheMaxObjects":  float64(14),
				"ef":                     float64(15),
				"flatSearchCutoff":       float64(16),
				"dynamicEfMin":           float64(17),
				"dynamicEfMax":           float64(18),
				"dynamicEfFactor":        float64(19),
			},
			expected: UserConfig{
				CleanupIntervalSeconds: 11,
				MaxConnections:         12,
				EFConstruction:         13,
				VectorCacheMaxObjects:  14,
				EF:                     15,
				FlatSearchCutoff:       16,
				DynamicEFMin:           17,
				DynamicEFMax:           18,
				DynamicEFFactor:        19,
				Distance:               DefaultDistanceMetric,
			},
		},
	}

	for _, test := range tests {
		t.Run(test.name, func(t *testing.T) {
			cfg, err := ParseUserConfig(test.input)
			assert.Nil(t, err)

			assert.Equal(t, test.expected, cfg)
		})
	}
}<|MERGE_RESOLUTION|>--- conflicted
+++ resolved
@@ -191,12 +191,8 @@
 			},
 		},
 
-<<<<<<< HEAD
 		// ----end of test case for manhattan distance------------------------------
 
-=======
-		// ----end of test case------------------------------
->>>>>>> 0f46a6b1
 		{
 			// opposed to from the API
 			name: "with raw data as floats",
