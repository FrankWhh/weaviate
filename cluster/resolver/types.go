//                           _       _
// __      _____  __ ___   ___  __ _| |_ ___
// \ \ /\ / / _ \/ _` \ \ / / |/ _` | __/ _ \
//  \ V  V /  __/ (_| |\ V /| | (_| | ||  __/
//   \_/\_/ \___|\__,_| \_/ |_|\__,_|\__\___|
//
//  Copyright © 2016 - 2025 Weaviate B.V. All rights reserved.
//
//  CONTACT: hello@weaviate.io
//

package resolver

<<<<<<< HEAD
const (
	invalidAddr = "256.256.256.256:99999999"
)

=======
>>>>>>> 21518d29
// ClusterStateReader allows the resolver to compute node-id to ip addresses.
type ClusterStateReader interface {
	// NodeAddress resolves node id into an ip address without the port.
	NodeAddress(id string) string
	// NodeHostname resolves a node id into an ip address with internal cluster api port
	NodeHostname(nodeName string) (string, bool)
	// LocalName returns the local node name
	LocalName() string
<<<<<<< HEAD
=======
	// AllOtherClusterMembers returns all cluster members discovered via memberlist with their addresses
	// This is useful for bootstrap when the join config is incomplete
	AllOtherClusterMembers(port int) map[string]string
>>>>>>> 21518d29
}

type RaftConfig struct {
	ClusterStateReader ClusterStateReader
	RaftPort           int
	IsLocalHost        bool
	NodeNameToPortMap  map[string]int
<<<<<<< HEAD
}

type FQDNConfig struct {
	RaftPort          int
	IsLocalHost       bool
	NodeNameToPortMap map[string]int
	TLD               string
=======
	LocalName          string
	LocalAddress       string
>>>>>>> 21518d29
}<|MERGE_RESOLUTION|>--- conflicted
+++ resolved
@@ -11,13 +11,6 @@
 
 package resolver
 
-<<<<<<< HEAD
-const (
-	invalidAddr = "256.256.256.256:99999999"
-)
-
-=======
->>>>>>> 21518d29
 // ClusterStateReader allows the resolver to compute node-id to ip addresses.
 type ClusterStateReader interface {
 	// NodeAddress resolves node id into an ip address without the port.
@@ -26,12 +19,9 @@
 	NodeHostname(nodeName string) (string, bool)
 	// LocalName returns the local node name
 	LocalName() string
-<<<<<<< HEAD
-=======
 	// AllOtherClusterMembers returns all cluster members discovered via memberlist with their addresses
 	// This is useful for bootstrap when the join config is incomplete
 	AllOtherClusterMembers(port int) map[string]string
->>>>>>> 21518d29
 }
 
 type RaftConfig struct {
@@ -39,16 +29,6 @@
 	RaftPort           int
 	IsLocalHost        bool
 	NodeNameToPortMap  map[string]int
-<<<<<<< HEAD
-}
-
-type FQDNConfig struct {
-	RaftPort          int
-	IsLocalHost       bool
-	NodeNameToPortMap map[string]int
-	TLD               string
-=======
 	LocalName          string
 	LocalAddress       string
->>>>>>> 21518d29
 }