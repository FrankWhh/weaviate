//                           _       _
// __      _____  __ ___   ___  __ _| |_ ___
// \ \ /\ / / _ \/ _` \ \ / / |/ _` | __/ _ \
//  \ V  V /  __/ (_| |\ V /| | (_| | ||  __/
//   \_/\_/ \___|\__,_| \_/ |_|\__,_|\__\___|
//
//  Copyright © 2016 - 2025 Weaviate B.V. All rights reserved.
//
//  CONTACT: hello@weaviate.io
//

package hnsw

import (
	"context"
	"fmt"
	"io"
	"math"
	"math/rand"
	"runtime"
	"strings"
	"sync"
	"sync/atomic"

	"github.com/pkg/errors"
	"github.com/sirupsen/logrus"
<<<<<<< HEAD

=======
	"github.com/weaviate/weaviate/adapters/repos/db/helpers"
>>>>>>> 278683c8
	"github.com/weaviate/weaviate/adapters/repos/db/lsmkv"
	"github.com/weaviate/weaviate/adapters/repos/db/priorityqueue"
	"github.com/weaviate/weaviate/adapters/repos/db/vector/cache"
	"github.com/weaviate/weaviate/adapters/repos/db/vector/common"
	"github.com/weaviate/weaviate/adapters/repos/db/vector/compressionhelpers"
	"github.com/weaviate/weaviate/adapters/repos/db/vector/hnsw/distancer"
	"github.com/weaviate/weaviate/adapters/repos/db/vector/multivector"
	"github.com/weaviate/weaviate/entities/cyclemanager"
	"github.com/weaviate/weaviate/entities/schema/config"
	"github.com/weaviate/weaviate/entities/storobj"
	ent "github.com/weaviate/weaviate/entities/vectorindex/hnsw"
	"github.com/weaviate/weaviate/usecases/memwatch"
)

type hnsw struct {
	// global lock to prevent concurrent map read/write, etc.
	sync.RWMutex

	// certain operations related to deleting, such as finding a new entrypoint
	// can only run sequentially, this separate lock helps assuring this without
	// blocking the general usage of the hnsw index
	deleteLock *sync.Mutex

	tombstoneLock *sync.RWMutex

	// prevents tombstones cleanup to be performed in parallel with index reset operation
	resetLock *sync.RWMutex
	// indicates whether reset operation occurred or not - if so tombstones cleanup method
	// is aborted as it makes no sense anymore
	resetCtx       context.Context
	resetCtxCancel context.CancelFunc

	// indicates the index is shutting down
	shutdownCtx       context.Context
	shutdownCtxCancel context.CancelFunc

	// make sure the very first insert happens just once, otherwise we
	// accidentally overwrite previous entrypoints on parallel imports on an
	// empty graph
	initialInsertOnce *sync.Once

	// Each node should not have more edges than this number
	maximumConnections int

	// Nodes in the lowest level have a separate (usually higher) max connection
	// limit
	maximumConnectionsLayerZero int

	// the current maximum can be smaller than the configured maximum because of
	// the exponentially decaying layer function. The initial entry is started at
	// layer 0, but this has the chance to grow with every subsequent entry
	currentMaximumLayer int

	// this is a point on the highest level, if we insert a new point with a
	// higher level it will become the new entry point. Note tat the level of
	// this point is always currentMaximumLayer
	entryPointID uint64

	// ef parameter used in construction phases, should be higher than ef during querying
	efConstruction int

	// ef at search time
	ef int64

	// only used if ef=-1
	efMin    int64
	efMax    int64
	efFactor int64

	// on filtered searches with less than n elements, perform flat search
	flatSearchCutoff      int64
	flatSearchConcurrency int

	levelNormalizer float64

	nodes []*vertex

	vectorForID               common.VectorForID[float32]
	TempVectorForIDThunk      common.TempVectorForID[float32]
	TempMultiVectorForIDThunk common.TempVectorForID[[]float32]
	multiVectorForID          common.MultiVectorForID
	trackDimensionsOnce       sync.Once
	trackMuveraOnce           sync.Once
	trackRQOnce               sync.Once
	dims                      int32

	cache               cache.Cache[float32]
	waitForCachePrefill bool

	commitLog CommitLogger

	// a lookup of current tombstones (i.e. nodes that have received a tombstone,
	// but have not been cleaned up yet) Cleanup is the process of removal of all
	// outgoing edges to the tombstone as well as deleting the tombstone itself.
	// This process should happen periodically.
	tombstones map[uint64]struct{}

	tombstoneCleanupCallbackCtrl cyclemanager.CycleCallbackCtrl

	// // for distributed spike, can be used to call a insertExternal on a different graph
	// insertHook func(node, targetLevel int, neighborsAtLevel map[int][]uint32)

	id       string
	rootPath string

	logger                 logrus.FieldLogger
	distancerProvider      distancer.Provider
	multiDistancerProvider distancer.Provider
	pools                  *pools

	forbidFlat bool // mostly used in testing scenarios where we want to use the index even in scenarios where we typically wouldn't

	metrics       *Metrics
	insertMetrics *insertMetrics

	randFunc func() float64 // added to temporarily get rid on flakiness in tombstones related tests. to be removed after fixing WEAVIATE-179

	// The deleteVsInsertLock makes sure that there are no concurrent delete and
	// insert operations happening. It uses an RW-Mutex with:
	//
	// RLock -> Insert operations, this means any number of import operations can
	// happen concurrently.
	//
	// Lock -> Delete operation. This means only a single delete operation can
	// occur at a time, no insert operation can occur simultaneously with a
	// delete. Since the delete is cheap (just marking the node as deleted), the
	// single-threadedness of deletes is not a big problem.
	//
	// This lock was introduced as part of
	// https://github.com/weaviate/weaviate/issues/2194
	//
	// See
	// https://github.com/weaviate/weaviate/pull/2191#issuecomment-1242726787
	// where we ran performance tests to make sure introducing this lock has no
	// negative impact on performance.
	deleteVsInsertLock sync.RWMutex

	compressed       atomic.Bool
	doNotRescore     bool
	acornSearch      atomic.Bool
	acornFilterRatio float64

	disableSnapshots  bool
	snapshotOnStartup bool

	compressor compressionhelpers.VectorCompressor
	pqConfig   ent.PQConfig
	bqConfig   ent.BQConfig
	sqConfig   ent.SQConfig
	rqConfig   ent.RQConfig
	rqActive   bool
	// rescoring compressed vectors is disk-bound. On cold starts, we cannot
	// rescore sequentially, as that would take very long. This setting allows us
	// to define the rescoring concurrency.
	rescoreConcurrency int

	compressActionLock    *sync.RWMutex
	className             string
	shardName             string
	VectorForIDThunk      common.VectorForID[float32]
	MultiVectorForIDThunk common.VectorForID[[]float32]
	shardedNodeLocks      *common.ShardedRWLocks
	store                 *lsmkv.Store

	allocChecker            memwatch.AllocChecker
	tombstoneCleanupRunning atomic.Bool

	visitedListPoolMaxSize int

	// only used for multivector mode
<<<<<<< HEAD
	multivector   atomic.Bool
	muvera        atomic.Bool
	muveraEncoder *multivector.MuveraEncoder
	docIDVectors  map[uint64][]uint64
	vecIDcounter  uint64
	maxDocID      uint64
=======
	multivector     atomic.Bool
	docIDVectors    map[uint64][]uint64
	vecIDcounter    uint64
	maxDocID        uint64
	MinMMapSize     int64
	MaxWalReuseSize int64
>>>>>>> 278683c8
}

type CommitLogger interface {
	ID() string
	AddNode(node *vertex) error
	SetEntryPointWithMaxLayer(id uint64, level int) error
	AddLinkAtLevel(nodeid uint64, level int, target uint64) error
	ReplaceLinksAtLevel(nodeid uint64, level int, targets []uint64) error
	AddTombstone(nodeid uint64) error
	RemoveTombstone(nodeid uint64) error
	DeleteNode(nodeid uint64) error
	ClearLinks(nodeid uint64) error
	ClearLinksAtLevel(nodeid uint64, level uint16) error
	Reset() error
	Drop(ctx context.Context) error
	Flush() error
	Shutdown(ctx context.Context) error
	RootPath() string
	SwitchCommitLogs(bool) error
	AddPQCompression(compressionhelpers.PQData) error
	AddSQCompression(compressionhelpers.SQData) error
	AddMuvera(multivector.MuveraData) error
	AddRQCompression(compressionhelpers.RQData) error
	AddBRQCompression(compressionhelpers.BRQData) error
	InitMaintenance()

	CreateSnapshot() (bool, int64, error)
	CreateAndLoadSnapshot() (*DeserializationResult, int64, error)
	LoadSnapshot() (*DeserializationResult, int64, error)
}

type BufferedLinksLogger interface {
	AddLinkAtLevel(nodeid uint64, level int, target uint64) error
	ReplaceLinksAtLevel(nodeid uint64, level int, targets []uint64) error
	Close() error // Close should Flush and Close
}

type MakeCommitLogger func() (CommitLogger, error)

// New creates a new HNSW index, the commit logger is provided through a thunk
// (a function which can be deferred). This is because creating a commit logger
// opens files for writing. However, checking whether a file is present, is a
// criterium for the index to see if it has to recover from disk or if its a
// truly new index. So instead the index is initialized, with un-biased disk
// checks first and only then is the commit logger created
func New(cfg Config, uc ent.UserConfig,
	tombstoneCallbacks cyclemanager.CycleCallbackGroup, store *lsmkv.Store,
) (*hnsw, error) {
	if err := cfg.Validate(); err != nil {
		return nil, errors.Wrap(err, "invalid config")
	}

	if cfg.Logger == nil {
		logger := logrus.New()
		logger.Out = io.Discard
		cfg.Logger = logger
	}

	normalizeOnRead := cfg.DistanceProvider.Type() == "cosine-dot"

	var vectorCache cache.Cache[float32]

	var muveraEncoder *multivector.MuveraEncoder
	if uc.Multivector.Enabled && !uc.Multivector.MuveraConfig.Enabled {
		vectorCache = cache.NewShardedMultiFloat32LockCache(cfg.MultiVectorForIDThunk, uc.VectorCacheMaxObjects,
			cfg.Logger, normalizeOnRead, cache.DefaultDeletionInterval, cfg.AllocChecker)
	} else {
		if uc.Multivector.MuveraConfig.Enabled {
			muveraEncoder = multivector.NewMuveraEncoder(uc.Multivector.MuveraConfig, store)
			err := store.CreateOrLoadBucket(
				context.Background(),
				cfg.ID+"_muvera_vectors",
				lsmkv.WithStrategy(lsmkv.StrategyReplace),
				lsmkv.WithWriteSegmentInfoIntoFileName(cfg.WriteSegmentInfoIntoFileName),
				lsmkv.WithWriteMetadata(cfg.WriteMetadataFilesEnabled),
			)
			if err != nil {
				return nil, errors.Wrapf(err, "Create or load bucket (muvera store)")
			}
			muveraVectorForID := func(ctx context.Context, id uint64) ([]float32, error) {
				return muveraEncoder.GetMuveraVectorForID(id, cfg.ID+"_muvera_vectors")
			}
			vectorCache = cache.NewShardedFloat32LockCache(
				muveraVectorForID, cfg.MultiVectorForIDThunk, uc.VectorCacheMaxObjects, 1, cfg.Logger,
				normalizeOnRead, cache.DefaultDeletionInterval, cfg.AllocChecker)

		} else {
			vectorCache = cache.NewShardedFloat32LockCache(cfg.VectorForIDThunk, cfg.MultiVectorForIDThunk, uc.VectorCacheMaxObjects, 1, cfg.Logger,
				normalizeOnRead, cache.DefaultDeletionInterval, cfg.AllocChecker)
		}
	}
	resetCtx, resetCtxCancel := context.WithCancel(context.Background())
	shutdownCtx, shutdownCtxCancel := context.WithCancel(context.Background())
	index := &hnsw{
		maximumConnections: uc.MaxConnections,

		// inspired by original paper and other implementations
		maximumConnectionsLayerZero: 2 * uc.MaxConnections,

		// inspired by c++ implementation
		levelNormalizer:       1 / math.Log(float64(uc.MaxConnections)),
		efConstruction:        uc.EFConstruction,
		flatSearchCutoff:      int64(uc.FlatSearchCutoff),
		flatSearchConcurrency: max(cfg.FlatSearchConcurrency, 1),
		acornFilterRatio:      cfg.AcornFilterRatio,
		disableSnapshots:      cfg.DisableSnapshots,
		snapshotOnStartup:     cfg.SnapshotOnStartup,
		nodes:                 make([]*vertex, cache.InitialSize),
		cache:                 vectorCache,
		waitForCachePrefill:   cfg.WaitForCachePrefill,
		vectorForID:           vectorCache.Get,
		multiVectorForID:      vectorCache.MultiGet,
		id:                    cfg.ID,
		rootPath:              cfg.RootPath,
		tombstones:            map[uint64]struct{}{},
		logger:                cfg.Logger,
		distancerProvider:     cfg.DistanceProvider,
		deleteLock:            &sync.Mutex{},
		tombstoneLock:         &sync.RWMutex{},
		resetLock:             &sync.RWMutex{},
		resetCtx:              resetCtx,
		resetCtxCancel:        resetCtxCancel,
		shutdownCtx:           shutdownCtx,
		shutdownCtxCancel:     shutdownCtxCancel,
		initialInsertOnce:     &sync.Once{},

		ef:       int64(uc.EF),
		efMin:    int64(uc.DynamicEFMin),
		efMax:    int64(uc.DynamicEFMax),
		efFactor: int64(uc.DynamicEFFactor),

		metrics:   NewMetrics(cfg.PrometheusMetrics, cfg.ClassName, cfg.ShardName),
		shardName: cfg.ShardName,

		randFunc:                  rand.Float64,
		compressActionLock:        &sync.RWMutex{},
		className:                 cfg.ClassName,
		VectorForIDThunk:          cfg.VectorForIDThunk,
		MultiVectorForIDThunk:     cfg.MultiVectorForIDThunk,
		TempVectorForIDThunk:      cfg.TempVectorForIDThunk,
		TempMultiVectorForIDThunk: cfg.TempMultiVectorForIDThunk,
		pqConfig:                  uc.PQ,
		bqConfig:                  uc.BQ,
		sqConfig:                  uc.SQ,
		rqConfig:                  uc.RQ,
		rescoreConcurrency:        2 * runtime.GOMAXPROCS(0), // our default for IO-bound activties
		shardedNodeLocks:          common.NewDefaultShardedRWLocks(),

		store:                  store,
		allocChecker:           cfg.AllocChecker,
		visitedListPoolMaxSize: cfg.VisitedListPoolMaxSize,

<<<<<<< HEAD
		docIDVectors:  make(map[uint64][]uint64),
		muveraEncoder: muveraEncoder,
=======
		docIDVectors:    make(map[uint64][]uint64),
		MinMMapSize:     cfg.MinMMapSize,
		MaxWalReuseSize: cfg.MaxWalReuseSize,
>>>>>>> 278683c8
	}
	index.acornSearch.Store(uc.FilterStrategy == ent.FilterStrategyAcorn)

	index.multivector.Store(uc.Multivector.Enabled)
	index.muvera.Store(uc.Multivector.MuveraConfig.Enabled)

	if uc.BQ.Enabled {
		var err error
		if uc.Multivector.Enabled && !uc.Multivector.MuveraConfig.Enabled {
			index.compressor, err = compressionhelpers.NewBQMultiCompressor(
				index.distancerProvider, uc.VectorCacheMaxObjects, cfg.Logger, store,
				cfg.MinMMapSize, cfg.MaxWalReuseSize, cfg.AllocChecker, index.getTargetVector())
		} else {
			index.compressor, err = compressionhelpers.NewBQCompressor(
				index.distancerProvider, uc.VectorCacheMaxObjects, cfg.Logger, store,
				cfg.MinMMapSize, cfg.MaxWalReuseSize, cfg.AllocChecker, index.getTargetVector())
		}
		if err != nil {
			return nil, err
		}
		index.compressed.Store(true)
		index.cache.Drop()
		index.cache = nil
	}

	if uc.RQ.Enabled {
		index.rqActive = true
	}

	if uc.Multivector.Enabled {
		index.multiDistancerProvider = distancer.NewDotProductProvider()
<<<<<<< HEAD
		if !uc.Multivector.MuveraConfig.Enabled {
			err := index.store.CreateOrLoadBucket(
				context.Background(),
				cfg.ID+"_mv_mappings",
				lsmkv.WithStrategy(lsmkv.StrategyReplace),
				lsmkv.WithLazySegmentLoading(cfg.LazyLoadSegments),
				lsmkv.WithWriteSegmentInfoIntoFileName(cfg.WriteSegmentInfoIntoFileName),
				lsmkv.WithWriteMetadata(cfg.WriteMetadataFilesEnabled),
			)
			if err != nil {
				return nil, errors.Wrapf(err, "Create or load bucket (multivector store)")
			}
=======
		err := index.store.CreateOrLoadBucket(
			context.Background(),
			cfg.ID+"_mv_mappings",
			lsmkv.WithStrategy(lsmkv.StrategyReplace),
			lsmkv.WithAllocChecker(cfg.AllocChecker),
			lsmkv.WithMinMMapSize(cfg.MinMMapSize),
			lsmkv.WithMinWalThreshold(cfg.MaxWalReuseSize),
		)
		if err != nil {
			return nil, errors.Wrapf(err, "Create or load bucket (multivector store)")
>>>>>>> 278683c8
		}
	}

	if err := index.init(cfg); err != nil {
		return nil, errors.Wrapf(err, "init index %q", index.id)
	}

	// TODO common_cycle_manager move to poststartup?
	id := strings.Join([]string{
		"hnsw", "tombstone_cleanup",
		index.className, index.shardName, index.id,
	}, "/")
	index.tombstoneCleanupCallbackCtrl = tombstoneCallbacks.Register(id, index.tombstoneCleanup)
	index.insertMetrics = newInsertMetrics(index.metrics)

	return index, nil
}

func (h *hnsw) getTargetVector() string {
	if name, found := strings.CutPrefix(h.id, fmt.Sprintf("%s_", helpers.VectorsBucketLSM)); found {
		return name
	}
	// legacy vector index
	return ""
}

// TODO: use this for incoming replication
// func (h *hnsw) insertFromExternal(nodeId, targetLevel int, neighborsAtLevel map[int][]uint32) {
// 	defer m.addBuildingReplication(time.Now())

// 	// randomly introduce up to 50ms delay to account for network slowness
// 	time.Sleep(time.Duration(rand.Intn(500)) * time.Millisecond)

// 	var node *hnswVertex
// 	h.RLock()
// 	total := len(h.nodes)
// 	if total > nodeId {
// 		node = h.nodes[nodeId] // it could be that we implicitly added this node already because it was referenced
// 	}
// 	h.RUnlock()

// 	if node == nil {
// 		node = &hnswVertex{
// 			id:          nodeId,
// 			connections: make(map[int][]uint32),
// 			level:       targetLevel,
// 		}
// 	} else {
// 		node.level = targetLevel
// 	}

// 	if total == 0 {
// 		h.Lock()
// 		h.commitLog.SetEntryPointWithMaxLayer(node.id, 0)
// 		h.entryPointID = node.id
// 		h.currentMaximumLayer = 0
// 		node.connections = map[int][]uint32{}
// 		node.level = 0
// 		// h.nodes = make([]*hnswVertex, 100000)
// 		h.commitLog.AddNode(node)
// 		h.nodes[node.id] = node
// 		h.Unlock()
// 		return
// 	}

// 	currentMaximumLayer := h.currentMaximumLayer
// 	h.Lock()
// 	h.nodes[nodeId] = node
// 	h.commitLog.AddNode(node)
// 	h.Unlock()

// 	for level := min(targetLevel, currentMaximumLayer); level >= 0; level-- {
// 		neighbors := neighborsAtLevel[level]

// 		for _, neighborID := range neighbors {
// 			h.RLock()
// 			neighbor := h.nodes[neighborID]
// 			if neighbor == nil {
// 				// due to everything being parallel it could be that the linked neighbor
// 				// doesn't exist yet
// 				h.nodes[neighborID] = &hnswVertex{
// 					id:          int(neighborID),
// 					connections: make(map[int][]uint32),
// 				}
// 				neighbor = h.nodes[neighborID]
// 			}
// 			h.RUnlock()

// 			neighbor.linkAtLevel(level, uint32(nodeId), h.commitLog)
// 			node.linkAtLevel(level, uint32(neighbor.id), h.commitLog)

// 			neighbor.RLock()
// 			currentConnections := neighbor.connections[level]
// 			neighbor.RUnlock()

// 			maximumConnections := h.maximumConnections
// 			if level == 0 {
// 				maximumConnections = h.maximumConnectionsLayerZero
// 			}

// 			if len(currentConnections) <= maximumConnections {
// 				// nothing to do, skip
// 				continue
// 			}

// 			// TODO: support both neighbor selection algos
// 			updatedConnections := h.selectNeighborsSimpleFromId(nodeId, currentConnections, maximumConnections)

// 			neighbor.Lock()
// 			h.commitLog.ReplaceLinksAtLevel(neighbor.id, level, updatedConnections)
// 			neighbor.connections[level] = updatedConnections
// 			neighbor.Unlock()
// 		}
// 	}

// 	if targetLevel > h.currentMaximumLayer {
// 		h.Lock()
// 		h.commitLog.SetEntryPointWithMaxLayer(nodeId, targetLevel)
// 		h.entryPointID = nodeId
// 		h.currentMaximumLayer = targetLevel
// 		h.Unlock()
// 	}

// }

func (h *hnsw) findBestEntrypointForNode(ctx context.Context, currentMaxLevel, targetLevel int,
	entryPointID uint64, nodeVec []float32, distancer compressionhelpers.CompressorDistancer,
) (uint64, error) {
	// in case the new target is lower than the current max, we need to search
	// each layer for a better candidate and update the candidate
	for level := currentMaxLevel; level > targetLevel; level-- {
		eps := priorityqueue.NewMin[any](1)
		var dist float32
		var err error
		if h.compressed.Load() {
			dist, err = distancer.DistanceToNode(entryPointID)
		} else {
			dist, err = h.distToNode(distancer, entryPointID, nodeVec)
		}

		var e storobj.ErrNotFound
		if errors.As(err, &e) {
			h.handleDeletedNode(e.DocID, "findBestEntrypointForNode")
			continue
		}
		if err != nil {
			return 0, errors.Wrapf(err,
				"calculate distance between insert node and entry point at level %d", level)
		}

		eps.Insert(entryPointID, dist)
		res, err := h.searchLayerByVectorWithDistancer(ctx, nodeVec, eps, 1, level, nil, distancer)
		if err != nil {
			return 0,
				errors.Wrapf(err, "update candidate: search layer at level %d", level)
		}
		if res.Len() > 0 {
			// if we could find a new entrypoint, use it
			// in case everything was tombstoned, stick with the existing one
			elem := res.Pop()
			n := h.nodeByID(elem.ID)
			if n != nil && !n.isUnderMaintenance() {
				// but not if the entrypoint is under maintenance
				entryPointID = elem.ID
			}
		}

		h.pools.pqResults.Put(res)
	}

	return entryPointID, nil
}

func (h *hnsw) distBetweenNodes(a, b uint64) (float32, error) {
	if h.compressed.Load() {
		dist, err := h.compressor.DistanceBetweenCompressedVectorsFromIDs(context.Background(), a, b)
		if err != nil {
			return 0, err
		}

		return dist, nil
	}

	// TODO: introduce single search/transaction context instead of spawning new
	// ones
	vecA, errA := h.vectorForID(context.Background(), a)

	if errA != nil {
		var e storobj.ErrNotFound
		if errors.As(errA, &e) {
			h.handleDeletedNode(e.DocID, "distBetweenNodes")
			return 0, nil
		}
		// not a typed error, we can recover from, return with err
		return 0, errors.Wrapf(errA,
			"could not get vector of object at docID %d", a)
	}

	if len(vecA) == 0 {
		return 0, fmt.Errorf("got a nil or zero-length vector at docID %d", a)
	}

	vecB, errB := h.vectorForID(context.Background(), b)

	if errB != nil {
		var e storobj.ErrNotFound
		if errors.As(errB, &e) {
			h.handleDeletedNode(e.DocID, "distBetweenNodes")
			return 0, nil
		}
		// not a typed error, we can recover from, return with err
		return 0, errors.Wrapf(errB,
			"could not get vector of object at docID %d", b)
	}

	if len(vecB) == 0 {
		return 0, fmt.Errorf("got a nil or zero-length vector at docID %d", b)
	}

	return h.distancerProvider.SingleDist(vecA, vecB)
}

func (h *hnsw) distToNode(distancer compressionhelpers.CompressorDistancer, node uint64, vecB []float32) (float32, error) {
	if h.compressed.Load() {
		dist, err := distancer.DistanceToNode(node)
		if err != nil {
			return 0, err
		}

		return dist, nil
	}

	// TODO: introduce single search/transaction context instead of spawning new
	// ones
	var vecA []float32
	var err error
	vecA, err = h.vectorForID(context.Background(), node)
	if err != nil {
		var e storobj.ErrNotFound
		if errors.As(err, &e) {
			h.handleDeletedNode(e.DocID, "distBetweenNodeAndVec")
			return 0, nil
		}
		// not a typed error, we can recover from, return with err
		return 0, errors.Wrapf(err,
			"could not get vector of object at docID %d", node)
	}

	if len(vecA) == 0 {
		return 0, fmt.Errorf(
			"got a nil or zero-length vector at docID %d", node)
	}

	if len(vecB) == 0 {
		return 0, fmt.Errorf(
			"got a nil or zero-length vector as search vector")
	}

	return h.distancerProvider.SingleDist(vecA, vecB)
}

func (h *hnsw) isEmpty() bool {
	h.RLock()
	defer h.RUnlock()
	h.shardedNodeLocks.RLock(h.entryPointID)
	defer h.shardedNodeLocks.RUnlock(h.entryPointID)

	return h.isEmptyUnlocked()
}

func (h *hnsw) isEmptyUnlocked() bool {
	return h.entryPointID > uint64(len(h.nodes)) || h.nodes[h.entryPointID] == nil
}

func (h *hnsw) nodeByID(id uint64) *vertex {
	h.RLock()
	defer h.RUnlock()

	if id >= uint64(len(h.nodes)) {
		// See https://github.com/weaviate/weaviate/issues/1838 for details.
		// This could be after a crash recovery when the object store is "further
		// ahead" than the hnsw index and we receive a delete request
		return nil
	}

	h.shardedNodeLocks.RLock(id)
	defer h.shardedNodeLocks.RUnlock(id)

	return h.nodes[id]
}

func (h *hnsw) Drop(ctx context.Context) error {
	// cancel tombstone cleanup goroutine
	if err := h.tombstoneCleanupCallbackCtrl.Unregister(ctx); err != nil {
		return errors.Wrap(err, "hnsw drop")
	}

	if h.compressed.Load() {
		err := h.compressor.Drop()
		if err != nil {
			return fmt.Errorf("failed to shutdown compressed store")
		}
	} else {
		// cancel vector cache goroutine
		h.cache.Drop()
	}

	// cancel commit logger last, as the tombstone cleanup cycle might still
	// write while it's still running
	err := h.commitLog.Drop(ctx)
	if err != nil {
		return errors.Wrap(err, "commit log drop")
	}

	return nil
}

func (h *hnsw) Shutdown(ctx context.Context) error {
	h.shutdownCtxCancel()

	if err := h.commitLog.Shutdown(ctx); err != nil {
		return errors.Wrap(err, "hnsw shutdown")
	}

	if err := h.tombstoneCleanupCallbackCtrl.Unregister(ctx); err != nil {
		return errors.Wrap(err, "hnsw shutdown")
	}

	if h.compressed.Load() {
		err := h.compressor.Drop()
		if err != nil {
			return errors.Wrap(err, "hnsw shutdown")
		}
	} else {
		h.cache.Drop()
	}

	return nil
}

func (h *hnsw) Flush() error {
	return h.commitLog.Flush()
}

func (h *hnsw) Entrypoint() uint64 {
	h.RLock()
	defer h.RUnlock()

	return h.entryPointID
}

func (h *hnsw) ContainsDoc(docID uint64) bool {
	if h.Multivector() && !h.muvera.Load() {
		h.RLock()
		vecIds, exists := h.docIDVectors[docID]
		h.RUnlock()
		return exists && !h.hasTombstones(vecIds)
	}

	h.RLock()
	h.shardedNodeLocks.RLock(docID)
	exists := len(h.nodes) > int(docID) && h.nodes[docID] != nil
	h.shardedNodeLocks.RUnlock(docID)
	h.RUnlock()

	return exists && !h.hasTombstone(docID)
}

func (h *hnsw) Iterate(fn func(docID uint64) bool) {
	if h.Multivector() && !h.muvera.Load() {
		h.iterateMulti(fn)
		return
	}
	h.iterate(fn)
}

func (h *hnsw) iterate(fn func(docID uint64) bool) {
	var id uint64

	for {
		if h.shutdownCtx.Err() != nil {
			return
		}
		if h.resetCtx.Err() != nil {
			return
		}

		h.RLock()
		h.shardedNodeLocks.RLock(id)
		stop := int(id) >= len(h.nodes)
		exists := !stop && h.nodes[id] != nil
		h.shardedNodeLocks.RUnlock(id)
		h.RUnlock()

		if stop {
			return
		}

		if exists && !h.hasTombstone(id) {
			if !fn(id) {
				return
			}
		}

		id++
	}
}

func (h *hnsw) iterateMulti(fn func(docID uint64) bool) {
	h.RLock()
	indexedDocIDs := make([]uint64, 0, len(h.docIDVectors))
	for docID := range h.docIDVectors {
		indexedDocIDs = append(indexedDocIDs, docID)
	}
	h.RUnlock()

	for _, docID := range indexedDocIDs {
		if h.shutdownCtx.Err() != nil || h.resetCtx.Err() != nil {
			return
		}

		h.RLock()
		nodes, ok := h.docIDVectors[docID]
		h.RUnlock()

		if ok && !h.hasTombstones(nodes) {
			if !fn(docID) {
				return
			}
		}
	}
}

func (h *hnsw) ShouldUpgrade() (bool, int) {
	if h.sqConfig.Enabled {
		return h.sqConfig.Enabled, h.sqConfig.TrainingLimit
	}
	if h.rqConfig.Enabled {
		return h.rqConfig.Enabled, 1
	}
	return h.pqConfig.Enabled, h.pqConfig.TrainingLimit
}

func (h *hnsw) ShouldCompressFromConfig(config config.VectorIndexConfig) (bool, int) {
	hnswConfig := config.(ent.UserConfig)
	if hnswConfig.SQ.Enabled {
		return hnswConfig.SQ.Enabled, hnswConfig.SQ.TrainingLimit
	}
	if hnswConfig.RQ.Enabled {
		return hnswConfig.RQ.Enabled, 1
	}
	return hnswConfig.PQ.Enabled, hnswConfig.PQ.TrainingLimit
}

func (h *hnsw) Compressed() bool {
	return h.compressed.Load()
}

func (h *hnsw) Multivector() bool {
	return h.multivector.Load()
}

func (h *hnsw) Upgraded() bool {
	return h.Compressed()
}

func (h *hnsw) AlreadyIndexed() uint64 {
	return uint64(h.cache.CountVectors())
}

func (h *hnsw) normalizeVec(vec []float32) []float32 {
	if h.distancerProvider.Type() == "cosine-dot" {
		// cosine-dot requires normalized vectors, as the dot product and cosine
		// similarity are only identical if the vector is normalized
		return distancer.Normalize(vec)
	}
	return vec
}

func (h *hnsw) normalizeVecs(vecs [][]float32) [][]float32 {
	if h.distancerProvider.Type() == "cosine-dot" {
		normalized := make([][]float32, len(vecs))
		for i, vec := range vecs {
			normalized[i] = distancer.Normalize(vec)
		}
		return normalized
	}
	return vecs
}

func IsHNSWIndex(index any) bool {
	_, ok := index.(*hnsw)
	return ok
}

func AsHNSWIndex(index any) Index {
	h, _ := index.(*hnsw)
	return h
}

// This interface exposes public methods of the HNSW index
// that are not part of the VectorIndex interface.
// It is a workaround to avoid circular dependencies.
type Index interface {
	CleanUpTombstonedNodes(shouldAbort cyclemanager.ShouldAbortCallback) error
}

type nodeLevel struct {
	nodeId uint64
	level  int
}

func (h *hnsw) calculateUnreachablePoints() []uint64 {
	h.RLock()
	defer h.RUnlock()

	visitedPairs := make(map[nodeLevel]bool)
	candidateList := []nodeLevel{{h.entryPointID, h.currentMaximumLayer}}

	for len(candidateList) > 0 {
		currentNode := candidateList[len(candidateList)-1]
		candidateList = candidateList[:len(candidateList)-1]
		if !visitedPairs[currentNode] {
			visitedPairs[currentNode] = true
			h.shardedNodeLocks.RLock(currentNode.nodeId)
			node := h.nodes[currentNode.nodeId]
			if node != nil {
				node.Lock()
				neighbors := node.connectionsAtLowerLevelsNoLock(currentNode.level, visitedPairs)
				node.Unlock()
				candidateList = append(candidateList, neighbors...)
			}
			h.shardedNodeLocks.RUnlock(currentNode.nodeId)
		}
	}

	visitedNodes := make(map[uint64]bool, len(visitedPairs))
	for k, v := range visitedPairs {
		if v {
			visitedNodes[k.nodeId] = true
		}
	}

	unvisitedNodes := []uint64{}
	for i := 0; i < len(h.nodes); i++ {
		var id uint64
		h.shardedNodeLocks.RLock(uint64(i))
		if h.nodes[i] != nil {
			id = h.nodes[i].id
		}
		h.shardedNodeLocks.RUnlock(uint64(i))
		if id == 0 {
			continue
		}
		if !visitedNodes[uint64(i)] {
			unvisitedNodes = append(unvisitedNodes, id)
		}

	}
	return unvisitedNodes
}

type HnswStats struct {
	Dimensions         int32                               `json:"dimensions"`
	EntryPointID       uint64                              `json:"entryPointID"`
	DistributionLayers map[int]uint                        `json:"distributionLayers"`
	UnreachablePoints  []uint64                            `json:"unreachablePoints"`
	NumTombstones      int                                 `json:"numTombstones"`
	CacheSize          int32                               `json:"cacheSize"`
	Compressed         bool                                `json:"compressed"`
	CompressorStats    compressionhelpers.CompressionStats `json:"compressionStats"`
	CompressionType    string                              `json:"compressionType"`
}

func (s *HnswStats) IndexType() common.IndexType {
	return common.IndexTypeHNSW
}

func (h *hnsw) Stats() (*HnswStats, error) {
	h.RLock()
	defer h.RUnlock()
	distributionLayers := map[int]uint{}

	for _, node := range h.nodes {
		func() {
			if node == nil {
				return
			}
			node.Lock()
			defer node.Unlock()
			l := node.level
			if l == 0 && node.connections.Layers() == 0 {
				return
			}
			c, ok := distributionLayers[l]
			if !ok {
				distributionLayers[l] = 0
			}

			distributionLayers[l] = c + 1
		}()
	}

	stats := HnswStats{
		Dimensions:         h.dims,
		EntryPointID:       h.entryPointID,
		DistributionLayers: distributionLayers,
		UnreachablePoints:  h.calculateUnreachablePoints(),
		NumTombstones:      len(h.tombstones),
		CacheSize:          h.cache.Len(),
		Compressed:         h.compressed.Load(),
	}

	if stats.Compressed {
		stats.CompressorStats = h.compressor.Stats()
	} else {
		stats.CompressorStats = compressionhelpers.UncompressedStats{}
	}

	stats.CompressionType = stats.CompressorStats.CompressionType()

	return &stats, nil
}

func (h *hnsw) Type() common.IndexType {
	return common.IndexTypeHNSW
}

func (h *hnsw) CompressionStats() compressionhelpers.CompressionStats {
	if h.compressed.Load() {
		return h.compressor.Stats()
	}
	return compressionhelpers.UncompressedStats{}
}<|MERGE_RESOLUTION|>--- conflicted
+++ resolved
@@ -24,11 +24,8 @@
 
 	"github.com/pkg/errors"
 	"github.com/sirupsen/logrus"
-<<<<<<< HEAD
-
-=======
+
 	"github.com/weaviate/weaviate/adapters/repos/db/helpers"
->>>>>>> 278683c8
 	"github.com/weaviate/weaviate/adapters/repos/db/lsmkv"
 	"github.com/weaviate/weaviate/adapters/repos/db/priorityqueue"
 	"github.com/weaviate/weaviate/adapters/repos/db/vector/cache"
@@ -199,21 +196,14 @@
 	visitedListPoolMaxSize int
 
 	// only used for multivector mode
-<<<<<<< HEAD
-	multivector   atomic.Bool
-	muvera        atomic.Bool
-	muveraEncoder *multivector.MuveraEncoder
-	docIDVectors  map[uint64][]uint64
-	vecIDcounter  uint64
-	maxDocID      uint64
-=======
 	multivector     atomic.Bool
+	muvera          atomic.Bool
+	muveraEncoder   *multivector.MuveraEncoder
 	docIDVectors    map[uint64][]uint64
 	vecIDcounter    uint64
 	maxDocID        uint64
 	MinMMapSize     int64
 	MaxWalReuseSize int64
->>>>>>> 278683c8
 }
 
 type CommitLogger interface {
@@ -366,14 +356,10 @@
 		allocChecker:           cfg.AllocChecker,
 		visitedListPoolMaxSize: cfg.VisitedListPoolMaxSize,
 
-<<<<<<< HEAD
-		docIDVectors:  make(map[uint64][]uint64),
-		muveraEncoder: muveraEncoder,
-=======
 		docIDVectors:    make(map[uint64][]uint64),
+		muveraEncoder:   muveraEncoder,
 		MinMMapSize:     cfg.MinMMapSize,
 		MaxWalReuseSize: cfg.MaxWalReuseSize,
->>>>>>> 278683c8
 	}
 	index.acornSearch.Store(uc.FilterStrategy == ent.FilterStrategyAcorn)
 
@@ -405,7 +391,6 @@
 
 	if uc.Multivector.Enabled {
 		index.multiDistancerProvider = distancer.NewDotProductProvider()
-<<<<<<< HEAD
 		if !uc.Multivector.MuveraConfig.Enabled {
 			err := index.store.CreateOrLoadBucket(
 				context.Background(),
@@ -414,22 +399,13 @@
 				lsmkv.WithLazySegmentLoading(cfg.LazyLoadSegments),
 				lsmkv.WithWriteSegmentInfoIntoFileName(cfg.WriteSegmentInfoIntoFileName),
 				lsmkv.WithWriteMetadata(cfg.WriteMetadataFilesEnabled),
+				lsmkv.WithAllocChecker(cfg.AllocChecker),
+				lsmkv.WithMinMMapSize(cfg.MinMMapSize),
+				lsmkv.WithMinWalThreshold(cfg.MaxWalReuseSize),
 			)
 			if err != nil {
 				return nil, errors.Wrapf(err, "Create or load bucket (multivector store)")
 			}
-=======
-		err := index.store.CreateOrLoadBucket(
-			context.Background(),
-			cfg.ID+"_mv_mappings",
-			lsmkv.WithStrategy(lsmkv.StrategyReplace),
-			lsmkv.WithAllocChecker(cfg.AllocChecker),
-			lsmkv.WithMinMMapSize(cfg.MinMMapSize),
-			lsmkv.WithMinWalThreshold(cfg.MaxWalReuseSize),
-		)
-		if err != nil {
-			return nil, errors.Wrapf(err, "Create or load bucket (multivector store)")
->>>>>>> 278683c8
 		}
 	}
 
