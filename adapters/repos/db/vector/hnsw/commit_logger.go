//                           _       _
// __      _____  __ ___   ___  __ _| |_ ___
// \ \ /\ / / _ \/ _` \ \ / / |/ _` | __/ _ \
//  \ V  V /  __/ (_| |\ V /| | (_| | ||  __/
//   \_/\_/ \___|\__,_| \_/ |_|\__,_|\__\___|
//
//  Copyright © 2016 - 2021 SeMI Technologies B.V. All rights reserved.
//
//  CONTACT: hello@semi.technology
//

package hnsw

import (
	"fmt"
	"io/ioutil"
	"os"
	"sort"
	"strconv"
	"strings"
	"sync"
	"time"

	"github.com/pkg/errors"
	"github.com/semi-technologies/weaviate/adapters/repos/db/vector/hnsw/commitlog"
	"github.com/sirupsen/logrus"
)

const maxUncondensedCommitLogSize = 500 * 1024 * 1024

func commitLogFileName(rootPath, indexName, fileName string) string {
	return fmt.Sprintf("%s/%s", commitLogDirectory(rootPath, indexName), fileName)
}

func commitLogDirectory(rootPath, name string) string {
	return fmt.Sprintf("%s/%s.hnsw.commitlog.d", rootPath, name)
}

func NewCommitLogger(rootPath, name string,
	maintainenceInterval time.Duration,
	logger logrus.FieldLogger) (*hnswCommitLogger, error) {
	l := &hnswCommitLogger{
		cancel:               make(chan struct{}),
		rootPath:             rootPath,
		id:                   name,
		maintainenceInterval: maintainenceInterval,
		condensor:            NewMemoryCondensor2(logger),
		logger:               logger,
		maxSize:              maxUncondensedCommitLogSize, // TODO: make configurable
	}

	fd, err := getLatestCommitFileOrCreate(rootPath, name)
	if err != nil {
		return nil, err
	}

	l.commitLogger = commitlog.NewLoggerWithFile(fd)
	l.StartLogging()
	return l, nil
}

func getLatestCommitFileOrCreate(rootPath, name string) (*os.File, error) {
	dir := commitLogDirectory(rootPath, name)
	err := os.MkdirAll(dir, os.ModePerm)
	if err != nil {
		return nil, errors.Wrap(err, "create commit logger directory")
	}

	fileName, ok, err := getCurrentCommitLogFileName(dir)
	if err != nil {
		return nil, errors.Wrap(err, "find commit logger file in directory")
	}

	if !ok {
		// this is a new commit log, initialize with the current time stamp
		fileName = fmt.Sprintf("%d", time.Now().Unix())
	}

	fd, err := os.OpenFile(commitLogFileName(rootPath, name, fileName),
		os.O_WRONLY|os.O_APPEND|os.O_CREATE, 0o666)
	if err != nil {
		return nil, errors.Wrap(err, "create commit log file")
	}

	return fd, nil
}

// getCommitFileNames in order, from old to new
func getCommitFileNames(rootPath, name string) ([]string, error) {
	dir := commitLogDirectory(rootPath, name)
	err := os.MkdirAll(dir, os.ModePerm)
	if err != nil {
		return nil, errors.Wrap(err, "create commit logger directory")
	}

	files, err := ioutil.ReadDir(dir)
	if err != nil {
		return nil, errors.Wrap(err, "browse commit logger directory")
	}

	if len(files) == 0 {
		return nil, nil
	}

	ec := &errorCompounder{}
	sort.Slice(files, func(a, b int) bool {
		ts1, err := asTimeStamp(files[a].Name())
		if err != nil {
			ec.add(err)
		}

		ts2, err := asTimeStamp(files[b].Name())
		if err != nil {
			ec.add(err)
		}
		return ts1 < ts2
	})
	if err := ec.toError(); err != nil {
		return nil, err
	}

	out := make([]string, len(files))
	for i, file := range files {
		out[i] = commitLogFileName(rootPath, name, file.Name())
	}

	return out, nil
}

// getCurrentCommitLogFileName returns the fileName and true if a file was
// present. If no file was present, the second arg is false.
func getCurrentCommitLogFileName(dirPath string) (string, bool, error) {
	files, err := ioutil.ReadDir(dirPath)
	if err != nil {
		return "", false, errors.Wrap(err, "browse commit logger directory")
	}

	if len(files) == 0 {
		return "", false, nil
	}

	ec := &errorCompounder{}
	sort.Slice(files, func(a, b int) bool {
		ts1, err := asTimeStamp(files[a].Name())
		if err != nil {
			ec.add(err)
		}

		ts2, err := asTimeStamp(files[b].Name())
		if err != nil {
			ec.add(err)
		}
		return ts1 > ts2
	})
	if err := ec.toError(); err != nil {
		return "", false, err
	}

	return files[0].Name(), true, nil
}

func asTimeStamp(in string) (int64, error) {
	return strconv.ParseInt(strings.TrimSuffix(in, ".condensed"), 10, 64)
}

type condensor interface {
	Do(filename string) error
}

type hnswCommitLogger struct {
	sync.Mutex
	cancel               chan struct{}
	rootPath             string
	id                   string
	condensor            condensor
	maintainenceInterval time.Duration
	logger               logrus.FieldLogger
	maxSize              int64
	commitLogger         *commitlog.Logger
}

type HnswCommitType uint8 // 256 options, plenty of room for future extensions

const (
	AddNode HnswCommitType = iota
	SetEntryPointMaxLevel
	AddLinkAtLevel
	ReplaceLinksAtLevel
	AddTombstone
	RemoveTombstone
	ClearLinks
	DeleteNode
	ResetIndex
)

// AddNode adds an empty node
func (l *hnswCommitLogger) AddNode(node *vertex) error {
	l.Lock()
	defer l.Unlock()

	return l.commitLogger.AddNode(node.id, node.level)
}

func (l *hnswCommitLogger) SetEntryPointWithMaxLayer(id uint64, level int) error {
	l.Lock()
	defer l.Unlock()

	return l.commitLogger.SetEntryPointWithMaxLayer(id, level)
}

func (l *hnswCommitLogger) ReplaceLinksAtLevel(nodeid uint64, level int, targets []uint64) error {
	l.Lock()
	defer l.Unlock()

	return l.commitLogger.ReplaceLinksAtLevel(nodeid, level, targets)
}

func (l *hnswCommitLogger) AddLinkAtLevel(nodeid uint64, level int,
	target uint64) error {
	l.Lock()
	defer l.Unlock()

	return l.commitLogger.AddLinkAtLevel(nodeid, level, target)
}

func (l *hnswCommitLogger) AddTombstone(nodeid uint64) error {
	l.Lock()
	defer l.Unlock()

	return l.commitLogger.AddTombstone(nodeid)
}

func (l *hnswCommitLogger) RemoveTombstone(nodeid uint64) error {
	l.Lock()
	defer l.Unlock()

	return l.commitLogger.RemoveTombstone(nodeid)
}

func (l *hnswCommitLogger) ClearLinks(nodeid uint64) error {
	l.Lock()
	defer l.Unlock()

	return l.commitLogger.ClearLinks(nodeid)
}

func (l *hnswCommitLogger) DeleteNode(nodeid uint64) error {
	l.Lock()
	defer l.Unlock()

	return l.commitLogger.DeleteNode(nodeid)
}

func (l *hnswCommitLogger) Reset() error {
	l.Lock()
	defer l.Unlock()

	return l.commitLogger.Reset()
}

func (l *hnswCommitLogger) StartLogging() {
	// switch log job
	cancelSwitchLog := l.startSwitchLogs()
	// condense old logs job
	cancelCombineAndCondenseLogs := l.startCombineAndCondenseLogs()
	// cancel maintenance jobs on request
	go func(cancel ...chan struct{}) {
		<-l.cancel
		for _, c := range cancel {
			c <- struct{}{}
		}
	}(cancelCombineAndCondenseLogs, cancelSwitchLog)
}

func (l *hnswCommitLogger) startSwitchLogs() chan struct{} {
	cancelSwitchLog := make(chan struct{})

	go func(cancel <-chan struct{}) {
		if l.maintainenceInterval == 0 {
			l.logger.WithField("action", "commit_logging_skipped").
				WithField("id", l.id).
				Info("commit log switching explitictly turned off")
		}
		maintenance := time.Tick(l.maintainenceInterval)

		for {
			select {
			case <-cancel:
				return
			case <-maintenance:
				if err := l.maintenance(); err != nil {
					l.logger.WithError(err).
						WithField("action", "hsnw_commit_log_maintenance").
						Error("hnsw commit log maintenance failed")
				}
			}
		}
	}(cancelSwitchLog)

	return cancelSwitchLog
}

func (l *hnswCommitLogger) startCombineAndCondenseLogs() chan struct{} {
	cancelFromOutside := make(chan struct{})

	go func(cancel <-chan struct{}) {
		if l.maintainenceInterval == 0 {
			l.logger.WithField("action", "commit_logging_skipped").
				WithField("id", l.id).
				Info("commit log switching explitictly turned off")
		}
		maintenance := time.Tick(l.maintainenceInterval)
		for {
			select {
			case <-cancel:
				return
			case <-maintenance:
				if err := l.combineLogs(); err != nil {
					l.logger.WithError(err).
						WithField("action", "hsnw_commit_log_combining").
						Error("hnsw commit log maintenance (combining) failed")
				}

				if err := l.condenseOldLogs(); err != nil {
					l.logger.WithError(err).
						WithField("action", "hsnw_commit_log_condensing").
						Error("hnsw commit log maintenance (condensing) failed")
				}
			}
		}
	}(cancelFromOutside)

	return cancelFromOutside
}

func (l *hnswCommitLogger) maintenance() error {
	l.Lock()
	defer l.Unlock()

	size, err := l.commitLogger.FileSize()
	if err != nil {
		return err
	}

	if size <= l.maxSize {
		return nil
	}

	oldFileName, err := l.commitLogger.FileName()
	if err != nil {
		return err
	}

	if err := l.commitLogger.Close(); err != nil {
		return err
	}

	// this is a new commit log, initialize with the current time stamp
	fileName := fmt.Sprintf("%d", time.Now().Unix())

	l.logger.WithField("action", "commit_log_file_switched").
		WithField("id", l.id).
		WithField("old_file_name", oldFileName).
		WithField("old_file_size", size).
		WithField("new_file_name", fileName).
		Info("commit log size crossed threshold, switching to new file")

	fd, err := os.OpenFile(commitLogFileName(l.rootPath, l.id, fileName),
		os.O_WRONLY|os.O_APPEND|os.O_CREATE, 0o666)
	if err != nil {
		return errors.Wrap(err, "create commit log file")
	}

	l.commitLogger = commitlog.NewLoggerWithFile(fd)

	return nil
}

func (l *hnswCommitLogger) condenseOldLogs() error {
	files, err := getCommitFileNames(l.rootPath, l.id)
	if err != nil {
		return err
	}

	if len(files) <= 1 {
		// if there are no files there is nothing to do
		// if there is only a single file, it must still be in use, we can't do
		// anything yet
		return nil
	}

	// cut off last element, as that's never a candidate
	candidates := files[:len(files)-1]

	for _, candidate := range candidates {
		if strings.HasSuffix(candidate, ".condensed") {
			// don't attempt to condense logs which are already condensed
			continue
		}

		return l.condensor.Do(candidate)
	}

	return nil
}

func (l *hnswCommitLogger) combineLogs() error {
	// maxSize is the desired final size, since we assume a lot of redunancy we
	// can set the combining threshold higher than the final threshold under the
	// assumption that the combined file will be considerably smaller than the
	// sum of both input files
	threshold := int64(float64(l.maxSize) * 1.75)
	return NewCommitLogCombiner(l.rootPath, l.id, threshold, l.logger).Do()
}

func (l *hnswCommitLogger) Drop() error {
	// stop all goroutines
	l.cancel <- struct{}{}
	// remove commit log directory if exists
	dir := commitLogDirectory(l.rootPath, l.id)
	if _, err := os.Stat(dir); err == nil {
		err := os.RemoveAll(dir)
		if err != nil {
			return errors.Wrap(err, "delete commit files directory")
		}
	}
	return nil
}

func (l *hnswCommitLogger) Flush() error {
<<<<<<< HEAD
	return l.commitLogger.Flush()
=======
	l.Lock()
	defer l.Unlock()

	return l.logWriter.Flush()
>>>>>>> 70363320
}<|MERGE_RESOLUTION|>--- conflicted
+++ resolved
@@ -428,12 +428,8 @@
 }
 
 func (l *hnswCommitLogger) Flush() error {
-<<<<<<< HEAD
+	l.Lock()
+	defer l.Unlock()
+
 	return l.commitLogger.Flush()
-=======
-	l.Lock()
-	defer l.Unlock()
-
-	return l.logWriter.Flush()
->>>>>>> 70363320
 }