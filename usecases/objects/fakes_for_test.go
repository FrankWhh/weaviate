--- conflicted
+++ resolved
@@ -15,11 +15,8 @@
 	"context"
 	"fmt"
 	"net/http"
-<<<<<<< HEAD
 	"strings"
-=======
 	"time"
->>>>>>> f62158e2
 
 	"github.com/go-openapi/strfmt"
 	"github.com/pkg/errors"
@@ -277,11 +274,7 @@
 }
 
 func (f *fakeVectorRepo) BatchDeleteObjects(ctx context.Context, params BatchDeleteParams,
-<<<<<<< HEAD
-	repl *additional.ReplicationProperties, tenant string, schemaVersion uint64,
-=======
-	deletionTime time.Time, repl *additional.ReplicationProperties, tenant string,
->>>>>>> f62158e2
+	deletionTime time.Time, repl *additional.ReplicationProperties, tenant string, schemaVersion uint64,
 ) (BatchDeleteResult, error) {
 	args := f.Called(params)
 	return args.Get(0).(BatchDeleteResult), args.Error(1)
@@ -293,11 +286,7 @@
 }
 
 func (f *fakeVectorRepo) DeleteObject(ctx context.Context, className string,
-<<<<<<< HEAD
-	id strfmt.UUID, repl *additional.ReplicationProperties, tenant string, schemaVersion uint64,
-=======
-	id strfmt.UUID, deletionTime time.Time, repl *additional.ReplicationProperties, tenant string,
->>>>>>> f62158e2
+	id strfmt.UUID, deletionTime time.Time, repl *additional.ReplicationProperties, tenant string, schemaVersion uint64,
 ) error {
 	args := f.Called(className, id, deletionTime)
 	return args.Error(0)
