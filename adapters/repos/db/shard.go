//                           _       _
// __      _____  __ ___   ___  __ _| |_ ___
// \ \ /\ / / _ \/ _` \ \ / / |/ _` | __/ _ \
//  \ V  V /  __/ (_| |\ V /| | (_| | ||  __/
//   \_/\_/ \___|\__,_| \_/ |_|\__,_|\__\___|
//
//  Copyright © 2016 - 2024 Weaviate B.V. All rights reserved.
//
//  CONTACT: hello@weaviate.io
//

package db

import (
	"bufio"
	"context"
	"encoding/binary"
	"fmt"
	"io"
	"math"
	"os"
	"path"
	"path/filepath"
	"sort"
	"sync"
	"sync/atomic"
	"time"

	enterrors "github.com/weaviate/weaviate/entities/errors"

	"github.com/go-openapi/strfmt"
	"github.com/google/uuid"
	"github.com/pkg/errors"
	"github.com/sirupsen/logrus"
	"github.com/weaviate/weaviate/adapters/repos/db/helpers"
	"github.com/weaviate/weaviate/adapters/repos/db/indexcheckpoint"
	"github.com/weaviate/weaviate/adapters/repos/db/indexcounter"
	"github.com/weaviate/weaviate/adapters/repos/db/inverted"
	"github.com/weaviate/weaviate/adapters/repos/db/lsmkv"
	"github.com/weaviate/weaviate/adapters/repos/db/propertyspecific"
	"github.com/weaviate/weaviate/adapters/repos/db/roaringset"
	"github.com/weaviate/weaviate/adapters/repos/db/vector/dynamic"
	"github.com/weaviate/weaviate/adapters/repos/db/vector/flat"
	"github.com/weaviate/weaviate/adapters/repos/db/vector/hnsw"
	"github.com/weaviate/weaviate/adapters/repos/db/vector/hnsw/distancer"
	"github.com/weaviate/weaviate/adapters/repos/db/vector/noop"
	"github.com/weaviate/weaviate/entities/additional"
	"github.com/weaviate/weaviate/entities/aggregation"
	"github.com/weaviate/weaviate/entities/backup"
	"github.com/weaviate/weaviate/entities/cyclemanager"
	"github.com/weaviate/weaviate/entities/filters"
	"github.com/weaviate/weaviate/entities/models"
	"github.com/weaviate/weaviate/entities/multi"
	"github.com/weaviate/weaviate/entities/schema"
	schemaConfig "github.com/weaviate/weaviate/entities/schema/config"
	"github.com/weaviate/weaviate/entities/search"
	"github.com/weaviate/weaviate/entities/searchparams"
	"github.com/weaviate/weaviate/entities/storagestate"
	"github.com/weaviate/weaviate/entities/storobj"
	"github.com/weaviate/weaviate/entities/vectorindex"
	"github.com/weaviate/weaviate/entities/vectorindex/common"
	dynamicent "github.com/weaviate/weaviate/entities/vectorindex/dynamic"
	flatent "github.com/weaviate/weaviate/entities/vectorindex/flat"
	hnswent "github.com/weaviate/weaviate/entities/vectorindex/hnsw"
	"github.com/weaviate/weaviate/usecases/modules"
	"github.com/weaviate/weaviate/usecases/monitoring"
	"github.com/weaviate/weaviate/usecases/objects"
	"github.com/weaviate/weaviate/usecases/replica"
	"github.com/weaviate/weaviate/usecases/replica/hashtree"
	"github.com/weaviate/weaviate/usecases/sharding"
)

const IdLockPoolSize = 128

var errAlreadyShutdown = errors.New("already shut or dropped")

type ShardLike interface {
	Index() *Index                                                                      // Get the parent index
	Name() string                                                                       // Get the shard name
	Store() *lsmkv.Store                                                                // Get the underlying store
	NotifyReady()                                                                       // Set shard status to ready
	GetStatus() storagestate.Status                                                     // Return the shard status
	UpdateStatus(status string) error                                                   // Set shard status
	FindUUIDs(ctx context.Context, filters *filters.LocalFilter) ([]strfmt.UUID, error) // Search and return document ids

	Counter() *indexcounter.Counter
	ObjectCount() int
	ObjectCountAsync() int
	GetPropertyLengthTracker() *inverted.JsonShardMetaData

	PutObject(context.Context, *storobj.Object) error
	PutObjectBatch(context.Context, []*storobj.Object) []error
	ObjectByID(ctx context.Context, id strfmt.UUID, props search.SelectProperties, additional additional.Properties) (*storobj.Object, error)
	ObjectByIDErrDeleted(ctx context.Context, id strfmt.UUID, props search.SelectProperties, additional additional.Properties) (*storobj.Object, error)
	Exists(ctx context.Context, id strfmt.UUID) (bool, error)
	ObjectSearch(ctx context.Context, limit int, filters *filters.LocalFilter, keywordRanking *searchparams.KeywordRanking, sort []filters.Sort, cursor *filters.Cursor, additional additional.Properties) ([]*storobj.Object, []float32, error)
	ObjectVectorSearch(ctx context.Context, searchVector []float32, targetVector string, targetDist float32, limit int, filters *filters.LocalFilter, sort []filters.Sort, groupBy *searchparams.GroupBy, additional additional.Properties) ([]*storobj.Object, []float32, error)
	UpdateVectorIndexConfig(ctx context.Context, updated schemaConfig.VectorIndexConfig) error
	UpdateVectorIndexConfigs(ctx context.Context, updated map[string]schemaConfig.VectorIndexConfig) error
	UpdateAsyncReplication(ctx context.Context, enabled bool) error
	AddReferencesBatch(ctx context.Context, refs objects.BatchReferences) []error
	DeleteObjectBatch(ctx context.Context, ids []strfmt.UUID, dryRun bool) objects.BatchSimpleObjects // Delete many objects by id
	DeleteObject(ctx context.Context, id strfmt.UUID) error                                           // Delete object by id
	MultiObjectByID(ctx context.Context, query []multi.Identifier) ([]*storobj.Object, error)
	ObjectDigestsByTokenRange(ctx context.Context, initialToken, finalToken uint64, limit int) (objs []replica.RepairResponse, lastTokenRead uint64, err error)
	ID() string // Get the shard id
	drop() error
	addIDProperty(ctx context.Context) error
	addDimensionsProperty(ctx context.Context) error
	addTimestampProperties(ctx context.Context) error
	createPropertyIndex(ctx context.Context, eg *enterrors.ErrorGroupWrapper, props ...*models.Property) error
	BeginBackup(ctx context.Context) error
	ListBackupFiles(ctx context.Context, ret *backup.ShardDescriptor) error
	resumeMaintenanceCycles(ctx context.Context) error
	SetPropertyLengths(props []inverted.Property) error
	AnalyzeObject(*storobj.Object) ([]inverted.Property, []inverted.NilProperty, error)
	Aggregate(ctx context.Context, params aggregation.Params, modules *modules.Provider) (*aggregation.Result, error)
	HashTreeLevel(ctx context.Context, level int, discriminant *hashtree.Bitset) (digests []hashtree.Digest, err error)
	MergeObject(ctx context.Context, object objects.MergeDocument) error
	Queue() *IndexQueue
	Queues() map[string]*IndexQueue
	Shutdown(context.Context) error // Shutdown the shard
	preventShutdown() (release func(), err error)

	// TODO tests only
	ObjectList(ctx context.Context, limit int, sort []filters.Sort, cursor *filters.Cursor,
		additional additional.Properties, className schema.ClassName) ([]*storobj.Object, error) // Search and return objects
	WasDeleted(ctx context.Context, id strfmt.UUID) (bool, error) // Check if an object was deleted
	VectorIndex() VectorIndex                                     // Get the vector index
	VectorIndexes() map[string]VectorIndex                        // Get the vector indexes
	hasTargetVectors() bool
	// TODO tests only
	Versioner() *shardVersioner // Get the shard versioner

	isReadOnly() bool

	preparePutObject(context.Context, string, *storobj.Object) replica.SimpleResponse
	preparePutObjects(context.Context, string, []*storobj.Object) replica.SimpleResponse
	prepareMergeObject(context.Context, string, *objects.MergeDocument) replica.SimpleResponse
	prepareDeleteObject(context.Context, string, strfmt.UUID) replica.SimpleResponse
	prepareDeleteObjects(context.Context, string, []strfmt.UUID, bool) replica.SimpleResponse
	prepareAddReferences(context.Context, string, []objects.BatchReference) replica.SimpleResponse

	commitReplication(context.Context, string, *backupMutex) interface{}
	abortReplication(context.Context, string) replica.SimpleResponse
	filePutter(context.Context, string) (io.WriteCloser, error)

	// TODO tests only
	Dimensions(ctx context.Context) int // dim(vector)*number vectors
	// TODO tests only
	QuantizedDimensions(ctx context.Context, segments int) int
	extendDimensionTrackerLSM(dimLength int, docID uint64) error
	extendDimensionTrackerForVecLSM(dimLength int, docID uint64, vecName string) error
	publishDimensionMetrics(ctx context.Context)

	addToPropertySetBucket(bucket *lsmkv.Bucket, docID uint64, key []byte) error
	addToPropertyMapBucket(bucket *lsmkv.Bucket, pair lsmkv.MapPair, key []byte) error
	pairPropertyWithFrequency(docID uint64, freq, propLen float32) lsmkv.MapPair

	setFallbackToSearchable(fallback bool)
	addJobToQueue(job job)
	uuidFromDocID(docID uint64) (strfmt.UUID, error)
	batchDeleteObject(ctx context.Context, id strfmt.UUID) error
	putObjectLSM(object *storobj.Object, idBytes []byte) (objectInsertStatus, error)
	mayUpsertObjectHashTree(object *storobj.Object, idBytes []byte, status objectInsertStatus) error
	mutableMergeObjectLSM(merge objects.MergeDocument, idBytes []byte) (mutableMergeResult, error)
	deleteFromPropertySetBucket(bucket *lsmkv.Bucket, docID uint64, key []byte) error
	batchExtendInvertedIndexItemsLSMNoFrequency(b *lsmkv.Bucket, item inverted.MergeItem) error
	updatePropertySpecificIndices(object *storobj.Object, status objectInsertStatus) error
	updateVectorIndexIgnoreDelete(vector []float32, status objectInsertStatus) error
	updateVectorIndexesIgnoreDelete(vectors map[string][]float32, status objectInsertStatus) error
	hasGeoIndex() bool

	Metrics() *Metrics

	// A thread-safe counter that goes up any time there is activity on this
	// shard. The absolute value has no meaning, it's only purpose is to compare
	// the previous value to the current value.
	Activity() int32
}

// Shard is the smallest completely-contained index unit. A shard manages
// database files for all the objects it owns. How a shard is determined for a
// target object (e.g. Murmur hash, etc.) is still open at this point
type Shard struct {
	index             *Index // a reference to the underlying index, which in turn contains schema information
	class             *models.Class
	queue             *IndexQueue
	queues            map[string]*IndexQueue
	name              string
	store             *lsmkv.Store
	counter           *indexcounter.Counter
	indexCheckpoints  *indexcheckpoint.Checkpoints
	vectorIndex       VectorIndex
	vectorIndexes     map[string]VectorIndex
	metrics           *Metrics
	promMetrics       *monitoring.PrometheusMetrics
	slowQueryReporter helpers.SlowQueryReporter
	propertyIndices   propertyspecific.Indices
	propLenTracker    *inverted.JsonShardMetaData
	versioner         *shardVersioner

	hashtree             hashtree.AggregatedHashTree
	hashtreeRWMux        sync.RWMutex
	hashtreeInitialized  atomic.Bool
	hashBeaterCtx        context.Context
	hashBeaterCancelFunc context.CancelFunc

	objectPropagationNeededCond *sync.Cond
	objectPropagationNeeded     bool

	lastComparedHosts    []string
	lastComparedHostsMux sync.RWMutex

	status              storagestate.Status
	statusLock          sync.Mutex
	propertyIndicesLock sync.RWMutex

	stopDimensionTracking        chan struct{}
	dimensionTrackingInitialized atomic.Bool

	centralJobQueue chan job // reference to queue used by all shards

	docIdLock []sync.Mutex
	// replication
	replicationMap pendingReplicaTasks

	// Indicates whether searchable buckets should be used
	// when filterable buckets are missing for text/text[] properties
	// This can happen for db created before v1.19, where
	// only map (now called searchable) buckets were created as inverted
	// indexes for text/text[] props.
	// Now roaring set (filterable) and map (searchable) buckets can
	// coexists for text/text[] props, and by default both are enabled.
	// So despite property's IndexFilterable and IndexSearchable settings
	// being enabled, only searchable bucket exists
	fallbackToSearchable bool

	cycleCallbacks *shardCycleCallbacks
	bitmapFactory  *roaringset.BitmapFactory

	activityTracker atomic.Int32

	// indicates whether shard is shut down or dropped (or ongoing)
	shut bool
	// indicates whether shard in being used at the moment (e.g. write request)
	inUseCounter atomic.Int64
	// allows concurrent shut read/write
	shutdownLock *sync.RWMutex
}

func NewShard(ctx context.Context, promMetrics *monitoring.PrometheusMetrics,
	shardName string, index *Index, class *models.Class, jobQueueCh chan job,
	indexCheckpoints *indexcheckpoint.Checkpoints,
) (_ *Shard, err error) {
	before := time.Now()
<<<<<<< HEAD
	var err error
=======
>>>>>>> 33563321

	s := &Shard{
		index:       index,
		class:       class,
		name:        shardName,
		promMetrics: promMetrics,
		metrics: NewMetrics(index.logger, promMetrics,
			string(index.Config.ClassName), shardName),
		slowQueryReporter:     helpers.NewSlowQueryReporterFromEnv(index.logger),
		stopDimensionTracking: make(chan struct{}),
		replicationMap:        pendingReplicaTasks{Tasks: make(map[string]replicaTask, 32)},
		centralJobQueue:       jobQueueCh,
		indexCheckpoints:      indexCheckpoints,

		shut:         false,
		shutdownLock: new(sync.RWMutex),

		status: storagestate.StatusLoading,
	}

	defer func() {
		if err != nil {
			// spawn a new context as we cannot guarantee that the init context is
			// still valid, but we want to make sure that we have enough time to clean
			// up the partial init
			ctx, cancel := context.WithTimeout(context.Background(), 120*time.Second)
			defer cancel()

			s.cleanupPartialInit(ctx)
		}
	}()

	s.activityTracker.Store(1) // initial state
	s.initCycleCallbacks()

	s.docIdLock = make([]sync.Mutex, IdLockPoolSize)

	defer s.metrics.ShardStartup(before)

	_, err = os.Stat(s.path())
	exists := false
	if err == nil {
		exists = true
	}

	if err := os.MkdirAll(s.path(), os.ModePerm); err != nil {
		return nil, err
	}

	mux := sync.Mutex{}
	s.objectPropagationNeededCond = sync.NewCond(&mux)

	if err := s.initNonVector(ctx, class); err != nil {
		return nil, errors.Wrapf(err, "init shard %q", s.ID())
	}

	if s.hasTargetVectors() {
		if err := s.initTargetVectors(ctx); err != nil {
			return nil, err
		}
		if err := s.initTargetQueues(); err != nil {
			return nil, err
		}
	} else {
		if err := s.initLegacyVector(ctx); err != nil {
			return nil, err
		}
		if err := s.initLegacyQueue(); err != nil {
			return nil, err
		}
	}

	s.initDimensionTracking()

	if asyncEnabled() {
		f := func() {
			// preload unindexed objects in the background
			if s.hasTargetVectors() {
				for targetVector, queue := range s.queues {
					err := queue.PreloadShard(s)
					if err != nil {
						queue.Logger.WithError(err).Errorf("preload shard for target vector: %s", targetVector)
					}
				}
			} else {
				err := s.queue.PreloadShard(s)
				if err != nil {
					s.queue.Logger.WithError(err).Error("preload shard")
				}
			}
		}
		enterrors.GoWrapper(f, s.index.logger)
	}
	s.NotifyReady()

	if exists {
		s.index.logger.Printf("Completed loading shard %s in %s", s.ID(), time.Since(before))
	} else {
		s.index.logger.Printf("Created shard %s in %s", s.ID(), time.Since(before))
	}

	return s, nil
}

func (s *Shard) hasTargetVectors() bool {
	return hasTargetVectors(s.index.vectorIndexUserConfig, s.index.vectorIndexUserConfigs)
}

// target vectors and legacy vector are (supposed to be) exclusive
// method allows to distinguish which of them is configured for the class
func hasTargetVectors(cfg schemaConfig.VectorIndexConfig, targetCfgs map[string]schemaConfig.VectorIndexConfig) bool {
	return len(targetCfgs) != 0
}

func (s *Shard) initTargetVectors(ctx context.Context) error {
	s.vectorIndexes = make(map[string]VectorIndex)
	for targetVector, vectorIndexConfig := range s.index.vectorIndexUserConfigs {
		vectorIndex, err := s.initVectorIndex(ctx, targetVector, vectorIndexConfig)
		if err != nil {
			return fmt.Errorf("cannot create vector index for %q: %w", targetVector, err)
		}
		s.vectorIndexes[targetVector] = vectorIndex
	}
	return nil
}

func (s *Shard) initTargetQueues() error {
	s.queues = make(map[string]*IndexQueue)
	for targetVector, vectorIndex := range s.vectorIndexes {
		queue, err := NewIndexQueue(s.ID(), targetVector, s, vectorIndex, s.centralJobQueue,
			s.indexCheckpoints, IndexQueueOptions{Logger: s.index.logger})
		if err != nil {
			return fmt.Errorf("cannot create index queue for %q: %w", targetVector, err)
		}
		s.queues[targetVector] = queue
	}
	return nil
}

func (s *Shard) initLegacyVector(ctx context.Context) error {
	vectorindex, err := s.initVectorIndex(ctx, "", s.index.vectorIndexUserConfig)
	if err != nil {
		return err
	}
	s.vectorIndex = vectorindex
	return nil
}

func (s *Shard) initLegacyQueue() error {
	queue, err := NewIndexQueue(s.ID(), "", s, s.vectorIndex, s.centralJobQueue,
		s.indexCheckpoints, IndexQueueOptions{Logger: s.index.logger})
	if err != nil {
		return err
	}
	s.queue = queue
	return nil
}

func (s *Shard) initVectorIndex(ctx context.Context,
	targetVector string, vectorIndexUserConfig schemaConfig.VectorIndexConfig,
) (VectorIndex, error) {
	var distProv distancer.Provider

	switch vectorIndexUserConfig.DistanceName() {
	case "", common.DistanceCosine:
		distProv = distancer.NewCosineDistanceProvider()
	case common.DistanceDot:
		distProv = distancer.NewDotProductProvider()
	case common.DistanceL2Squared:
		distProv = distancer.NewL2SquaredProvider()
	case common.DistanceManhattan:
		distProv = distancer.NewManhattanProvider()
	case common.DistanceHamming:
		distProv = distancer.NewHammingProvider()
	default:
		return nil, fmt.Errorf("init vector index: %w",
			errors.Errorf("unrecognized distance metric %q,"+
				"choose one of [\"cosine\", \"dot\", \"l2-squared\", \"manhattan\",\"hamming\"]", vectorIndexUserConfig.DistanceName()))
	}

	var vectorIndex VectorIndex

	switch vectorIndexUserConfig.IndexType() {
	case vectorindex.VectorIndexTypeHNSW:
		hnswUserConfig, ok := vectorIndexUserConfig.(hnswent.UserConfig)
		if !ok {
			return nil, errors.Errorf("hnsw vector index: config is not hnsw.UserConfig: %T",
				vectorIndexUserConfig)
		}

		if hnswUserConfig.Skip {
			vectorIndex = noop.NewIndex()
		} else {
			// starts vector cycles if vector is configured
			s.index.cycleCallbacks.vectorCommitLoggerCycle.Start()
			s.index.cycleCallbacks.vectorTombstoneCleanupCycle.Start()

			// a shard can actually have multiple vector indexes:
			// - the main index, which is used for all normal object vectors
			// - a geo property index for each geo prop in the schema
			//
			// here we label the main vector index as such.
			vecIdxID := s.vectorIndexID(targetVector)

			vi, err := hnsw.New(hnsw.Config{
				Logger:               s.index.logger,
				RootPath:             s.path(),
				ID:                   vecIdxID,
				ShardName:            s.name,
				ClassName:            s.index.Config.ClassName.String(),
				PrometheusMetrics:    s.promMetrics,
				VectorForIDThunk:     hnsw.NewVectorForIDThunk(targetVector, s.vectorByIndexID),
				TempVectorForIDThunk: hnsw.NewTempVectorForIDThunk(targetVector, s.readVectorByIndexIDIntoSlice),
				DistanceProvider:     distProv,
				MakeCommitLoggerThunk: func() (hnsw.CommitLogger, error) {
					return hnsw.NewCommitLogger(s.path(), vecIdxID,
						s.index.logger, s.cycleCallbacks.vectorCommitLoggerCallbacks,
						hnsw.WithAllocChecker(s.index.allocChecker),
						hnsw.WithCommitlogThresholdForCombining(s.index.Config.HNSWMaxLogSize),
						// consistent with previous logic where the individual limit is 1/5 of the combined limit
						hnsw.WithCommitlogThreshold(s.index.Config.HNSWMaxLogSize/5),
					)
				},
				AllocChecker: s.index.allocChecker,
			}, hnswUserConfig, s.cycleCallbacks.vectorTombstoneCleanupCallbacks,
				s.cycleCallbacks.compactionCallbacks, s.cycleCallbacks.flushCallbacks, s.store)
			if err != nil {
				return nil, errors.Wrapf(err, "init shard %q: hnsw index", s.ID())
			}
			vectorIndex = vi
		}
	case vectorindex.VectorIndexTypeFLAT:
		flatUserConfig, ok := vectorIndexUserConfig.(flatent.UserConfig)
		if !ok {
			return nil, errors.Errorf("flat vector index: config is not flat.UserConfig: %T",
				vectorIndexUserConfig)
		}
		s.index.cycleCallbacks.vectorCommitLoggerCycle.Start()

		// a shard can actually have multiple vector indexes:
		// - the main index, which is used for all normal object vectors
		// - a geo property index for each geo prop in the schema
		//
		// here we label the main vector index as such.
		vecIdxID := s.vectorIndexID(targetVector)

		vi, err := flat.New(flat.Config{
			ID:               vecIdxID,
			TargetVector:     targetVector,
			Logger:           s.index.logger,
			DistanceProvider: distProv,
			AllocChecker:     s.index.allocChecker,
		}, flatUserConfig, s.store)
		if err != nil {
			return nil, errors.Wrapf(err, "init shard %q: flat index", s.ID())
		}
		vectorIndex = vi
	case vectorindex.VectorIndexTypeDYNAMIC:
		dynamicUserConfig, ok := vectorIndexUserConfig.(dynamicent.UserConfig)
		if !ok {
			return nil, errors.Errorf("dynamic vector index: config is not dynamic.UserConfig: %T",
				vectorIndexUserConfig)
		}
		s.index.cycleCallbacks.vectorCommitLoggerCycle.Start()

		// a shard can actually have multiple vector indexes:
		// - the main index, which is used for all normal object vectors
		// - a geo property index for each geo prop in the schema
		//
		// here we label the main vector index as such.
		vecIdxID := s.vectorIndexID(targetVector)

		vi, err := dynamic.New(dynamic.Config{
			ID:                   vecIdxID,
			TargetVector:         targetVector,
			Logger:               s.index.logger,
			DistanceProvider:     distProv,
			RootPath:             s.path(),
			ShardName:            s.name,
			ClassName:            s.index.Config.ClassName.String(),
			PrometheusMetrics:    s.promMetrics,
			VectorForIDThunk:     hnsw.NewVectorForIDThunk(targetVector, s.vectorByIndexID),
			TempVectorForIDThunk: hnsw.NewTempVectorForIDThunk(targetVector, s.readVectorByIndexIDIntoSlice),
			MakeCommitLoggerThunk: func() (hnsw.CommitLogger, error) {
				return hnsw.NewCommitLogger(s.path(), vecIdxID,
					s.index.logger, s.cycleCallbacks.vectorCommitLoggerCallbacks)
			},
			TombstoneCallbacks:       s.cycleCallbacks.vectorTombstoneCleanupCallbacks,
			ShardCompactionCallbacks: s.cycleCallbacks.compactionCallbacks,
			ShardFlushCallbacks:      s.cycleCallbacks.flushCallbacks,
		}, dynamicUserConfig, s.store)
		if err != nil {
			return nil, errors.Wrapf(err, "init shard %q: dynamic index", s.ID())
		}
		vectorIndex = vi
	default:
		return nil, fmt.Errorf("Unknown vector index type: %q. Choose one from [\"%s\", \"%s\", \"%s\"]",
			vectorIndexUserConfig.IndexType(), vectorindex.VectorIndexTypeHNSW, vectorindex.VectorIndexTypeFLAT, vectorindex.VectorIndexTypeDYNAMIC)
	}
	defer vectorIndex.PostStartup()
	return vectorIndex, nil
}

func (s *Shard) initNonVector(ctx context.Context, class *models.Class) error {
	err := s.initLSMStore(ctx)
	if err != nil {
		return errors.Wrapf(err, "init shard %q: shard db", s.ID())
	}

	if s.index.asyncReplicationEnabled() {
		err = s.initHashTree(ctx)
		if err != nil {
			return errors.Wrapf(err, "init shard %q: shard hashtree", s.ID())
		}
	} else if s.index.replicationEnabled() {
		s.index.logger.Infof("async replication disabled on shard %q", s.ID())
	}

	counter, err := indexcounter.New(s.path())
	if err != nil {
		return errors.Wrapf(err, "init shard %q: index counter", s.ID())
	}
	s.counter = counter
	s.bitmapFactory = roaringset.NewBitmapFactory(s.counter.Get, s.index.logger)

	dataPresent := s.counter.PreviewNext() != 0
	versionPath := path.Join(s.path(), "version")
	versioner, err := newShardVersioner(versionPath, dataPresent)
	if err != nil {
		return errors.Wrapf(err, "init shard %q: check versions", s.ID())
	}
	s.versioner = versioner

	plPath := path.Join(s.path(), "proplengths")
	tracker, err := inverted.NewJsonShardMetaData(plPath, s.index.logger)
	if err != nil {
		return errors.Wrapf(err, "init shard %q: prop length tracker", s.ID())
	}

	s.propLenTracker = tracker

	if err := s.initProperties(class); err != nil {
		return errors.Wrapf(err, "init shard %q: init per property indices", s.ID())
	}

	return nil
}

func (s *Shard) ID() string {
	return shardId(s.index.ID(), s.name)
}

func (s *Shard) path() string {
	return shardPath(s.index.path(), s.name)
}

func (s *Shard) pathLSM() string {
	return path.Join(s.path(), "lsm")
}

func (s *Shard) vectorIndexID(targetVector string) string {
	if targetVector != "" {
		return fmt.Sprintf("vectors_%s", targetVector)
	}
	return "main"
}

func (s *Shard) pathHashTree() string {
	return path.Join(s.path(), "hashtree")
}

func (s *Shard) uuidToIdLockPoolId(idBytes []byte) uint8 {
	// use the last byte of the uuid to determine which locking-pool a given object should use. The last byte is used
	// as uuids probably often have some kind of order and the last byte will in general be the one that changes the most
	return idBytes[15] % IdLockPoolSize
}

func (s *Shard) initLSMStore(ctx context.Context) error {
	annotatedLogger := s.index.logger.WithFields(logrus.Fields{
		"shard": s.name,
		"index": s.index.ID(),
		"class": s.index.Config.ClassName,
	})
	var metrics *lsmkv.Metrics
	if s.promMetrics != nil {
		metrics = lsmkv.NewMetrics(s.promMetrics, string(s.index.Config.ClassName), s.name)
	}

	store, err := lsmkv.New(s.pathLSM(), s.path(), annotatedLogger, metrics,
		s.cycleCallbacks.compactionCallbacks, s.cycleCallbacks.flushCallbacks)
	if err != nil {
		return errors.Wrapf(err, "init lsmkv store at %s", s.pathLSM())
	}

	opts := []lsmkv.BucketOption{
		lsmkv.WithStrategy(lsmkv.StrategyReplace),
		lsmkv.WithSecondaryIndices(2),
		lsmkv.WithPread(s.index.Config.AvoidMMap),
		lsmkv.WithKeepTombstones(true),
		s.dynamicMemtableSizing(),
		s.memtableDirtyConfig(),
		lsmkv.WithAllocChecker(s.index.allocChecker),
		lsmkv.WithMaxSegmentSize(s.index.Config.MaxSegmentSize),
	}

	if s.metrics != nil && !s.metrics.grouped {
		// If metrics are grouped we cannot observe the count of an individual
		// shard's object store because there is just a single metric. We would
		// override it. See https://github.com/weaviate/weaviate/issues/4396 for
		// details.
		opts = append(opts, lsmkv.WithMonitorCount())
	}
	err = store.CreateOrLoadBucket(ctx, helpers.ObjectsBucketLSM, opts...)
	if err != nil {
		return errors.Wrap(err, "create objects bucket")
	}

	s.store = store

	return nil
}

func (s *Shard) initHashTree(ctx context.Context) error {
	bucket := s.store.Bucket(helpers.ObjectsBucketLSM)

	if bucket.GetSecondaryIndices() < 2 {
		s.index.logger.
			WithField("action", "async_replication").
			WithField("class_name", s.class.Class).
			WithField("shard_name", s.name).
			Warn("secondary index for token ranges is not available")
		return nil
	}

	s.hashBeaterCtx, s.hashBeaterCancelFunc = context.WithCancel(context.Background())

	if err := os.MkdirAll(s.pathHashTree(), os.ModePerm); err != nil {
		return err
	}

	partitioningEnabled := s.index.shardState.PartitioningEnabled

	// load the most recent hashtree file
	dirEntries, err := os.ReadDir(s.pathHashTree())
	if err != nil {
		return err
	}

	for i := len(dirEntries) - 1; i >= 0; i-- {
		dirEntry := dirEntries[i]

		if dirEntry.IsDir() || filepath.Ext(dirEntry.Name()) != ".ht" {
			continue
		}

		hashtreeFilename := filepath.Join(s.pathHashTree(), dirEntry.Name())

		if s.hashtree != nil {
			err := os.Remove(hashtreeFilename)
			s.index.logger.
				WithField("action", "async_replication").
				WithField("class_name", s.class.Class).
				WithField("shard_name", s.name).
				Warnf("deleting older hashtree file %q: %v", hashtreeFilename, err)
			continue
		}

		f, err := os.OpenFile(hashtreeFilename, os.O_RDONLY, os.ModePerm)
		if err != nil {
			s.index.logger.
				WithField("action", "async_replication").
				WithField("class_name", s.class.Class).
				WithField("shard_name", s.name).
				Warnf("reading hashtree file %q: %v", hashtreeFilename, err)
			continue
		}

		// attempt to load hashtree from file
		if partitioningEnabled {
			s.hashtree, err = hashtree.DeserializeCompactHashTree(bufio.NewReader(f))
		} else {
			s.hashtree, err = hashtree.DeserializeMultiSegmentHashTree(bufio.NewReader(f))
		}
		if err != nil {
			s.index.logger.
				WithField("action", "async_replication").
				WithField("class_name", s.class.Class).
				WithField("shard_name", s.name).
				Warnf("reading hashtree file %q: %v", hashtreeFilename, err)
		}

		f.Close()
		os.Remove(hashtreeFilename)
	}

	if s.hashtree != nil {
		s.hashtreeInitialized.Store(true)
		s.index.logger.
			WithField("action", "async_replication").
			WithField("class_name", s.class.Class).
			WithField("shard_name", s.name).
			Info("hashtree successfully initialized")
		s.initHashBeater()
		return nil
	}

	if partitioningEnabled {
		s.hashtree, err = s.buildCompactHashTree()
	} else {
		s.hashtree, err = s.buildMultiSegmentHashTree()
	}
	if err != nil {
		return err
	}

	// sync hashtree with current object states

	enterrors.GoWrapper(func() {
		prevContextEvaluation := time.Now()

		objCount := 0

		err := bucket.IterateObjects(ctx, func(object *storobj.Object) error {
			if time.Since(prevContextEvaluation) > time.Second {
				if ctx.Err() != nil {
					return ctx.Err()
				}

				prevContextEvaluation = time.Now()

				s.index.logger.
					WithField("action", "async_replication").
					WithField("class_name", s.class.Class).
					WithField("shard_name", s.name).
					WithField("objectCount", objCount).
					Infof("hashtree initialization is progress...")
			}

			uuid, err := uuid.MustParse(object.ID().String()).MarshalBinary()
			if err != nil {
				return err
			}

			err = s.upsertObjectHashTree(object, uuid, objectInsertStatus{})
			if err != nil {
				return err
			}

			objCount++

			return nil
		})
		if err != nil {
			s.index.logger.
				WithField("action", "async_replication").
				WithField("class_name", s.class.Class).
				WithField("shard_name", s.name).
				Errorf("iterating objects during hashtree initialization: %v", err)
			return
		}

		s.hashtreeInitialized.Store(true)

		s.index.logger.
			WithField("action", "async_replication").
			WithField("class_name", s.class.Class).
			WithField("shard_name", s.name).
			Info("hashtree successfully initialized")

		s.initHashBeater()
	}, s.index.logger)

	return nil
}

func (s *Shard) UpdateAsyncReplication(ctx context.Context, enabled bool) error {
	s.hashtreeRWMux.Lock()
	defer s.hashtreeRWMux.Unlock()

	if enabled {
		if s.hashtree != nil {
			return nil
		}

		err := s.initHashTree(ctx)
		if err != nil {
			return errors.Wrapf(err, "hashtree initialization on shard %q", s.ID())
		}

		return nil
	}

	if s.hashtree == nil {
		return nil
	}

	s.stopHashBeater()
	s.hashtree = nil
	s.hashtreeInitialized.Store(false)

	return nil
}

func (s *Shard) buildCompactHashTree() (hashtree.AggregatedHashTree, error) {
	return hashtree.NewCompactHashTree(math.MaxUint64, 16)
}

func (s *Shard) buildMultiSegmentHashTree() (hashtree.AggregatedHashTree, error) {
	shardState := s.index.shardState

	virtualNodes := make([]sharding.Virtual, len(shardState.Virtual))
	copy(virtualNodes, shardState.Virtual)

	sort.SliceStable(virtualNodes, func(a, b int) bool {
		return virtualNodes[a].Upper < virtualNodes[b].Upper
	})

	virtualNodesPos := make(map[string]int, len(virtualNodes))
	for i, v := range virtualNodes {
		virtualNodesPos[v.Name] = i
	}

	physical := shardState.Physical[s.name]

	segments := make([]hashtree.Segment, len(physical.OwnsVirtual))

	for i, v := range physical.OwnsVirtual {
		var segmentStart uint64
		var segmentSize uint64

		vi := virtualNodesPos[v]

		if vi == 0 {
			segmentStart = virtualNodes[len(virtualNodes)-1].Upper
			segmentSize = virtualNodes[0].Upper + (math.MaxUint64 - segmentStart)
		} else {
			segmentStart = virtualNodes[vi-1].Upper
			segmentSize = virtualNodes[vi].Upper - segmentStart
		}

		segments[i] = hashtree.NewSegment(segmentStart, segmentSize)
	}

	return hashtree.NewMultiSegmentHashTree(segments, 16)
}

func (s *Shard) closeHashTree() error {
	var b [8]byte
	binary.BigEndian.PutUint64(b[:], uint64(time.Now().UnixNano()))

	hashtreeFilename := filepath.Join(s.pathHashTree(), fmt.Sprintf("hashtree-%x.ht", string(b[:])))

	f, err := os.OpenFile(hashtreeFilename, os.O_CREATE|os.O_WRONLY|os.O_APPEND, os.ModePerm)
	if err != nil {
		return fmt.Errorf("storing hashtree in %q: %w", hashtreeFilename, err)
	}
	defer f.Close()

	w := bufio.NewWriter(f)

	_, err = s.hashtree.Serialize(w)
	if err != nil {
		return fmt.Errorf("storing hashtree in %q: %w", hashtreeFilename, err)
	}

	err = w.Flush()
	if err != nil {
		return fmt.Errorf("storing hashtree in %q: %w", hashtreeFilename, err)
	}

	return nil
}

func (s *Shard) HashTreeLevel(ctx context.Context, level int, discriminant *hashtree.Bitset) (digests []hashtree.Digest, err error) {
	s.hashtreeRWMux.RLock()
	defer s.hashtreeRWMux.RUnlock()

	if !s.hashtreeInitialized.Load() {
		return nil, fmt.Errorf("hashtree not initialized on shard %q", s.ID())
	}

	// TODO (jeroiraz): reusable pool of digests slices
	digests = make([]hashtree.Digest, hashtree.LeavesCount(level+1))

	n, err := s.hashtree.Level(level, discriminant, digests)
	if err != nil {
		return nil, err
	}

	return digests[:n], nil
}

// IMPORTANT:
// Be advised there exists LazyLoadShard::drop() implementation intended
// to drop shard that was not loaded (instantiated) yet.
// It deletes shard by performing required actions and removing entire shard directory.
// If there is any action that needs to be performed beside files/dirs being removed
// from shard directory, it needs to be reflected as well in LazyLoadShard::drop()
// method to keep drop behaviour consistent.
func (s *Shard) drop() (err error) {
	s.metrics.DeleteShardLabels(s.index.Config.ClassName.String(), s.name)
	s.metrics.baseMetrics.StartUnloadingShard(s.index.Config.ClassName.String())
	s.replicationMap.clear()

	if s.index.Config.TrackVectorDimensions {
		// tracking vector dimensions goroutine only works when tracking is enabled
		// that's why we are trying to stop it only in this case
		s.stopDimensionTracking <- struct{}{}
		// send 0 in when index gets dropped
		s.clearDimensionMetrics()
	}

	s.hashtreeRWMux.Lock()
	if s.hashtree != nil {
		s.stopHashBeater()
	}
	s.hashtreeRWMux.Unlock()

	ctx, cancel := context.WithTimeout(context.TODO(), 20*time.Second)
	defer cancel()

	// unregister all callbacks at once, in parallel
	if err = cyclemanager.NewCombinedCallbackCtrl(0, s.index.logger,
		s.cycleCallbacks.compactionCallbacksCtrl,
		s.cycleCallbacks.flushCallbacksCtrl,
		s.cycleCallbacks.vectorCombinedCallbacksCtrl,
		s.cycleCallbacks.geoPropsCombinedCallbacksCtrl,
	).Unregister(ctx); err != nil {
		return err
	}

	if err = s.store.Shutdown(ctx); err != nil {
		return errors.Wrap(err, "stop lsmkv store")
	}

	if _, err = os.Stat(s.pathLSM()); err == nil {
		err := os.RemoveAll(s.pathLSM())
		if err != nil {
			return errors.Wrapf(err, "remove lsm store at %s", s.pathLSM())
		}
	}
	// delete indexcount
	err = s.counter.Drop()
	if err != nil {
		return errors.Wrapf(err, "remove indexcount at %s", s.path())
	}

	// delete version
	err = s.versioner.Drop()
	if err != nil {
		return errors.Wrapf(err, "remove version at %s", s.path())
	}

	if s.hasTargetVectors() {
		// TODO run in parallel?
		for targetVector, queue := range s.queues {
			if err = queue.Drop(); err != nil {
				return fmt.Errorf("close queue of vector %q at %s: %w", targetVector, s.path(), err)
			}
		}
		for targetVector, vectorIndex := range s.vectorIndexes {
			if err = vectorIndex.Drop(ctx); err != nil {
				return fmt.Errorf("remove vector index of vector %q at %s: %w", targetVector, s.path(), err)
			}
		}
	} else {
		// delete queue cursor
		if err = s.queue.Drop(); err != nil {
			return errors.Wrapf(err, "close queue at %s", s.path())
		}
		// remove vector index
		if err = s.vectorIndex.Drop(ctx); err != nil {
			return errors.Wrapf(err, "remove vector index at %s", s.path())
		}
	}

	// delete property length tracker
	err = s.GetPropertyLengthTracker().Drop()
	if err != nil {
		return errors.Wrapf(err, "remove prop length tracker at %s", s.path())
	}

	s.propertyIndicesLock.Lock()
	err = s.propertyIndices.DropAll(ctx)
	s.propertyIndicesLock.Unlock()
	if err != nil {
		return errors.Wrapf(err, "remove property specific indices at %s", s.path())
	}

	s.metrics.baseMetrics.FinishUnloadingShard(s.index.Config.ClassName.String())

	return nil
}

func (s *Shard) addIDProperty(ctx context.Context) error {
	if s.isReadOnly() {
		return storagestate.ErrStatusReadOnly
	}

	return s.store.CreateOrLoadBucket(ctx,
		helpers.BucketFromPropNameLSM(filters.InternalPropID),
		s.memtableDirtyConfig(),
		lsmkv.WithStrategy(lsmkv.StrategySetCollection),
		lsmkv.WithPread(s.index.Config.AvoidMMap),
		lsmkv.WithAllocChecker(s.index.allocChecker),
		lsmkv.WithMaxSegmentSize(s.index.Config.MaxSegmentSize),
	)
}

func (s *Shard) addDimensionsProperty(ctx context.Context) error {
	if s.isReadOnly() {
		return storagestate.ErrStatusReadOnly
	}

	// Note: this data would fit the "Set" type better, but since the "Map" type
	// is currently optimized better, it is more efficient to use a Map here.
	err := s.store.CreateOrLoadBucket(ctx,
		helpers.DimensionsBucketLSM,
		lsmkv.WithStrategy(lsmkv.StrategyMapCollection),
		lsmkv.WithPread(s.index.Config.AvoidMMap),
		lsmkv.WithAllocChecker(s.index.allocChecker),
		lsmkv.WithMaxSegmentSize(s.index.Config.MaxSegmentSize),
	)
	if err != nil {
		return err
	}

	return nil
}

func (s *Shard) addTimestampProperties(ctx context.Context) error {
	if s.isReadOnly() {
		return storagestate.ErrStatusReadOnly
	}

	if err := s.addCreationTimeUnixProperty(ctx); err != nil {
		return err
	}
	if err := s.addLastUpdateTimeUnixProperty(ctx); err != nil {
		return err
	}

	return nil
}

func (s *Shard) addCreationTimeUnixProperty(ctx context.Context) error {
	return s.store.CreateOrLoadBucket(ctx,
		helpers.BucketFromPropNameLSM(filters.InternalPropCreationTimeUnix),
		s.memtableDirtyConfig(),
		lsmkv.WithStrategy(lsmkv.StrategyRoaringSet),
		lsmkv.WithPread(s.index.Config.AvoidMMap),
		lsmkv.WithAllocChecker(s.index.allocChecker),
		lsmkv.WithMaxSegmentSize(s.index.Config.MaxSegmentSize),
	)
}

func (s *Shard) addLastUpdateTimeUnixProperty(ctx context.Context) error {
	return s.store.CreateOrLoadBucket(ctx,
		helpers.BucketFromPropNameLSM(filters.InternalPropLastUpdateTimeUnix),
		s.memtableDirtyConfig(),
		lsmkv.WithStrategy(lsmkv.StrategyRoaringSet),
		lsmkv.WithPread(s.index.Config.AvoidMMap),
		lsmkv.WithAllocChecker(s.index.allocChecker),
		lsmkv.WithMaxSegmentSize(s.index.Config.MaxSegmentSize),
	)
}

func (s *Shard) memtableDirtyConfig() lsmkv.BucketOption {
	return lsmkv.WithDirtyThreshold(
		time.Duration(s.index.Config.MemtablesFlushDirtyAfter) * time.Second)
}

func (s *Shard) dynamicMemtableSizing() lsmkv.BucketOption {
	return lsmkv.WithDynamicMemtableSizing(
		s.index.Config.MemtablesInitialSizeMB,
		s.index.Config.MemtablesMaxSizeMB,
		s.index.Config.MemtablesMinActiveSeconds,
		s.index.Config.MemtablesMaxActiveSeconds,
	)
}

func (s *Shard) createPropertyIndex(ctx context.Context, eg *enterrors.ErrorGroupWrapper, props ...*models.Property) error {
	for _, prop := range props {
		if !inverted.HasInvertedIndex(prop) {
			continue
		}

		eg.Go(func() error {
			if err := s.createPropertyValueIndex(ctx, prop); err != nil {
				return errors.Wrapf(err, "create property '%s' value index on shard '%s'", prop.Name, s.ID())
			}

			if s.index.invertedIndexConfig.IndexNullState {
				eg.Go(func() error {
					if err := s.createPropertyNullIndex(ctx, prop); err != nil {
						return errors.Wrapf(err, "create property '%s' null index on shard '%s'", prop.Name, s.ID())
					}
					return nil
				})
			}

			if s.index.invertedIndexConfig.IndexPropertyLength {
				eg.Go(func() error {
					if err := s.createPropertyLengthIndex(ctx, prop); err != nil {
						return errors.Wrapf(err, "create property '%s' length index on shard '%s'", prop.Name, s.ID())
					}
					return nil
				})
			}
			return nil
		})

		if err := eg.Wait(); err != nil {
			return err
		}
	}
	return nil
}

func (s *Shard) createPropertyValueIndex(ctx context.Context, prop *models.Property) error {
	if s.isReadOnly() {
		return storagestate.ErrStatusReadOnly
	}

	bucketOpts := []lsmkv.BucketOption{
		s.memtableDirtyConfig(),
		s.dynamicMemtableSizing(),
		lsmkv.WithPread(s.index.Config.AvoidMMap),
		lsmkv.WithAllocChecker(s.index.allocChecker),
		lsmkv.WithMaxSegmentSize(s.index.Config.MaxSegmentSize),
	}

	if inverted.HasFilterableIndex(prop) {
		if dt, _ := schema.AsPrimitive(prop.DataType); dt == schema.DataTypeGeoCoordinates {
			return s.initGeoProp(prop)
		}

		if schema.IsRefDataType(prop.DataType) {
			if err := s.store.CreateOrLoadBucket(ctx,
				helpers.BucketFromPropNameMetaCountLSM(prop.Name),
				append(bucketOpts, lsmkv.WithStrategy(lsmkv.StrategyRoaringSet))...,
			); err != nil {
				return err
			}
		}

		if err := s.store.CreateOrLoadBucket(ctx,
			helpers.BucketFromPropNameLSM(prop.Name),
			append(bucketOpts, lsmkv.WithStrategy(lsmkv.StrategyRoaringSet))...,
		); err != nil {
			return err
		}
	}

	if inverted.HasSearchableIndex(prop) {
		searchableBucketOpts := append(bucketOpts,
			lsmkv.WithStrategy(lsmkv.StrategyMapCollection), lsmkv.WithPread(s.index.Config.AvoidMMap))
		if s.versioner.Version() < 2 {
			searchableBucketOpts = append(searchableBucketOpts, lsmkv.WithLegacyMapSorting())
		}

		if err := s.store.CreateOrLoadBucket(ctx,
			helpers.BucketSearchableFromPropNameLSM(prop.Name),
			searchableBucketOpts...,
		); err != nil {
			return err
		}
	}

	return nil
}

func (s *Shard) createPropertyLengthIndex(ctx context.Context, prop *models.Property) error {
	if s.isReadOnly() {
		return storagestate.ErrStatusReadOnly
	}

	// some datatypes are not added to the inverted index, so we can skip them here
	switch schema.DataType(prop.DataType[0]) {
	case schema.DataTypeGeoCoordinates, schema.DataTypePhoneNumber, schema.DataTypeBlob, schema.DataTypeInt,
		schema.DataTypeNumber, schema.DataTypeBoolean, schema.DataTypeDate:
		return nil
	default:
	}

	return s.store.CreateOrLoadBucket(ctx,
		helpers.BucketFromPropNameLengthLSM(prop.Name),
		lsmkv.WithStrategy(lsmkv.StrategyRoaringSet),
		lsmkv.WithPread(s.index.Config.AvoidMMap),
		lsmkv.WithAllocChecker(s.index.allocChecker),
		lsmkv.WithMaxSegmentSize(s.index.Config.MaxSegmentSize),
	)
}

func (s *Shard) createPropertyNullIndex(ctx context.Context, prop *models.Property) error {
	if s.isReadOnly() {
		return storagestate.ErrStatusReadOnly
	}

	return s.store.CreateOrLoadBucket(ctx,
		helpers.BucketFromPropNameNullLSM(prop.Name),
		lsmkv.WithStrategy(lsmkv.StrategyRoaringSet),
		lsmkv.WithPread(s.index.Config.AvoidMMap),
		lsmkv.WithAllocChecker(s.index.allocChecker),
		lsmkv.WithMaxSegmentSize(s.index.Config.MaxSegmentSize),
	)
}

func (s *Shard) UpdateVectorIndexConfig(ctx context.Context, updated schemaConfig.VectorIndexConfig) error {
	if s.isReadOnly() {
		return storagestate.ErrStatusReadOnly
	}

	err := s.UpdateStatus(storagestate.StatusReadOnly.String())
	if err != nil {
		return fmt.Errorf("attempt to mark read-only: %w", err)
	}

	return s.VectorIndex().UpdateUserConfig(updated, func() {
		s.UpdateStatus(storagestate.StatusReady.String())
	})
}

func (s *Shard) UpdateVectorIndexConfigs(ctx context.Context, updated map[string]schemaConfig.VectorIndexConfig) error {
	if s.isReadOnly() {
		return storagestate.ErrStatusReadOnly
	}
	if err := s.UpdateStatus(storagestate.StatusReadOnly.String()); err != nil {
		return fmt.Errorf("attempt to mark read-only: %w", err)
	}

	wg := new(sync.WaitGroup)
	var err error
	for targetName, targetCfg := range updated {
		wg.Add(1)
		if err = s.VectorIndexForName(targetName).UpdateUserConfig(targetCfg, wg.Done); err != nil {
			break
		}
	}

	f := func() {
		wg.Wait()
		s.UpdateStatus(storagestate.StatusReady.String())
	}
	enterrors.GoWrapper(f, s.index.logger)

	return err
}

/*

	batch
		shut
		false
			in_use ++
			defer in_use --
		true
			fail request

	shutdown
		loop + time:
		if shut == true
			fail request
		in_use == 0 && shut == false
			shut = true

*/
// Shutdown needs to be idempotent, so it can also deal with a partial
// initialization. In some parts, it relies on the underlying structs to have
// idempotent Shutdown methods. In other parts, it explicitly checks if a
// component was initialized. If not, it turns it into a noop to prevent
// blocking.
func (s *Shard) Shutdown(ctx context.Context) (err error) {
	if err = s.waitForShutdown(ctx); err != nil {
		return
	}

	if err = s.GetPropertyLengthTracker().Close(); err != nil {
		return errors.Wrap(err, "close prop length tracker")
	}

	// unregister all callbacks at once, in parallel
	if err = cyclemanager.NewCombinedCallbackCtrl(0, s.index.logger,
		s.cycleCallbacks.compactionCallbacksCtrl,
		s.cycleCallbacks.flushCallbacksCtrl,
		s.cycleCallbacks.vectorCombinedCallbacksCtrl,
		s.cycleCallbacks.geoPropsCombinedCallbacksCtrl,
	).Unregister(ctx); err != nil {
		return err
	}

	s.hashtreeRWMux.Lock()
	if s.hashtree != nil {
		s.stopHashBeater()
		s.closeHashTree()
	}
	s.hashtreeRWMux.Unlock()

	if s.hasTargetVectors() {
		// TODO run in parallel?
		for targetVector, queue := range s.queues {
			if err = queue.Close(); err != nil {
				return fmt.Errorf("shut down vector index queue of vector %q: %w", targetVector, err)
			}
		}
		for targetVector, vectorIndex := range s.vectorIndexes {
			if vectorIndex == nil {
				// a nil-vector index during shutdown would indicate that the shard was not
				// fully initialized, the vector index shutdown becomes a no-op
				continue
			}

			if err = vectorIndex.Flush(); err != nil {
				return fmt.Errorf("flush vector index commitlog of vector %q: %w", targetVector, err)
			}
			if err = vectorIndex.Shutdown(ctx); err != nil {
				return fmt.Errorf("shut down vector index of vector %q: %w", targetVector, err)
			}
		}
	} else {
		if err = s.queue.Close(); err != nil {
			return errors.Wrap(err, "shut down vector index queue")
		}
		if s.vectorIndex != nil {
			// a nil-vector index during shutdown would indicate that the shard was not
			// fully initialized, the vector index shutdown becomes a no-op

			// to ensure that all commitlog entries are written to disk.
			// otherwise in some cases the tombstone cleanup process'
			// 'RemoveTombstone' entry is not picked up on restarts
			// resulting in perpetually attempting to remove a tombstone
			// which doesn't actually exist anymore
			if err = s.vectorIndex.Flush(); err != nil {
				return errors.Wrap(err, "flush vector index commitlog")
			}
			if err = s.vectorIndex.Shutdown(ctx); err != nil {
				return errors.Wrap(err, "shut down vector index")
			}
		}
	}

	// unregister all callbacks at once, in parallel
	if err = cyclemanager.NewCombinedCallbackCtrl(0, s.index.logger,
		s.cycleCallbacks.compactionCallbacksCtrl,
		s.cycleCallbacks.flushCallbacksCtrl,
		s.cycleCallbacks.vectorCombinedCallbacksCtrl,
		s.cycleCallbacks.geoPropsCombinedCallbacksCtrl,
	).Unregister(ctx); err != nil {
		return err
	}

	if s.store != nil {
		// store would be nil if loading the objects bucket failed, as we would
		// only return the store on success from s.initLSMStore()
		if err = s.store.Shutdown(ctx); err != nil {
			return errors.Wrap(err, "stop lsmkv store")
		}
	}

	if s.dimensionTrackingInitialized.Load() {
		// tracking vector dimensions goroutine only works when tracking is enabled
		// _and_ when initialization completed, that's why we are trying to stop it
		// only in this case
		s.stopDimensionTracking <- struct{}{}
	}

	return nil
}

// cleanupPartialInit is called when the shard was only partially initialized.
// Internally it just uses [Shutdown], but also adds some logging.
func (s *Shard) cleanupPartialInit(ctx context.Context) {
	log := s.index.logger.WithField("action", "cleanup_partial_initialization")
	if err := s.Shutdown(ctx); err != nil {
		log.WithError(err).Error("failed to shutdown store")
	}

	log.Debug("successfully cleaned up partially initialized shard")
}

func (s *Shard) preventShutdown() (release func(), err error) {
	s.shutdownLock.RLock()
	defer s.shutdownLock.RUnlock()

	if s.shut {
		return func() {}, errAlreadyShutdown
	}

	s.inUseCounter.Add(1)
	return func() { s.inUseCounter.Add(-1) }, nil
}

func (s *Shard) waitForShutdown(ctx context.Context) error {
	checkInterval := 50 * time.Millisecond
	timeout := 30 * time.Second

	ctx, cancel := context.WithTimeout(ctx, timeout)
	defer cancel()

	if eligible, err := s.checkEligibleForShutdown(); err != nil {
		return err
	} else if !eligible {
		ticker := time.NewTicker(checkInterval)
		defer ticker.Stop()

		for {
			select {
			case <-ctx.Done():
				return fmt.Errorf("Shard::proceedWithShutdown: %w", ctx.Err())
			case <-ticker.C:
				if eligible, err := s.checkEligibleForShutdown(); err != nil {
					return err
				} else if eligible {
					return nil
				}
			}
		}
	}
	return nil
}

// checks whether shutdown can be executed
// (shard is not in use at the moment)
func (s *Shard) checkEligibleForShutdown() (eligible bool, err error) {
	s.shutdownLock.Lock()
	defer s.shutdownLock.Unlock()

	if s.shut {
		return false, errAlreadyShutdown
	}

	if s.inUseCounter.Load() == 0 {
		s.shut = true
		return true, nil
	}

	return false, nil
}

func (s *Shard) NotifyReady() {
	s.initStatus()
	s.index.logger.
		WithField("action", "startup").
		Debugf("shard=%s is ready", s.name)
}

// ObjectCount returns the exact count at any moment
func (s *Shard) ObjectCount() int {
	b := s.store.Bucket(helpers.ObjectsBucketLSM)
	if b == nil {
		return 0
	}

	return b.Count()
}

// ObjectCountAsync returns the eventually consistent "async" count which is
// much cheaper to obtain
func (s *Shard) ObjectCountAsync() int {
	b := s.store.Bucket(helpers.ObjectsBucketLSM)
	if b == nil {
		return 0
	}

	return b.CountAsync()
}

func (s *Shard) isFallbackToSearchable() bool {
	return s.fallbackToSearchable
}

func (s *Shard) tenant() string {
	// TODO provide better impl
	if s.index.shardState.PartitioningEnabled {
		return s.name
	}
	return ""
}

func shardId(indexId, shardName string) string {
	return fmt.Sprintf("%s_%s", indexId, shardName)
}

func shardPath(indexPath, shardName string) string {
	return path.Join(indexPath, shardName)
}

func bucketKeyPropertyLength(length int) ([]byte, error) {
	return inverted.LexicographicallySortableInt64(int64(length))
}

func bucketKeyPropertyNull(isNull bool) ([]byte, error) {
	if isNull {
		return []byte{uint8(filters.InternalNullState)}, nil
	}
	return []byte{uint8(filters.InternalNotNullState)}, nil
}

func (s *Shard) Activity() int32 {
	return s.activityTracker.Load()
}<|MERGE_RESOLUTION|>--- conflicted
+++ resolved
@@ -254,10 +254,6 @@
 	indexCheckpoints *indexcheckpoint.Checkpoints,
 ) (_ *Shard, err error) {
 	before := time.Now()
-<<<<<<< HEAD
-	var err error
-=======
->>>>>>> 33563321
 
 	s := &Shard{
 		index:       index,
