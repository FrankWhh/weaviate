//                           _       _
// __      _____  __ ___   ___  __ _| |_ ___
// \ \ /\ / / _ \/ _` \ \ / / |/ _` | __/ _ \
//  \ V  V /  __/ (_| |\ V /| | (_| | ||  __/
//   \_/\_/ \___|\__,_| \_/ |_|\__,_|\__\___|
//
//  Copyright © 2016 - 2022 SeMI Technologies B.V. All rights reserved.
//
//  CONTACT: hello@semi.technology
//

package hnsw

import (
	"context"
	"encoding/json"
	"testing"

	"github.com/pkg/errors"
	"github.com/semi-technologies/weaviate/adapters/repos/db/vector/hnsw/distancer"
	"github.com/stretchr/testify/assert"
)

func Test_ValidConfig(t *testing.T) {
	err := validConfig().Validate()
	assert.Nil(t, err)
}

func Test_InValidConfig(t *testing.T) {
	type test struct {
		config      func() Config
		expectedErr error
	}

	tests := []test{
		{
			config: func() Config {
				v := validConfig()
				v.ID = ""
				return v
			},
			expectedErr: errors.Errorf("id cannot be empty"),
		},
		{
			config: func() Config {
				v := validConfig()
				v.RootPath = ""
				return v
			},
			expectedErr: errors.Errorf("rootPath cannot be empty"),
		},
		{
			config: func() Config {
				v := validConfig()
				v.MakeCommitLoggerThunk = nil
				return v
			},
			expectedErr: errors.Errorf("makeCommitLoggerThunk cannot be nil"),
		},
		{
			config: func() Config {
				v := validConfig()
				v.VectorForIDThunk = nil
				return v
			},
			expectedErr: errors.Errorf("vectorForIDThunk cannot be nil"),
		},
	}

	for _, test := range tests {
		t.Run(test.expectedErr.Error(), func(t *testing.T) {
			err := test.config().Validate()
			assert.Equal(t, test.expectedErr.Error(), err.Error())
		})
	}
}

func validConfig() Config {
	return Config{
		RootPath:              "some path",
		ID:                    "someid",
		MakeCommitLoggerThunk: func() (CommitLogger, error) { return nil, nil },
		VectorForIDThunk:      func(context.Context, uint64) ([]float32, error) { return nil, nil },
		DistanceProvider:      distancer.NewCosineDistanceProvider(),
	}
}

func Test_UserConfig(t *testing.T) {
	type test struct {
		name     string
		input    interface{}
		expected UserConfig
	}
	// these are the tests, I will have to add a test for manhattan distance as well
	tests := []test{
		{
			name:  "nothing specified, all defaults",
			input: nil,
			expected: UserConfig{
				CleanupIntervalSeconds: DefaultCleanupIntervalSeconds,
				MaxConnections:         DefaultMaxConnections,
				EFConstruction:         DefaultEFConstruction,
				VectorCacheMaxObjects:  DefaultVectorCacheMaxObjects,
				EF:                     DefaultEF,
				Skip:                   DefaultSkip,
				FlatSearchCutoff:       DefaultFlatSearchCutoff,
				DynamicEFMin:           DefaultDynamicEFMin,
				DynamicEFMax:           DefaultDynamicEFMax,
				DynamicEFFactor:        DefaultDynamicEFFactor,
				Distance:               DefaultDistanceMetric,
			},
		},

		{
			name: "with maximum connections",
			input: map[string]interface{}{
				"maxConnections": json.Number("100"),
			},
			expected: UserConfig{
				CleanupIntervalSeconds: DefaultCleanupIntervalSeconds,
				MaxConnections:         100,
				EFConstruction:         DefaultEFConstruction,
				VectorCacheMaxObjects:  DefaultVectorCacheMaxObjects,
				EF:                     DefaultEF,
				FlatSearchCutoff:       DefaultFlatSearchCutoff,
				DynamicEFMin:           DefaultDynamicEFMin,
				DynamicEFMax:           DefaultDynamicEFMax,
				DynamicEFFactor:        DefaultDynamicEFFactor,
				Distance:               DefaultDistanceMetric,
			},
		},

		{
			name: "with all optional fields",
			input: map[string]interface{}{
				"cleanupIntervalSeconds": json.Number("11"),
				"maxConnections":         json.Number("12"),
				"efConstruction":         json.Number("13"),
				"vectorCacheMaxObjects":  json.Number("14"),
				"ef":                     json.Number("15"),
				"flatSearchCutoff":       json.Number("16"),
				"dynamicEfMin":           json.Number("17"),
				"dynamicEfMax":           json.Number("18"),
				"dynamicEfFactor":        json.Number("19"),
				"skip":                   true,
				"distance":               "l2-squared",
			},
			expected: UserConfig{
				CleanupIntervalSeconds: 11,
				MaxConnections:         12,
				EFConstruction:         13,
				VectorCacheMaxObjects:  14,
				EF:                     15,
				FlatSearchCutoff:       16,
				DynamicEFMin:           17,
				DynamicEFMax:           18,
				DynamicEFFactor:        19,
				Skip:                   true,
				Distance:               "l2-squared",
			},
		},

		// ----trying to add test case for manhattan distance
		{
			name: "with all optional fields",
			input: map[string]interface{}{
				"cleanupIntervalSeconds": json.Number("11"),
				"maxConnections":         json.Number("12"),
				"efConstruction":         json.Number("13"),
				"vectorCacheMaxObjects":  json.Number("14"),
				"ef":                     json.Number("15"),
				"flatSearchCutoff":       json.Number("16"),
				"dynamicEfMin":           json.Number("17"),
				"dynamicEfMax":           json.Number("18"),
				"dynamicEfFactor":        json.Number("19"),
				"skip":                   true,
				"distance":               "manhattan",
			},
			expected: UserConfig{
				CleanupIntervalSeconds: 11,
				MaxConnections:         12,
				EFConstruction:         13,
				VectorCacheMaxObjects:  14,
				EF:                     15,
				FlatSearchCutoff:       16,
				DynamicEFMin:           17,
				DynamicEFMax:           18,
				DynamicEFFactor:        19,
				Skip:                   true,
				Distance:               "manhattan",
			},
		},

<<<<<<< HEAD
		// ----end of test case for manhattan distance------------------------------

=======
		// ----end of test case------------------------------
>>>>>>> 65a267b0
		{
			// opposed to from the API
			name: "with raw data as floats",
			input: map[string]interface{}{
				"cleanupIntervalSeconds": float64(11),
				"maxConnections":         float64(12),
				"efConstruction":         float64(13),
				"vectorCacheMaxObjects":  float64(14),
				"ef":                     float64(15),
				"flatSearchCutoff":       float64(16),
				"dynamicEfMin":           float64(17),
				"dynamicEfMax":           float64(18),
				"dynamicEfFactor":        float64(19),
			},
			expected: UserConfig{
				CleanupIntervalSeconds: 11,
				MaxConnections:         12,
				EFConstruction:         13,
				VectorCacheMaxObjects:  14,
				EF:                     15,
				FlatSearchCutoff:       16,
				DynamicEFMin:           17,
				DynamicEFMax:           18,
				DynamicEFFactor:        19,
				Distance:               DefaultDistanceMetric,
			},
		},
	}

	for _, test := range tests {
		t.Run(test.name, func(t *testing.T) {
			cfg, err := ParseUserConfig(test.input)
			assert.Nil(t, err)

			assert.Equal(t, test.expected, cfg)
		})
	}
}<|MERGE_RESOLUTION|>--- conflicted
+++ resolved
@@ -191,12 +191,8 @@
 			},
 		},
 
-<<<<<<< HEAD
 		// ----end of test case for manhattan distance------------------------------
 
-=======
-		// ----end of test case------------------------------
->>>>>>> 65a267b0
 		{
 			// opposed to from the API
 			name: "with raw data as floats",
