//                           _       _
// __      _____  __ ___   ___  __ _| |_ ___
// \ \ /\ / / _ \/ _` \ \ / / |/ _` | __/ _ \
//  \ V  V /  __/ (_| |\ V /| | (_| | ||  __/
//   \_/\_/ \___|\__,_| \_/ |_|\__,_|\__\___|
//
//  Copyright © 2016 - 2025 Weaviate B.V. All rights reserved.
//
//  CONTACT: hello@weaviate.io
//

package db

import (
	"context"
	"fmt"
	"os"
	"path"
	"runtime"
	"runtime/debug"
	"slices"
	golangSort "sort"
	"strings"
	"sync"
	"sync/atomic"
	"time"

	resolver "github.com/weaviate/weaviate/adapters/repos/db/sharding"
	"github.com/weaviate/weaviate/usecases/multitenancy"

	"github.com/weaviate/weaviate/cluster/router/executor"
	routerTypes "github.com/weaviate/weaviate/cluster/router/types"

	"github.com/go-openapi/strfmt"
	"github.com/pkg/errors"
	"github.com/sirupsen/logrus"

	"github.com/weaviate/weaviate/adapters/repos/db/aggregator"
	"github.com/weaviate/weaviate/adapters/repos/db/helpers"
	"github.com/weaviate/weaviate/adapters/repos/db/indexcheckpoint"
	"github.com/weaviate/weaviate/adapters/repos/db/inverted"
	"github.com/weaviate/weaviate/adapters/repos/db/inverted/stopwords"
	"github.com/weaviate/weaviate/adapters/repos/db/lsmkv"
	"github.com/weaviate/weaviate/adapters/repos/db/queue"
	"github.com/weaviate/weaviate/adapters/repos/db/roaringset"
	"github.com/weaviate/weaviate/adapters/repos/db/sorter"
	"github.com/weaviate/weaviate/adapters/repos/db/vector/hnsw"
	"github.com/weaviate/weaviate/entities/additional"
	"github.com/weaviate/weaviate/entities/aggregation"
	"github.com/weaviate/weaviate/entities/autocut"
	"github.com/weaviate/weaviate/entities/dto"
	"github.com/weaviate/weaviate/entities/errorcompounder"
	enterrors "github.com/weaviate/weaviate/entities/errors"
	"github.com/weaviate/weaviate/entities/filters"
	"github.com/weaviate/weaviate/entities/models"
	"github.com/weaviate/weaviate/entities/modulecapabilities"
	"github.com/weaviate/weaviate/entities/multi"
	"github.com/weaviate/weaviate/entities/replication"
	"github.com/weaviate/weaviate/entities/schema"
	schemaConfig "github.com/weaviate/weaviate/entities/schema/config"
	"github.com/weaviate/weaviate/entities/search"
	"github.com/weaviate/weaviate/entities/searchparams"
	entsentry "github.com/weaviate/weaviate/entities/sentry"
	"github.com/weaviate/weaviate/entities/storagestate"
	"github.com/weaviate/weaviate/entities/storobj"
	esync "github.com/weaviate/weaviate/entities/sync"
	authzerrors "github.com/weaviate/weaviate/usecases/auth/authorization/errors"
	"github.com/weaviate/weaviate/usecases/config"
	configRuntime "github.com/weaviate/weaviate/usecases/config/runtime"
	"github.com/weaviate/weaviate/usecases/memwatch"
	"github.com/weaviate/weaviate/usecases/modules"
	"github.com/weaviate/weaviate/usecases/monitoring"
	"github.com/weaviate/weaviate/usecases/objects"
	"github.com/weaviate/weaviate/usecases/replica"
	schemaUC "github.com/weaviate/weaviate/usecases/schema"
	"github.com/weaviate/weaviate/usecases/sharding"
)

var (

	// Use runtime.GOMAXPROCS instead of runtime.NumCPU because NumCPU returns
	// the physical CPU cores. However, in a containerization context, that might
	// not be what we want. The physical node could have 128 cores, but we could
	// be cgroup-limited to 2 cores. In that case, we want 2 to be our limit, not
	// 128. It isn't guaranteed that MAXPROCS reflects the cgroup limit, but at
	// least there is a chance that it was set correctly. If not, it defaults to
	// NumCPU anyway, so we're not any worse off.
	_NUMCPU          = runtime.GOMAXPROCS(0)
	ErrShardNotFound = errors.New("shard not found")
)

// shardMap is a sync.Map which specialized in storing shards
type shardMap sync.Map

// Range calls f sequentially for each key and value present in the map.
// If f returns an error, range stops the iteration
func (m *shardMap) Range(f func(name string, shard ShardLike) error) (err error) {
	(*sync.Map)(m).Range(func(key, value any) bool {
		// Safe type assertion for key
		name, ok := key.(string)
		if !ok {
			// Skip invalid keys
			return true
		}

		// Safe type assertion for value
		shard, ok := value.(ShardLike)
		if !ok || shard == nil {
			// Skip invalid or nil shards
			return true
		}

		err = f(name, shard)
		return err == nil
	})
	return err
}

// RangeConcurrently calls f for each key and value present in the map with at
// most _NUMCPU executors running in parallel. As opposed to [Range] it does
// not guarantee an exit on the first error.
func (m *shardMap) RangeConcurrently(logger logrus.FieldLogger, f func(name string, shard ShardLike) error) (err error) {
	eg := enterrors.NewErrorGroupWrapper(logger)
	eg.SetLimit(_NUMCPU)
	(*sync.Map)(m).Range(func(key, value any) bool {
		name, ok := key.(string)
		if !ok {
			// Skip invalid keys
			return true
		}

		// Safe type assertion for value
		shard, ok := value.(ShardLike)
		if !ok || shard == nil {
			// Skip invalid or nil shards
			return true
		}

		eg.Go(func() error {
			return f(name, shard)
		}, name, shard)
		return true
	})

	return eg.Wait()
}

// Load returns the shard or nil if no shard is present.
// NOTE: this method does not check if the shard is loaded or not and it could
// return a lazy shard that is not loaded which could result in loading it if
// the returned shard is used.
// Use Loaded if you want to check if the shard is loaded without loading it.
func (m *shardMap) Load(name string) ShardLike {
	v, ok := (*sync.Map)(m).Load(name)
	if !ok {
		return nil
	}

	shard, ok := v.(ShardLike)
	if !ok {
		return nil
	}
	return shard
}

// Loaded returns the shard or nil if no shard is present.
// If it's a lazy shard, only return it if it's loaded.
func (m *shardMap) Loaded(name string) ShardLike {
	v, ok := (*sync.Map)(m).Load(name)
	if !ok {
		return nil
	}

	shard, ok := v.(ShardLike)
	if !ok {
		return nil
	}

	// If it's a lazy shard, only return it if it's loaded
	if lazyShard, ok := shard.(*LazyLoadShard); ok {
		if !lazyShard.isLoaded() {
			return nil
		}
	}

	return shard
}

// Store sets a shard giving its name and value
func (m *shardMap) Store(name string, shard ShardLike) {
	(*sync.Map)(m).Store(name, shard)
}

// Swap swaps the shard for a key and returns the previous value if any.
// The loaded result reports whether the key was present.
func (m *shardMap) Swap(name string, shard ShardLike) (previous ShardLike, loaded bool) {
	v, ok := (*sync.Map)(m).Swap(name, shard)
	if v == nil || !ok {
		return nil, ok
	}
	return v.(ShardLike), ok
}

// CompareAndSwap swaps the old and new values for key if the value stored in the map is equal to old.
func (m *shardMap) CompareAndSwap(name string, old, new ShardLike) bool {
	return (*sync.Map)(m).CompareAndSwap(name, old, new)
}

// LoadAndDelete deletes the value for a key, returning the previous value if any.
// The loaded result reports whether the key was present.
func (m *shardMap) LoadAndDelete(name string) (ShardLike, bool) {
	v, ok := (*sync.Map)(m).LoadAndDelete(name)
	if v == nil || !ok {
		return nil, ok
	}
	return v.(ShardLike), ok
}

// Index is the logical unit which contains all the data for one particular
// class. An index can be further broken up into self-contained units, called
// Shards, to allow for easy distribution across Nodes
type Index struct {
	classSearcher           inverted.ClassSearcher // to allow for nested by-references searches
	shards                  shardMap
	Config                  IndexConfig
	globalreplicationConfig *replication.GlobalConfig

	getSchema    schemaUC.SchemaGetter
	schemaReader schemaUC.SchemaReader
	logger       logrus.FieldLogger
	remote       *sharding.RemoteIndex
	stopwords    *stopwords.Detector
	replicator   *replica.Replicator

	vectorIndexUserConfigLock sync.Mutex
	vectorIndexUserConfig     schemaConfig.VectorIndexConfig
	vectorIndexUserConfigs    map[string]schemaConfig.VectorIndexConfig
	SPFreshEnabled            bool

	partitioningEnabled bool

	invertedIndexConfig     schema.InvertedIndexConfig
	invertedIndexConfigLock sync.Mutex

	// This lock should be used together with the db indexLock.
	//
	// The db indexlock locks the map that contains all indices against changes and should be used while iterating.
	// This lock protects this specific index form being deleted while in use. Use Rlock to signal that it is in use.
	// This way many goroutines can use a specific index in parallel. The delete-routine will try to acquire a RWlock.
	//
	// Usage:
	// Lock the whole db using db.indexLock
	// pick the indices you want and Rlock them
	// unlock db.indexLock
	// Use the indices
	// RUnlock all picked indices
	dropIndex sync.RWMutex

	// The other locks in the index should always be called in the given order to prevent deadlocks:
	// 1. closeLock
	// 2. backupLock (for a specific shard)
	// 3. shardCreateLocks (for a specific shard)
	closeLock        sync.RWMutex       // protects against closing while doing operations
	backupLock       *esync.KeyRWLocker // prevents writes while a backup is running
	shardCreateLocks *esync.KeyLocker   // prevents concurrent shard status changes

	metrics          *Metrics
	centralJobQueue  chan job
	scheduler        *queue.Scheduler
	indexCheckpoints *indexcheckpoint.Checkpoints

	cycleCallbacks *indexCycleCallbacks

	lastBackup atomic.Pointer[BackupState]

	// canceled when either Shutdown or Drop called
	closingCtx    context.Context
	closingCancel context.CancelFunc

	// always true if lazy shard loading is off, in the case of lazy shard
	// loading will be set to true once the last shard was loaded.
<<<<<<< HEAD
	allShardsReady   atomic.Bool
	allocChecker     memwatch.AllocChecker
	shardCreateLocks *esync.KeyLockerContext
=======
	allShardsReady atomic.Bool
	allocChecker   memwatch.AllocChecker
>>>>>>> d2e126c1

	replicationConfigLock sync.RWMutex

	shardLoadLimiter ShardLoadLimiter

	closed bool

	shardReindexer ShardReindexerV3

	router        routerTypes.Router
	shardResolver *resolver.ShardResolver
	bitmapBufPool roaringset.BitmapBufPool
}

func (i *Index) ID() string {
	return indexID(i.Config.ClassName)
}

func (i *Index) path() string {
	return path.Join(i.Config.RootPath, i.ID())
}

type nodeResolver interface {
	AllHostnames() []string
	NodeHostname(nodeName string) (string, bool)
}

// NewIndex creates an index with the specified amount of shards, using only
// the shards that are local to a node
func NewIndex(
	ctx context.Context,
	cfg IndexConfig,
	invertedIndexConfig schema.InvertedIndexConfig,
	vectorIndexUserConfig schemaConfig.VectorIndexConfig,
	vectorIndexUserConfigs map[string]schemaConfig.VectorIndexConfig,
	router routerTypes.Router,
	shardResolver *resolver.ShardResolver,
	sg schemaUC.SchemaGetter,
	schemaReader schemaUC.SchemaReader,
	cs inverted.ClassSearcher,
	logger logrus.FieldLogger,
	nodeResolver nodeResolver,
	remoteClient sharding.RemoteIndexClient,
	replicaClient replica.Client,
	globalReplicationConfig *replication.GlobalConfig,
	promMetrics *monitoring.PrometheusMetrics,
	class *models.Class,
	jobQueueCh chan job,
	scheduler *queue.Scheduler,
	indexCheckpoints *indexcheckpoint.Checkpoints,
	allocChecker memwatch.AllocChecker,
	shardReindexer ShardReindexerV3,
	bitmapBufPool roaringset.BitmapBufPool,
) (*Index, error) {
	sd, err := stopwords.NewDetectorFromConfig(invertedIndexConfig.Stopwords)
	if err != nil {
		return nil, errors.Wrap(err, "failed to create new index")
	}

	if cfg.QueryNestedRefLimit == 0 {
		cfg.QueryNestedRefLimit = config.DefaultQueryNestedCrossReferenceLimit
	}

	if vectorIndexUserConfigs == nil {
		vectorIndexUserConfigs = map[string]schemaConfig.VectorIndexConfig{}
	}

	metrics, err := NewMetrics(logger, promMetrics, cfg.ClassName.String(), "n/a")
	if err != nil {
		return nil, fmt.Errorf("create metrics for index %q: %w", cfg.ClassName.String(), err)
	}

	index := &Index{
		Config:                  cfg,
		globalreplicationConfig: globalReplicationConfig,
		getSchema:               sg,
		schemaReader:            schemaReader,
		logger:                  logger,
		classSearcher:           cs,
		vectorIndexUserConfig:   vectorIndexUserConfig,
		invertedIndexConfig:     invertedIndexConfig,
		vectorIndexUserConfigs:  vectorIndexUserConfigs,
		stopwords:               sd,
		partitioningEnabled:     multitenancy.IsMultiTenant(class.MultiTenancyConfig),
		remote:                  sharding.NewRemoteIndex(cfg.ClassName.String(), sg, nodeResolver, remoteClient),
		metrics:                 metrics,
		centralJobQueue:         jobQueueCh,
		backupLock:              esync.NewKeyRWLocker(),
		scheduler:               scheduler,
		indexCheckpoints:        indexCheckpoints,
		allocChecker:            allocChecker,
		shardCreateLocks:        esync.NewKeyLockerContext(),
		shardLoadLimiter:        cfg.ShardLoadLimiter,
		shardReindexer:          shardReindexer,
		router:                  router,
		shardResolver:           shardResolver,
		bitmapBufPool:           bitmapBufPool,
		SPFreshEnabled:          cfg.SPFreshEnabled,
	}

	getDeletionStrategy := func() string {
		return index.DeletionStrategy()
	}

	// TODO: Fix replica router instantiation to be at the top level
	index.replicator, err = replica.NewReplicator(cfg.ClassName.String(), router, sg.NodeName(), getDeletionStrategy, replicaClient, promMetrics, logger)
	if err != nil {
		return nil, fmt.Errorf("create replicator for index %q: %w", index.ID(), err)
	}

	index.closingCtx, index.closingCancel = context.WithCancel(context.Background())

	index.initCycleCallbacks()

	if err := index.checkSingleShardMigration(); err != nil {
		return nil, errors.Wrap(err, "migrating sharding state from previous version")
	}

	if err := os.MkdirAll(index.path(), os.ModePerm); err != nil {
		return nil, fmt.Errorf("init index %q: %w", index.ID(), err)
	}

	if err := index.initAndStoreShards(ctx, class, promMetrics); err != nil {
		return nil, err
	}

	index.cycleCallbacks.compactionCycle.Start()
	index.cycleCallbacks.compactionAuxCycle.Start()
	index.cycleCallbacks.flushCycle.Start()

	return index, nil
}

// since called in Index's constructor there is no risk same shard will be inited/created in parallel,
// therefore shardCreateLocks are not used here
func (i *Index) initAndStoreShards(ctx context.Context, class *models.Class,
	promMetrics *monitoring.PrometheusMetrics,
) error {
	type shardInfo struct {
		name           string
		activityStatus string
	}

	var localShards []shardInfo
	className := i.Config.ClassName.String()

	err := i.schemaReader.Read(className, true, func(_ *models.Class, state *sharding.State) error {
		if state == nil {
			return fmt.Errorf("unable to retrieve sharding state for class %s", className)
		}

		for shardName, physical := range state.Physical {
			if state.IsLocalShard(shardName) {
				localShards = append(localShards, shardInfo{
					name:           shardName,
					activityStatus: physical.ActivityStatus(),
				})
			}
		}

		return nil
	})
	if err != nil {
		return fmt.Errorf("failed to read sharding state: %w", err)
	}

	if i.Config.DisableLazyLoadShards {
		eg := enterrors.NewErrorGroupWrapper(i.logger)
		eg.SetLimit(_NUMCPU)

		for _, shard := range localShards {
			if shard.activityStatus != models.TenantActivityStatusHOT {
				continue
			}

			shardName := shard.name
			eg.Go(func() error {
				if err := i.shardLoadLimiter.Acquire(ctx); err != nil {
					return fmt.Errorf("acquiring permit to load shard: %w", err)
				}
				defer i.shardLoadLimiter.Release()

				newShard, err := NewShard(ctx, promMetrics, shardName, i, class, i.centralJobQueue, i.scheduler,
					i.indexCheckpoints, i.shardReindexer, false, i.bitmapBufPool)
				if err != nil {
					return fmt.Errorf("init shard %s of index %s: %w", shardName, i.ID(), err)
				}

				i.shards.Store(shardName, newShard)
				return nil
			}, shardName)
		}

		if err := eg.Wait(); err != nil {
			return err
		}

		i.allShardsReady.Store(true)
		return nil
	}

	activeShardNames := make([]string, 0, len(localShards))

	for _, shard := range localShards {
		if shard.activityStatus != models.TenantActivityStatusHOT {
			continue
		}

		activeShardNames = append(activeShardNames, shard.name)

		lazyShard := NewLazyLoadShard(ctx, promMetrics, shard.name, i, class, i.centralJobQueue, i.indexCheckpoints,
			i.allocChecker, i.shardLoadLimiter, i.shardReindexer, true, i.bitmapBufPool)
		i.shards.Store(shard.name, lazyShard)
	}

	// NOTE(dyma):
	// 1. So "lazy-loaded" shards are actually loaded "half-eagerly"?
	// 2. If <-ctx.Done or we fail to load a shard, should allShardsReady still report true?
	initLazyShardsInBackground := func() {
		defer i.allShardsReady.Store(true)

		ticker := time.NewTicker(time.Second)
		defer ticker.Stop()

		now := time.Now()

		for _, shardName := range activeShardNames {
			select {
			case <-i.closingCtx.Done():
				i.logger.
					WithField("action", "load_all_shards").
					Errorf("failed to load all shards: %v", i.closingCtx.Err())
				return
			case <-ticker.C:
				select {
				case <-i.closingCtx.Done():
					i.logger.
						WithField("action", "load_all_shards").
						Errorf("failed to load all shards: %v", i.closingCtx.Err())
					return
				default:
					err := i.loadLocalShardIfActive(shardName)
					if err != nil {
						i.logger.
							WithField("action", "load_shard").
							WithField("shard_name", shardName).
							Errorf("failed to load shard: %v", err)
						return
					}
				}
			}
		}

		i.logger.
			WithField("action", "load_all_shards").
			WithField("took", time.Since(now).String()).
			Debug("finished loading all shards")
	}

	enterrors.GoWrapper(initLazyShardsInBackground, i.logger)

	return nil
}

func (i *Index) loadLocalShardIfActive(shardName string) error {
	i.shardCreateLocks.Lock(shardName)
	defer i.shardCreateLocks.Unlock(shardName)

	// check if set to inactive in the meantime by concurrent call
	shard := i.shards.Load(shardName)
	if shard == nil {
		return nil
	}

	lazyShard, ok := shard.(*LazyLoadShard)
	if ok {
		return lazyShard.Load(context.Background())
	}

	return nil
}

// used to init/create shard in different moments of index's lifecycle, therefore it needs to be called
// within shardCreateLocks to prevent parallel create/init of the same shard
func (i *Index) initShard(ctx context.Context, shardName string, class *models.Class,
	promMetrics *monitoring.PrometheusMetrics, disableLazyLoad bool, implicitShardLoading bool,
) (ShardLike, error) {
	if disableLazyLoad {
		if err := i.allocChecker.CheckMappingAndReserve(3, int(lsmkv.FlushAfterDirtyDefault.Seconds())); err != nil {
			return nil, errors.Wrap(err, "memory pressure: cannot init shard")
		}

		if err := i.shardLoadLimiter.Acquire(ctx); err != nil {
			return nil, fmt.Errorf("acquiring permit to load shard: %w", err)
		}
		defer i.shardLoadLimiter.Release()

		shard, err := NewShard(ctx, promMetrics, shardName, i, class, i.centralJobQueue, i.scheduler,
			i.indexCheckpoints, i.shardReindexer, false, i.bitmapBufPool)
		if err != nil {
			return nil, fmt.Errorf("init shard %s of index %s: %w", shardName, i.ID(), err)
		}

		return shard, nil
	}

	shard := NewLazyLoadShard(ctx, promMetrics, shardName, i, class, i.centralJobQueue, i.indexCheckpoints,
		i.allocChecker, i.shardLoadLimiter, i.shardReindexer, implicitShardLoading, i.bitmapBufPool)
	return shard, nil
}

// Iterate over all objects in the index, applying the callback function to each one.  Adding or removing objects during iteration is not supported.
func (i *Index) IterateObjects(ctx context.Context, cb func(index *Index, shard ShardLike, object *storobj.Object) error) (err error) {
	return i.ForEachShard(func(_ string, shard ShardLike) error {
		wrapper := func(object *storobj.Object) error {
			return cb(i, shard, object)
		}
		bucket := shard.Store().Bucket(helpers.ObjectsBucketLSM)
		return bucket.IterateObjects(ctx, wrapper)
	})
}

// ForEachShard applies func f on each shard in the index.
//
// WARNING: only use this if you expect all LazyLoadShards to be loaded!
// Calling this method may lead to shards being force-loaded, causing
// unexpected CPU spikes. If you only want to apply f on loaded shards,
// call ForEachLoadedShard instead.
// Note: except Dropping and Shutting Down
func (i *Index) ForEachShard(f func(name string, shard ShardLike) error) error {
	// Check if the index is being dropped or shut down to avoid panics when the index is being deleted
	if i.closingCtx.Err() != nil {
		i.logger.WithField("action", "for_each_shard").Debug("index is being dropped or shut down")
		return nil
	}

	return i.shards.Range(f)
}

func (i *Index) ForEachLoadedShard(f func(name string, shard ShardLike) error) error {
	return i.shards.Range(func(name string, shard ShardLike) error {
		// Skip lazy loaded shard which are not loaded
		if asLazyLoadShard, ok := shard.(*LazyLoadShard); ok {
			if !asLazyLoadShard.isLoaded() {
				return nil
			}
		}
		return f(name, shard)
	})
}

func (i *Index) ForEachShardConcurrently(f func(name string, shard ShardLike) error) error {
	// Check if the index is being dropped or shut down to avoid panics when the index is being deleted
	if i.closingCtx.Err() != nil {
		i.logger.WithField("action", "for_each_shard_concurrently").Debug("index is being dropped or shut down")
		return nil
	}
	return i.shards.RangeConcurrently(i.logger, f)
}

func (i *Index) ForEachLoadedShardConcurrently(f func(name string, shard ShardLike) error) error {
	return i.shards.RangeConcurrently(i.logger, func(name string, shard ShardLike) error {
		// Skip lazy loaded shard which are not loaded
		if asLazyLoadShard, ok := shard.(*LazyLoadShard); ok {
			if !asLazyLoadShard.isLoaded() {
				return nil
			}
		}
		return f(name, shard)
	})
}

// Iterate over all objects in the shard, applying the callback function to each one.  Adding or removing objects during iteration is not supported.
func (i *Index) IterateShards(ctx context.Context, cb func(index *Index, shard ShardLike) error) (err error) {
	return i.ForEachShard(func(key string, shard ShardLike) error {
		return cb(i, shard)
	})
}

func (i *Index) addProperty(ctx context.Context, props ...*models.Property) error {
	eg := enterrors.NewErrorGroupWrapper(i.logger)
	eg.SetLimit(_NUMCPU)

	i.ForEachShard(func(key string, shard ShardLike) error {
		shard.initPropertyBuckets(ctx, eg, false, props...)
		return nil
	})

	if err := eg.Wait(); err != nil {
		return errors.Wrapf(err, "extend idx '%s' with properties '%v", i.ID(), props)
	}
	return nil
}

func (i *Index) updateVectorIndexConfig(ctx context.Context,
	updated schemaConfig.VectorIndexConfig,
) error {
	// an updated is not specific to one shard, but rather all
	err := i.ForEachShard(func(name string, shard ShardLike) error {
		// At the moment, we don't do anything in an update that could fail, but
		// technically this should be part of some sort of a two-phase commit  or
		// have another way to rollback if we have updates that could potentially
		// fail in the future. For now that's not a realistic risk.
		if err := shard.UpdateVectorIndexConfig(ctx, updated); err != nil {
			return errors.Wrapf(err, "shard %s", name)
		}
		return nil
	})
	if err != nil {
		return err
	}
	i.vectorIndexUserConfigLock.Lock()
	defer i.vectorIndexUserConfigLock.Unlock()

	i.vectorIndexUserConfig = updated

	return nil
}

func (i *Index) updateVectorIndexConfigs(ctx context.Context,
	updated map[string]schemaConfig.VectorIndexConfig,
) error {
	err := i.ForEachShard(func(name string, shard ShardLike) error {
		if err := shard.UpdateVectorIndexConfigs(ctx, updated); err != nil {
			return fmt.Errorf("shard %q: %w", name, err)
		}
		return nil
	})
	if err != nil {
		return err
	}

	i.vectorIndexUserConfigLock.Lock()
	defer i.vectorIndexUserConfigLock.Unlock()

	for targetName, targetCfg := range updated {
		i.vectorIndexUserConfigs[targetName] = targetCfg
	}

	return nil
}

func (i *Index) GetInvertedIndexConfig() schema.InvertedIndexConfig {
	i.invertedIndexConfigLock.Lock()
	defer i.invertedIndexConfigLock.Unlock()

	return i.invertedIndexConfig
}

func (i *Index) updateInvertedIndexConfig(ctx context.Context,
	updated schema.InvertedIndexConfig,
) error {
	i.invertedIndexConfigLock.Lock()
	defer i.invertedIndexConfigLock.Unlock()

	i.invertedIndexConfig = updated

	return nil
}

func (i *Index) asyncReplicationGloballyDisabled() bool {
	return i.globalreplicationConfig.AsyncReplicationDisabled.Get()
}

func (i *Index) updateReplicationConfig(ctx context.Context, cfg *models.ReplicationConfig) error {
	i.replicationConfigLock.Lock()
	defer i.replicationConfigLock.Unlock()

	i.Config.ReplicationFactor = cfg.Factor
	i.Config.DeletionStrategy = cfg.DeletionStrategy
	i.Config.AsyncReplicationEnabled = cfg.AsyncEnabled && i.Config.ReplicationFactor > 1 && !i.asyncReplicationGloballyDisabled()

	err := i.ForEachLoadedShard(func(name string, shard ShardLike) error {
		if err := shard.SetAsyncReplicationEnabled(ctx, i.Config.AsyncReplicationEnabled); err != nil {
			return fmt.Errorf("updating async replication on shard %q: %w", name, err)
		}
		return nil
	})
	if err != nil {
		return err
	}

	return nil
}

func (i *Index) ReplicationFactor() int64 {
	i.replicationConfigLock.RLock()
	defer i.replicationConfigLock.RUnlock()

	return i.Config.ReplicationFactor
}

func (i *Index) DeletionStrategy() string {
	i.replicationConfigLock.RLock()
	defer i.replicationConfigLock.RUnlock()

	return i.Config.DeletionStrategy
}

type IndexConfig struct {
	RootPath                            string
	ClassName                           schema.ClassName
	QueryMaximumResults                 int64
	QueryHybridMaximumResults           int64
	QueryNestedRefLimit                 int64
	ResourceUsage                       config.ResourceUsage
	LazySegmentsDisabled                bool
	SegmentInfoIntoFileNameEnabled      bool
	WriteMetadataFilesEnabled           bool
	MemtablesFlushDirtyAfter            int
	MemtablesInitialSizeMB              int
	MemtablesMaxSizeMB                  int
	MemtablesMinActiveSeconds           int
	MemtablesMaxActiveSeconds           int
	MinMMapSize                         int64
	MaxReuseWalSize                     int64
	SegmentsCleanupIntervalSeconds      int
	SeparateObjectsCompactions          bool
	CycleManagerRoutinesFactor          int
	IndexRangeableInMemory              bool
	MaxSegmentSize                      int64
	ReplicationFactor                   int64
	DeletionStrategy                    string
	AsyncReplicationEnabled             bool
	AvoidMMap                           bool
	DisableLazyLoadShards               bool
	ForceFullReplicasSearch             bool
	TransferInactivityTimeout           time.Duration
	LSMEnableSegmentsChecksumValidation bool
	TrackVectorDimensions               bool
	TrackVectorDimensionsInterval       time.Duration
	UsageEnabled                        bool
	ShardLoadLimiter                    ShardLoadLimiter

	HNSWMaxLogSize                               int64
	HNSWDisableSnapshots                         bool
	HNSWSnapshotIntervalSeconds                  int
	HNSWSnapshotOnStartup                        bool
	HNSWSnapshotMinDeltaCommitlogsNumber         int
	HNSWSnapshotMinDeltaCommitlogsSizePercentage int
	HNSWWaitForCachePrefill                      bool
	HNSWFlatSearchConcurrency                    int
	HNSWAcornFilterRatio                         float64
	VisitedListPoolMaxSize                       int

	QuerySlowLogEnabled    *configRuntime.DynamicValue[bool]
	QuerySlowLogThreshold  *configRuntime.DynamicValue[time.Duration]
	InvertedSorterDisabled *configRuntime.DynamicValue[bool]
	MaintenanceModeEnabled func() bool

	SPFreshEnabled bool
}

func indexID(class schema.ClassName) string {
	return strings.ToLower(string(class))
}

func (i *Index) putObject(ctx context.Context, object *storobj.Object,
	replProps *additional.ReplicationProperties, tenantName string, schemaVersion uint64,
) error {
	if i.Config.ClassName != object.Class() {
		return fmt.Errorf("cannot import object of class %s into index of class %s",
			object.Class(), i.Config.ClassName)
	}

	targetShard, err := i.shardResolver.ResolveShard(ctx, object)
	if err != nil {
		switch {
		case errors.As(err, &objects.ErrMultiTenancy{}):
			return objects.NewErrMultiTenancy(fmt.Errorf("determine shard: %w", err))
		case errors.As(err, &authzerrors.Forbidden{}):
			return fmt.Errorf("determine shard: %w", err)
		default:
			return objects.NewErrInvalidUserInput("determine shard: %v", err)
		}
	}
	if replProps == nil {
		replProps = defaultConsistency()
	}
	if i.shardHasMultipleReplicasWrite(tenantName, targetShard.Shard) {
		cl := routerTypes.ConsistencyLevel(replProps.ConsistencyLevel)
		if err := i.replicator.PutObject(ctx, targetShard.Shard, object, cl, schemaVersion); err != nil {
			return fmt.Errorf("replicate insertion: shard=%q: %w", targetShard.Shard, err)
		}
		return nil
	}

	shard, release, err := i.getShardForDirectLocalOperation(ctx, object.Object.Tenant, targetShard.Shard, localShardOperationWrite)
	defer release()
	if err != nil {
		return err
	}

	// no replication, remote shard (or local not yet inited)
	if shard == nil {
		if err := i.remote.PutObject(ctx, targetShard.Shard, object, schemaVersion); err != nil {
			return fmt.Errorf("put remote object: shard=%q: %w", targetShard.Shard, err)
		}
		return nil
	}

	// no replication, local shard
	i.backupLock.RLock(shardName)
	defer i.backupLock.RUnlock(shardName)

	err = shard.PutObject(ctx, object)
	if err != nil {
		return fmt.Errorf("put local object: shard=%q: %w", targetShard.Shard, err)
	}

	return nil
}

func (i *Index) IncomingPutObject(ctx context.Context, shardName string,
	object *storobj.Object, schemaVersion uint64,
) error {
	// This is a bit hacky, the problem here is that storobj.Parse() currently
	// misses date fields as it has no way of knowing that a date-formatted
	// string was actually a date type. However, adding this functionality to
	// Parse() would break a lot of code, because it currently
	// schema-independent. To find out if a field is a date or date[], we need to
	// involve the schema, thus why we are doing it here. This was discovered as
	// part of https://github.com/weaviate/weaviate/issues/1775
	if err := i.parseDateFieldsInProps(object.Object.Properties); err != nil {
		return err
	}

	i.backupLock.RLock(shardName)
	defer i.backupLock.RUnlock(shardName)

	shard, release, err := i.getOrInitShard(ctx, shardName)
	if err != nil {
		return err
	}
	defer release()

	return shard.PutObject(ctx, object)
}

func (i *Index) replicationEnabled() bool {
	i.replicationConfigLock.RLock()
	defer i.replicationConfigLock.RUnlock()

	return i.Config.ReplicationFactor > 1
}

func (i *Index) shardHasMultipleReplicasWrite(tenantName, shardName string) bool {
	// if replication is enabled, we always have multiple replicas
	if i.replicationEnabled() {
		return true
	}
	// if the router is nil, preserve previous behavior by returning false
	if i.router == nil {
		return false
	}
	ws, err := i.router.GetWriteReplicasLocation(i.Config.ClassName.String(), tenantName, shardName)
	if err != nil {
		return false
	}
	// we're including additional replicas here to make sure we at least try to push the write
	// to them if they exist
	allReplicas := append(ws.NodeNames(), ws.AdditionalNodeNames()...)
	return len(allReplicas) > 1
}

func (i *Index) shardHasMultipleReplicasRead(tenantName, shardName string) bool {
	// if replication is enabled, we always have multiple replicas
	if i.replicationEnabled() {
		return true
	}
	// if the router is nil, preserve previous behavior by returning false
	if i.router == nil {
		return false
	}
	replicas, err := i.router.GetReadReplicasLocation(i.Config.ClassName.String(), tenantName, shardName)
	if err != nil {
		return false
	}
	return len(replicas.NodeNames()) > 1
}

// anyShardHasMultipleReplicasRead returns true if any of the shards has multiple replicas
func (i *Index) anyShardHasMultipleReplicasRead(tenantName string, shardNames []string) bool {
	if i.replicationEnabled() {
		return true
	}
	for _, shardName := range shardNames {
		if i.shardHasMultipleReplicasRead(tenantName, shardName) {
			return true
		}
	}
	return false
}

type localShardOperation string

const (
	localShardOperationWrite localShardOperation = "write"
	localShardOperationRead  localShardOperation = "read"
)

// getShardForDirectLocalOperation is used to try to get a shard for a local read/write operation.
// It will return the shard if it is found, and a release function to release the shard.
// The shard will be nil if the shard is not found, or if the local shard should not be used.
// The caller should always call the release function.
func (i *Index) getShardForDirectLocalOperation(ctx context.Context, tenantName string, shardName string, operation localShardOperation) (ShardLike, func(), error) {
	shard, release, err := i.GetShard(ctx, shardName)
	// NOTE release should always be ok to call, even if there is an error or the shard is nil,
	// see Index.getOptInitLocalShard for more details.
	if err != nil {
		return nil, release, err
	}

	// if the router is nil, just use the default behavior
	if i.router == nil {
		return shard, release, nil
	}

	// get the replicas for the shard
	var rs routerTypes.ReadReplicaSet
	var ws routerTypes.WriteReplicaSet
	switch operation {
	case localShardOperationWrite:
		ws, err = i.router.GetWriteReplicasLocation(i.Config.ClassName.String(), tenantName, shardName)
		if err != nil {
			return shard, release, nil
		}
		// if the local node is not in the list of replicas, don't return the shard (but still allow the caller to release)
		// we should not read/write from the local shard if the local node is not in the list of replicas (eg we should use the remote)
		if !slices.Contains(ws.NodeNames(), i.replicator.LocalNodeName()) {
			return nil, release, nil
		}
	case localShardOperationRead:
		rs, err = i.router.GetReadReplicasLocation(i.Config.ClassName.String(), tenantName, shardName)
		if err != nil {
			return shard, release, nil
		}
		// if the local node is not in the list of replicas, don't return the shard (but still allow the caller to release)
		// we should not read/write from the local shard if the local node is not in the list of replicas (eg we should use the remote)
		if !slices.Contains(rs.NodeNames(), i.replicator.LocalNodeName()) {
			return nil, release, nil
		}
	default:
		return nil, func() {}, fmt.Errorf("invalid local shard operation: %s", operation)
	}

	return shard, release, nil
}

func (i *Index) asyncReplicationEnabled() bool {
	i.replicationConfigLock.RLock()
	defer i.replicationConfigLock.RUnlock()

	return i.Config.ReplicationFactor > 1 && i.Config.AsyncReplicationEnabled && !i.asyncReplicationGloballyDisabled()
}

// parseDateFieldsInProps checks the schema for the current class for which
// fields are date fields, then - if they are set - parses them accordingly.
// Works for both date and date[].
func (i *Index) parseDateFieldsInProps(props interface{}) error {
	if props == nil {
		return nil
	}

	propMap, ok := props.(map[string]interface{})
	if !ok {
		// don't know what to do with this
		return nil
	}

	c := i.getSchema.ReadOnlyClass(i.Config.ClassName.String())
	if c == nil {
		return fmt.Errorf("class %s not found in schema", i.Config.ClassName)
	}

	for _, prop := range c.Properties {
		if prop.DataType[0] == string(schema.DataTypeDate) {
			raw, ok := propMap[prop.Name]
			if !ok {
				// prop is not set, nothing to do
				continue
			}

			parsed, err := parseAsStringToTime(raw)
			if err != nil {
				return errors.Wrapf(err, "time prop %q", prop.Name)
			}

			propMap[prop.Name] = parsed
		}

		if prop.DataType[0] == string(schema.DataTypeDateArray) {
			raw, ok := propMap[prop.Name]
			if !ok {
				// prop is not set, nothing to do
				continue
			}

			asSlice, ok := raw.([]string)
			if !ok {
				return errors.Errorf("parse as time array, expected []interface{} got %T",
					raw)
			}
			parsedSlice := make([]interface{}, len(asSlice))
			for j := range asSlice {
				parsed, err := parseAsStringToTime(interface{}(asSlice[j]))
				if err != nil {
					return errors.Wrapf(err, "time array prop %q at pos %d", prop.Name, j)
				}

				parsedSlice[j] = parsed
			}
			propMap[prop.Name] = parsedSlice

		}
	}

	return nil
}

func parseAsStringToTime(in interface{}) (time.Time, error) {
	var parsed time.Time
	var err error

	asString, ok := in.(string)
	if !ok {
		return parsed, errors.Errorf("parse as time, expected string got %T", in)
	}

	parsed, err = time.Parse(time.RFC3339, asString)
	if err != nil {
		return parsed, err
	}

	return parsed, nil
}

// return value []error gives the error for the index with the positions
// matching the inputs
func (i *Index) putObjectBatch(ctx context.Context, objects []*storobj.Object,
	replProps *additional.ReplicationProperties, schemaVersion uint64,
) []error {
	type objsAndPos struct {
		objects []*storobj.Object
		pos     []int
	}
	out := make([]error, len(objects))
	if replProps == nil {
		replProps = defaultConsistency()
	}

	byShard := map[string]objsAndPos{}
	for pos, obj := range objects {
		target, err := i.shardResolver.ResolveShard(ctx, obj)
		if err != nil {
			out[pos] = err
			continue
		}
		group := byShard[target.Shard]
		group.objects = append(group.objects, obj)
		group.pos = append(group.pos, pos)
		byShard[target.Shard] = group
	}

	wg := &sync.WaitGroup{}
	for shardName, group := range byShard {
		shardName := shardName
		group := group
		wg.Add(1)
		f := func() {
			defer wg.Done()

			defer func() {
				err := recover()
				if err != nil {
					for pos := range group.pos {
						out[pos] = fmt.Errorf("an unexpected error occurred: %s", err)
					}
					fmt.Fprintf(os.Stderr, "panic: %s\n", err)
					entsentry.Recover(err)
					debug.PrintStack()
				}
			}()
			// All objects in the same shard group have the same tenant since in multi-tenant
			// systems all objects belonging to a tenant end up in the same shard.
			// For non-multi-tenant collections, Object.Tenant is empty for all objects.
			// Therefore, we can safely use the tenant from any object in the group.
			tenantName := group.objects[0].Object.Tenant
			var errs []error
			if i.shardHasMultipleReplicasWrite(tenantName, shardName) {
				errs = i.replicator.PutObjects(ctx, shardName, group.objects,
					routerTypes.ConsistencyLevel(replProps.ConsistencyLevel), schemaVersion)
			} else {
				shard, release, err := i.getShardForDirectLocalOperation(ctx, tenantName, shardName, localShardOperationWrite)
				defer release()
				if err != nil {
					errs = []error{err}
				} else if shard != nil {
					func() {
						i.backupLock.RLock(shardName)
						defer i.backupLock.RUnlock(shardName)
						defer release()
						errs = shard.PutObjectBatch(ctx, group.objects)
					}()
				} else {
					errs = i.remote.BatchPutObjects(ctx, shardName, group.objects, schemaVersion)
				}
			}

			for i, err := range errs {
				desiredPos := group.pos[i]
				out[desiredPos] = err
			}
		}
		enterrors.GoWrapper(f, i.logger)
	}

	wg.Wait()

	return out
}

func duplicateErr(in error, count int) []error {
	out := make([]error, count)
	for i := range out {
		out[i] = in
	}

	return out
}

func (i *Index) IncomingBatchPutObjects(ctx context.Context, shardName string,
	objects []*storobj.Object, schemaVersion uint64,
) []error {
	// This is a bit hacky, the problem here is that storobj.Parse() currently
	// misses date fields as it has no way of knowing that a date-formatted
	// string was actually a date type. However, adding this functionality to
	// Parse() would break a lot of code, because it currently
	// schema-independent. To find out if a field is a date or date[], we need to
	// involve the schema, thus why we are doing it here. This was discovered as
	// part of https://github.com/weaviate/weaviate/issues/1775
	for j := range objects {
		if err := i.parseDateFieldsInProps(objects[j].Object.Properties); err != nil {
			return duplicateErr(err, len(objects))
		}
	}

	i.backupLock.RLock(shardName)
	defer i.backupLock.RUnlock(shardName)

	shard, release, err := i.getOrInitShard(ctx, shardName)
	if err != nil {
		return duplicateErr(err, len(objects))
	}
	defer release()

	return shard.PutObjectBatch(ctx, objects)
}

// return value map[int]error gives the error for the index as it received it
func (i *Index) AddReferencesBatch(ctx context.Context, refs objects.BatchReferences,
	replProps *additional.ReplicationProperties, schemaVersion uint64,
) []error {
	type refsAndPos struct {
		refs objects.BatchReferences
		pos  []int
	}
	if replProps == nil {
		replProps = defaultConsistency()
	}

	byShard := map[string]refsAndPos{}
	out := make([]error, len(refs))

	for pos, ref := range refs {
		shardName, err := i.shardResolver.ResolveShardByObjectID(ctx, ref.From.TargetID, ref.Tenant)
		if err != nil {
			out[pos] = err
			continue
		}

		group := byShard[shardName]
		group.refs = append(group.refs, ref)
		group.pos = append(group.pos, pos)
		byShard[shardName] = group
	}

	for shardName, group := range byShard {
		// All references in the same shard group have the same tenant since in multi-tenant
		// systems all objects belonging to a tenant end up in the same shard.
		// For non-multi-tenant collections, ref.Tenant is empty for all references.
		// Therefore, we can safely use the tenant from any reference in the group.
		tenantName := group.refs[0].Tenant
		var errs []error
		if i.shardHasMultipleReplicasWrite(tenantName, shardName) {
			errs = i.replicator.AddReferences(ctx, shardName, group.refs, routerTypes.ConsistencyLevel(replProps.ConsistencyLevel), schemaVersion)
		} else {
			shard, release, err := i.getShardForDirectLocalOperation(ctx, tenantName, shardName, localShardOperationWrite)
			if err != nil {
				errs = duplicateErr(err, len(group.refs))
			} else if shard != nil {
				func() {
					i.backupLock.RLock(shardName)
					defer i.backupLock.RUnlock(shardName)
					defer release()
					errs = shard.AddReferencesBatch(ctx, group.refs)
				}()
			} else {
				errs = i.remote.BatchAddReferences(ctx, shardName, group.refs, schemaVersion)
			}
		}

		for i, err := range errs {
			desiredPos := group.pos[i]
			out[desiredPos] = err
		}
	}

	return out
}

func (i *Index) IncomingBatchAddReferences(ctx context.Context, shardName string,
	refs objects.BatchReferences, schemaVersion uint64,
) []error {
	i.backupLock.RLock(shardName)
	defer i.backupLock.RUnlock(shardName)

	shard, release, err := i.getOrInitShard(ctx, shardName)
	if err != nil {
		return duplicateErr(err, len(refs))
	}
	defer release()

	return shard.AddReferencesBatch(ctx, refs)
}

func (i *Index) objectByID(ctx context.Context, id strfmt.UUID,
	props search.SelectProperties, addl additional.Properties,
	replProps *additional.ReplicationProperties, tenant string,
) (*storobj.Object, error) {
	shardName, err := i.shardResolver.ResolveShardByObjectID(ctx, id, tenant)
	if err != nil {
		switch {
		case errors.As(err, &objects.ErrMultiTenancy{}):
			return nil, objects.NewErrMultiTenancy(fmt.Errorf("determine shard: %w", err))
		case errors.As(err, &authzerrors.Forbidden{}):
			return nil, fmt.Errorf("determine shard: %w", err)
		default:
			return nil, objects.NewErrInvalidUserInput("determine shard: %v", err)
		}
	}

	var obj *storobj.Object

	if i.shardHasMultipleReplicasRead(tenant, shardName) {
		if replProps == nil {
			replProps = defaultConsistency()
		}
		if replProps.NodeName != "" {
			obj, err = i.replicator.NodeObject(ctx, replProps.NodeName, shardName, id, props, addl)
		} else {
			obj, err = i.replicator.GetOne(ctx, routerTypes.ConsistencyLevel(replProps.ConsistencyLevel), shardName, id, props, addl)
		}
		return obj, err
	}

	shard, release, err := i.getShardForDirectLocalOperation(ctx, tenant, shardName, localShardOperationRead)
	defer release()
	if err != nil {
		return obj, err
	}

	if shard != nil {
		if obj, err = shard.ObjectByID(ctx, id, props, addl); err != nil {
			return obj, fmt.Errorf("get local object: shard=%s: %w", shardName, err)
		}
	} else {
		if obj, err = i.remote.GetObject(ctx, shardName, id, props, addl); err != nil {
			return obj, fmt.Errorf("get remote object: shard=%s: %w", shardName, err)
		}
	}

	return obj, nil
}

func (i *Index) IncomingGetObject(ctx context.Context, shardName string,
	id strfmt.UUID, props search.SelectProperties,
	additional additional.Properties,
) (*storobj.Object, error) {
	shard, release, err := i.getOrInitShard(ctx, shardName)
	if err != nil {
		return nil, err
	}
	defer release()

	if shard.GetStatus() == storagestate.StatusLoading {
		return nil, enterrors.NewErrUnprocessable(fmt.Errorf("local %s shard is not ready", shardName))
	}

	return shard.ObjectByID(ctx, id, props, additional)
}

func (i *Index) IncomingMultiGetObjects(ctx context.Context, shardName string,
	ids []strfmt.UUID,
) ([]*storobj.Object, error) {
	shard, release, err := i.getOrInitShard(ctx, shardName)
	if err != nil {
		return nil, err
	}
	defer release()

	if shard.GetStatus() == storagestate.StatusLoading {
		return nil, enterrors.NewErrUnprocessable(fmt.Errorf("local %s shard is not ready", shardName))
	}

	return shard.MultiObjectByID(ctx, wrapIDsInMulti(ids))
}

func (i *Index) multiObjectByID(ctx context.Context,
	query []multi.Identifier, tenant string,
) ([]*storobj.Object, error) {
	type idsAndPos struct {
		ids []multi.Identifier
		pos []int
	}

	byShard := map[string]idsAndPos{}
	for pos, id := range query {
		shardName, err := i.shardResolver.ResolveShardByObjectID(ctx, strfmt.UUID(id.ID), tenant)
		if err != nil {
			switch {
			case errors.As(err, &objects.ErrMultiTenancy{}):
				return nil, objects.NewErrMultiTenancy(fmt.Errorf("determine shard: %w", err))
			case errors.As(err, &authzerrors.Forbidden{}):
				return nil, fmt.Errorf("determine shard: %w", err)
			default:
				return nil, objects.NewErrInvalidUserInput("determine shard: %v", err)
			}
		}

		group := byShard[shardName]
		group.ids = append(group.ids, id)
		group.pos = append(group.pos, pos)
		byShard[shardName] = group
	}

	out := make([]*storobj.Object, len(query))

	for shardName, group := range byShard {
		var objects []*storobj.Object
		var err error

		shard, release, err := i.getShardForDirectLocalOperation(ctx, tenant, shardName, localShardOperationRead)
		defer release()
		if err != nil {
			return nil, err
		} else if shard != nil {
			objects, err = shard.MultiObjectByID(ctx, group.ids)
			if err != nil {
				return nil, errors.Wrapf(err, "local shard %s", shardId(i.ID(), shardName))
			}
		} else {
			objects, err = i.remote.MultiGetObjects(ctx, shardName, extractIDsFromMulti(group.ids))
			if err != nil {
				return nil, errors.Wrapf(err, "remote shard %s", shardName)
			}
		}

		for i, obj := range objects {
			desiredPos := group.pos[i]
			out[desiredPos] = obj
		}
	}

	return out, nil
}

func extractIDsFromMulti(in []multi.Identifier) []strfmt.UUID {
	out := make([]strfmt.UUID, len(in))

	for i, id := range in {
		out[i] = strfmt.UUID(id.ID)
	}

	return out
}

func wrapIDsInMulti(in []strfmt.UUID) []multi.Identifier {
	out := make([]multi.Identifier, len(in))

	for i, id := range in {
		out[i] = multi.Identifier{ID: string(id)}
	}

	return out
}

func (i *Index) exists(ctx context.Context, id strfmt.UUID,
	replProps *additional.ReplicationProperties, tenant string,
) (bool, error) {
	shardName, err := i.shardResolver.ResolveShardByObjectID(ctx, id, tenant)
	if err != nil {
		switch {
		case errors.As(err, &objects.ErrMultiTenancy{}):
			return false, objects.NewErrMultiTenancy(fmt.Errorf("determine shard: %w", err))
		case errors.As(err, &authzerrors.Forbidden{}):
			return false, fmt.Errorf("determine shard: %w", err)
		default:
			return false, objects.NewErrInvalidUserInput("determine shard: %v", err)
		}
	}

	var exists bool
	if i.shardHasMultipleReplicasRead(tenant, shardName) {
		if replProps == nil {
			replProps = defaultConsistency()
		}
		cl := routerTypes.ConsistencyLevel(replProps.ConsistencyLevel)
		return i.replicator.Exists(ctx, cl, shardName, id)
	}

	shard, release, err := i.getShardForDirectLocalOperation(ctx, tenant, shardName, localShardOperationRead)
	defer release()
	if err != nil {
		return exists, err
	}

	if shard != nil {
		exists, err = shard.Exists(ctx, id)
		if err != nil {
			err = fmt.Errorf("exists locally: shard=%q: %w", shardName, err)
		}
	} else {
		exists, err = i.remote.Exists(ctx, shardName, id)
		if err != nil {
			owner, _ := i.getSchema.ShardOwner(i.Config.ClassName.String(), shardName)
			err = fmt.Errorf("exists remotely: shard=%q owner=%q: %w", shardName, owner, err)
		}
	}

	return exists, err
}

func (i *Index) IncomingExists(ctx context.Context, shardName string,
	id strfmt.UUID,
) (bool, error) {
	shard, release, err := i.getOrInitShard(ctx, shardName)
	if err != nil {
		return false, err
	}
	defer release()

	if shard.GetStatus() == storagestate.StatusLoading {
		return false, enterrors.NewErrUnprocessable(fmt.Errorf("local %s shard is not ready", shardName))
	}

	return shard.Exists(ctx, id)
}

func (i *Index) objectSearch(ctx context.Context, limit int, filters *filters.LocalFilter,
	keywordRanking *searchparams.KeywordRanking, sort []filters.Sort, cursor *filters.Cursor,
	addlProps additional.Properties, replProps *additional.ReplicationProperties, tenant string, autoCut int,
	properties []string,
) ([]*storobj.Object, []float32, error) {
	cl := i.consistencyLevel(replProps)
	readPlan, err := i.buildReadRoutingPlan(cl, tenant)
	if err != nil {
		return nil, nil, err
	}

	// If the request is a BM25F with no properties selected, use all possible properties
	if keywordRanking != nil && keywordRanking.Type == "bm25" && len(keywordRanking.Properties) == 0 {

		cl := i.getSchema.ReadOnlyClass(i.Config.ClassName.String())
		if cl == nil {
			return nil, nil, fmt.Errorf("class %s not found in schema", i.Config.ClassName)
		}

		propHash := cl.Properties
		// Get keys of hash
		for _, v := range propHash {
			if inverted.PropertyHasSearchableIndex(i.getSchema.ReadOnlyClass(i.Config.ClassName.String()), v.Name) {
				keywordRanking.Properties = append(keywordRanking.Properties, v.Name)
			}
		}

		// WEAVIATE-471 - error if we can't find a property to search
		if len(keywordRanking.Properties) == 0 {
			return nil, []float32{}, errors.New(
				"No properties provided, and no indexed properties found in class")
		}
	}

	outObjects, outScores, err := i.objectSearchByShard(ctx, limit, filters, keywordRanking, sort, cursor, addlProps, tenant, readPlan, properties)
	if err != nil {
		return nil, nil, err
	}

	if len(outObjects) == len(outScores) {
		if keywordRanking != nil && keywordRanking.Type == "bm25" {
			for ii := range outObjects {
				oo := outObjects[ii]

				if oo.AdditionalProperties() == nil {
					oo.Object.Additional = make(map[string]interface{})
				}

				// Additional score is filled in by the top level function

				// Collect all keys starting with "BM25F" and add them to the Additional
				if keywordRanking.AdditionalExplanations {
					explainScore := ""
					for k, v := range oo.Object.Additional {
						if strings.HasPrefix(k, "BM25F") {

							explainScore = fmt.Sprintf("%v, %v:%v", explainScore, k, v)
							delete(oo.Object.Additional, k)
						}
					}
					oo.Object.Additional["explainScore"] = explainScore
				}
			}
		}
	}

	if len(sort) > 0 {
		if len(readPlan.Shards()) > 1 {
			var err error
			outObjects, outScores, err = i.sort(outObjects, outScores, sort, limit)
			if err != nil {
				return nil, nil, errors.Wrap(err, "sort")
			}
		}
	} else if keywordRanking != nil {
		outObjects, outScores = i.sortKeywordRanking(outObjects, outScores)
	} else if len(readPlan.Shards()) > 1 && !addlProps.ReferenceQuery {
		// sort only for multiple shards (already sorted for single)
		// and for not reference nested query (sort is applied for root query)
		outObjects, outScores = i.sortByID(outObjects, outScores)
	}

	if autoCut > 0 {
		cutOff := autocut.Autocut(outScores, autoCut)
		outObjects = outObjects[:cutOff]
		outScores = outScores[:cutOff]
	}

	// if this search was caused by a reference property
	// search, we should not limit the number of results.
	// for example, if the query contains a where filter
	// whose operator is `And`, and one of the operands
	// contains a path to a reference prop, the Search
	// caused by such a ref prop being limited can cause
	// the `And` to return no results where results would
	// be expected. we won't know that unless we search
	// and return all referenced object properties.
	if !addlProps.ReferenceQuery && len(outObjects) > limit {
		if len(outObjects) == len(outScores) {
			outScores = outScores[:limit]
		}
		outObjects = outObjects[:limit]
	}

	if i.anyShardHasMultipleReplicasRead(tenant, readPlan.Shards()) {
		err = i.replicator.CheckConsistency(ctx, cl, outObjects)
		if err != nil {
			i.logger.WithField("action", "object_search").
				Errorf("failed to check consistency of search results: %v", err)
		}
	}

	return outObjects, outScores, nil
}

func (i *Index) objectSearchByShard(ctx context.Context, limit int, filters *filters.LocalFilter,
	keywordRanking *searchparams.KeywordRanking, sort []filters.Sort, cursor *filters.Cursor,
	addlProps additional.Properties, tenant string, readPlan routerTypes.ReadRoutingPlan, properties []string,
) ([]*storobj.Object, []float32, error) {
	resultObjects, resultScores := objectSearchPreallocate(limit, readPlan.Shards())

	eg := enterrors.NewErrorGroupWrapper(i.logger, "filters:", filters)
	eg.SetLimit(_NUMCPU * 2)
	shardResultLock := sync.Mutex{}

	remoteSearch := func(shardName string) error {
		objs, scores, nodeName, err := i.remote.SearchShard(ctx, shardName, nil, nil, 0, limit, filters, keywordRanking, sort, cursor, nil, addlProps, nil, properties)
		if err != nil {
			return fmt.Errorf(
				"remote shard object search %s: %w", shardName, err)
		}

		if i.shardHasMultipleReplicasRead(tenant, shardName) {
			storobj.AddOwnership(objs, nodeName, shardName)
		}

		shardResultLock.Lock()
		resultObjects = append(resultObjects, objs...)
		resultScores = append(resultScores, scores...)
		shardResultLock.Unlock()

		return nil
	}
	localSeach := func(shardName string) error {
		// We need to getOrInit here because the shard might not yet be loaded due to eventual consistency on the schema update
		// triggering the shard loading in the database
		shard, release, err := i.getOrInitShard(ctx, shardName)
		defer release()
		if err != nil {
			return fmt.Errorf("error getting local shard %s: %w", shardName, err)
		}
		if shard == nil {
			// This will make the code hit other remote replicas, and usually resolve any kind of eventual consistency issues just thanks to delaying
			// the search to the other replica.
			// This is not ideal, but it works for now.
			return remoteSearch(shardName)
		}

		localCtx := helpers.InitSlowQueryDetails(ctx)
		helpers.AnnotateSlowQueryLog(localCtx, "is_coordinator", true)
		objs, scores, err := shard.ObjectSearch(localCtx, limit, filters, keywordRanking, sort, cursor, addlProps, properties)
		if err != nil {
			return fmt.Errorf(
				"local shard object search %s: %w", shard.ID(), err)
		}
		nodeName := i.getSchema.NodeName()

		if i.shardHasMultipleReplicasRead(tenant, shardName) {
			storobj.AddOwnership(objs, nodeName, shardName)
		}

		shardResultLock.Lock()
		resultObjects = append(resultObjects, objs...)
		resultScores = append(resultScores, scores...)
		shardResultLock.Unlock()

		return nil
	}
	err := executor.ExecuteForEachShard(readPlan,
		// Local Shard Search
		func(replica routerTypes.Replica) error {
			shardName := replica.ShardName
			eg.Go(func() error {
				return localSeach(shardName)
			}, shardName)
			return nil
		},
		func(replica routerTypes.Replica) error {
			shardName := replica.ShardName
			eg.Go(func() error {
				return remoteSearch(shardName)
			}, shardName)
			return nil
		},
	)
	if err != nil {
		return nil, nil, fmt.Errorf("error executing search for each shard: %w", err)
	}
	if err := eg.Wait(); err != nil {
		return nil, nil, err
	}

	if len(resultObjects) == len(resultScores) {
		// Force a stable sort order by UUID
		type resultSortable struct {
			object *storobj.Object
			score  float32
		}
		objs := resultObjects
		scores := resultScores
		results := make([]resultSortable, len(objs))
		for i := range objs {
			results[i] = resultSortable{
				object: objs[i],
				score:  scores[i],
			}
		}

		golangSort.Slice(results, func(i, j int) bool {
			if results[i].score == results[j].score {
				return results[i].object.Object.ID > results[j].object.Object.ID
			}

			return results[i].score > results[j].score
		})

		finalObjs := make([]*storobj.Object, len(results))
		finalScores := make([]float32, len(results))
		for i, result := range results {
			finalObjs[i] = result.object
			finalScores[i] = result.score
		}

		return finalObjs, finalScores, nil
	}

	return resultObjects, resultScores, nil
}

func (i *Index) sortByID(objects []*storobj.Object, scores []float32,
) ([]*storobj.Object, []float32) {
	return newIDSorter().sort(objects, scores)
}

func (i *Index) sortKeywordRanking(objects []*storobj.Object,
	scores []float32,
) ([]*storobj.Object, []float32) {
	return newScoresSorter().sort(objects, scores)
}

func (i *Index) sort(objects []*storobj.Object, scores []float32,
	sort []filters.Sort, limit int,
) ([]*storobj.Object, []float32, error) {
	return sorter.NewObjectsSorter(i.getSchema.ReadOnlyClass).
		Sort(objects, scores, limit, sort)
}

func (i *Index) mergeGroups(objects []*storobj.Object, dists []float32,
	groupBy *searchparams.GroupBy, limit, shardCount int,
) ([]*storobj.Object, []float32, error) {
	return newGroupMerger(objects, dists, groupBy).Do()
}

func (i *Index) singleLocalShardObjectVectorSearch(ctx context.Context, searchVectors []models.Vector,
	targetVectors []string, dist float32, limit int, filters *filters.LocalFilter,
	sort []filters.Sort, groupBy *searchparams.GroupBy, additional additional.Properties,
	shard ShardLike, targetCombination *dto.TargetCombination, properties []string,
) ([]*storobj.Object, []float32, error) {
	ctx = helpers.InitSlowQueryDetails(ctx)
	helpers.AnnotateSlowQueryLog(ctx, "is_coordinator", true)
	if shard.GetStatus() == storagestate.StatusLoading {
		return nil, nil, enterrors.NewErrUnprocessable(fmt.Errorf("local %s shard is not ready", shard.Name()))
	}
	res, resDists, err := shard.ObjectVectorSearch(
		ctx, searchVectors, targetVectors, dist, limit, filters, sort, groupBy, additional, targetCombination, properties)
	if err != nil {
		return nil, nil, errors.Wrapf(err, "shard %s", shard.ID())
	}
	return res, resDists, nil
}

func (i *Index) localShardSearch(ctx context.Context, searchVectors []models.Vector,
	targetVectors []string, dist float32, limit int, localFilters *filters.LocalFilter,
	sort []filters.Sort, groupBy *searchparams.GroupBy, additionalProps additional.Properties,
	targetCombination *dto.TargetCombination, properties []string, tenantName string, shardName string,
) ([]*storobj.Object, []float32, error) {
	shard, release, err := i.GetShard(ctx, shardName)
	if err != nil {
		return nil, nil, err
	}
	if shard != nil {
		defer release()
	}

	localCtx := helpers.InitSlowQueryDetails(ctx)
	helpers.AnnotateSlowQueryLog(localCtx, "is_coordinator", true)
	localShardResult, localShardScores, err := shard.ObjectVectorSearch(
		localCtx, searchVectors, targetVectors, dist, limit, localFilters, sort, groupBy, additionalProps, targetCombination, properties)
	if err != nil {
		return nil, nil, errors.Wrapf(err, "shard %s", shard.ID())
	}
	// Append result to out
	if i.shardHasMultipleReplicasRead(tenantName, shardName) {
		storobj.AddOwnership(localShardResult, i.getSchema.NodeName(), shardName)
	}
	return localShardResult, localShardScores, nil
}

func (i *Index) remoteShardSearch(ctx context.Context, searchVectors []models.Vector,
	targetVectors []string, distance float32, limit int, localFilters *filters.LocalFilter,
	sort []filters.Sort, groupBy *searchparams.GroupBy, additional additional.Properties,
	targetCombination *dto.TargetCombination, properties []string, tenantName string, shardName string,
) ([]*storobj.Object, []float32, error) {
	var outObjects []*storobj.Object
	var outScores []float32

	shard, release, err := i.GetShard(ctx, shardName)
	if err != nil {
		return nil, nil, err
	}
	if shard != nil {
		defer release()
	}

	if i.Config.ForceFullReplicasSearch {
		// Force a search on all the replicas for the shard
		remoteSearchResults, err := i.remote.SearchAllReplicas(ctx,
			i.logger, shardName, searchVectors, targetVectors, distance, limit, localFilters,
			nil, sort, nil, groupBy, additional, i.getSchema.NodeName(), targetCombination, properties)
		// Only return an error if we failed to query remote shards AND we had no local shard to query
		if err != nil && shard == nil {
			return nil, nil, errors.Wrapf(err, "remote shard %s", shardName)
		}
		// Append the result of the search to the outgoing result
		for _, remoteShardResult := range remoteSearchResults {
			if i.shardHasMultipleReplicasRead(tenantName, shardName) {
				storobj.AddOwnership(remoteShardResult.Objects, remoteShardResult.Node, shardName)
			}
			outObjects = append(outObjects, remoteShardResult.Objects...)
			outScores = append(outScores, remoteShardResult.Scores...)
		}
	} else {
		// Search only what is necessary
		remoteResult, remoteDists, nodeName, err := i.remote.SearchShard(ctx,
			shardName, searchVectors, targetVectors, distance, limit, localFilters,
			nil, sort, nil, groupBy, additional, targetCombination, properties)
		if err != nil {
			return nil, nil, errors.Wrapf(err, "remote shard %s", shardName)
		}

		if i.shardHasMultipleReplicasRead(tenantName, shardName) {
			storobj.AddOwnership(remoteResult, nodeName, shardName)
		}
		outObjects = remoteResult
		outScores = remoteDists
	}
	return outObjects, outScores, nil
}

func (i *Index) objectVectorSearch(ctx context.Context, searchVectors []models.Vector,
	targetVectors []string, dist float32, limit int, localFilters *filters.LocalFilter, sort []filters.Sort,
	groupBy *searchparams.GroupBy, additionalProps additional.Properties,
	replProps *additional.ReplicationProperties, tenant string, targetCombination *dto.TargetCombination, properties []string,
) ([]*storobj.Object, []float32, error) {
	cl := i.consistencyLevel(replProps)
	readPlan, err := i.buildReadRoutingPlan(cl, tenant)
	if err != nil {
		return nil, nil, err
	}

	if len(readPlan.Shards()) == 1 && !i.Config.ForceFullReplicasSearch {
		shard, release, err := i.getShardForDirectLocalOperation(ctx, tenant, readPlan.Shards()[0], localShardOperationRead)
		defer release()
		if err != nil {
			return nil, nil, err
		}
		if shard != nil {
			return i.singleLocalShardObjectVectorSearch(ctx, searchVectors, targetVectors, dist, limit, localFilters,
				sort, groupBy, additionalProps, shard, targetCombination, properties)
		}
	}

	// a limit of -1 is used to signal a search by distance. if that is
	// the case we have to adjust how we calculate the output capacity
	var shardCap int
	if limit < 0 {
		shardCap = len(readPlan.Shards()) * hnsw.DefaultSearchByDistInitialLimit
	} else {
		shardCap = len(readPlan.Shards()) * limit
	}

	eg := enterrors.NewErrorGroupWrapper(i.logger, "tenant:", tenant)
	eg.SetLimit(_NUMCPU * 2)
	m := &sync.Mutex{}

	out := make([]*storobj.Object, 0, shardCap)
	dists := make([]float32, 0, shardCap)
	var localSearches atomic.Int64
	var localResponses atomic.Int64
	var remoteSearches atomic.Int64
	var remoteResponses atomic.Int64

	remoteSearch := func(shardName string) error {
		// If we have no local shard or if we force the query to reach all replicas
		remoteShardObject, remoteShardScores, err2 := i.remoteShardSearch(ctx, searchVectors, targetVectors, dist, limit, localFilters, sort, groupBy, additionalProps, targetCombination, properties, tenant, shardName)
		if err2 != nil {
			return fmt.Errorf(
				"remote shard object search %s: %w", shardName, err2)
		}
		m.Lock()
		remoteResponses.Add(1)
		out = append(out, remoteShardObject...)
		dists = append(dists, remoteShardScores...)
		m.Unlock()
		return nil
	}
	localSearch := func(shardName string) error {
		shard, release, err := i.GetShard(ctx, shardName)
		defer release()
		if err != nil {
			return err
		}
		if shard != nil {
			localShardResult, localShardScores, err1 := i.localShardSearch(ctx, searchVectors, targetVectors, dist, limit, localFilters, sort, groupBy, additionalProps, targetCombination, properties, tenant, shardName)
			if err1 != nil {
				return fmt.Errorf(
					"local shard object search %s: %w", shard.ID(), err1)
			}

			m.Lock()
			localResponses.Add(1)
			out = append(out, localShardResult...)
			dists = append(dists, localShardScores...)
			m.Unlock()
		} else {
			return remoteSearch(shardName)
		}

		return nil
	}

	err = executor.ExecuteForEachShard(readPlan,
		// Local Shard Search
		func(replica routerTypes.Replica) error {
			shardName := replica.ShardName
			eg.Go(func() error {
				localSearches.Add(1)
				return localSearch(shardName)
			}, shardName)
			return nil
		},
		func(replica routerTypes.Replica) error {
			shardName := replica.ShardName
			eg.Go(func() error {
				remoteSearches.Add(1)
				return remoteSearch(shardName)
			}, shardName)
			return nil
		},
	)
	if err != nil {
		return nil, nil, fmt.Errorf("error executing search for each shard: %w", err)
	}
	if err := eg.Wait(); err != nil {
		return nil, nil, err
	}

	// If we are force querying all replicas, we need to run deduplication on the result.
	if i.Config.ForceFullReplicasSearch {
		if localSearches.Load() != localResponses.Load() {
			i.logger.Warnf("(in full replica search) local search count does not match local response count: searches=%d responses=%d", localSearches.Load(), localResponses.Load())
		}
		if remoteSearches.Load() != remoteResponses.Load() {
			i.logger.Warnf("(in full replica search) remote search count does not match remote response count: searches=%d responses=%d", remoteSearches.Load(), remoteResponses.Load())
		}
		out, dists, err = searchResultDedup(out, dists)
		if err != nil {
			return nil, nil, fmt.Errorf("could not deduplicate result after full replicas search: %w", err)
		}
	}

	if len(readPlan.Shards()) == 1 {
		return out, dists, nil
	}

	if len(readPlan.Shards()) > 1 && groupBy != nil {
		return i.mergeGroups(out, dists, groupBy, limit, len(readPlan.Shards()))
	}

	if len(readPlan.Shards()) > 1 && len(sort) > 0 {
		return i.sort(out, dists, sort, limit)
	}

	out, dists = newDistancesSorter().sort(out, dists)
	if limit > 0 && len(out) > limit {
		out = out[:limit]
		dists = dists[:limit]
	}

	if i.anyShardHasMultipleReplicasRead(tenant, readPlan.Shards()) {
		err = i.replicator.CheckConsistency(ctx, cl, out)
		if err != nil {
			i.logger.WithField("action", "object_vector_search").
				Errorf("failed to check consistency of search results: %v", err)
		}
	}

	return out, dists, nil
}

func (i *Index) IncomingSearch(ctx context.Context, shardName string,
	searchVectors []models.Vector, targetVectors []string, distance float32, limit int,
	filters *filters.LocalFilter, keywordRanking *searchparams.KeywordRanking,
	sort []filters.Sort, cursor *filters.Cursor, groupBy *searchparams.GroupBy,
	additional additional.Properties, targetCombination *dto.TargetCombination, properties []string,
) ([]*storobj.Object, []float32, error) {
	shard, release, err := i.getOrInitShard(ctx, shardName)
	if err != nil {
		return nil, nil, err
	}
	defer release()

	ctx = helpers.InitSlowQueryDetails(ctx)
	helpers.AnnotateSlowQueryLog(ctx, "is_coordinator", false)

	// Hacky fix here
	// shard.GetStatus() will force a lazy shard to load and we have usecases that rely on that behaviour that a search
	// will force a lazy loaded shard to load
	// However we also have cases (related to FORCE_FULL_REPLICAS_SEARCH) where we want to avoid waiting for a shard to
	// load, therefore we only call GetStatusNoLoad if replication is enabled -> another replica will be able to answer
	// the request and we want to exit early
	if i.replicationEnabled() && shard.GetStatus() == storagestate.StatusLoading {
		return nil, nil, enterrors.NewErrUnprocessable(fmt.Errorf("local %s shard is not ready", shardName))
	} else {
		if shard.GetStatus() == storagestate.StatusLoading {
			// This effectively never happens with lazy loaded shard as GetStatus will wait for the lazy shard to load
			// and then status will never be "StatusLoading"
			return nil, nil, enterrors.NewErrUnprocessable(fmt.Errorf("local %s shard is not ready", shardName))
		}
	}

	if len(searchVectors) == 0 {
		res, scores, err := shard.ObjectSearch(ctx, limit, filters, keywordRanking, sort, cursor, additional, properties)
		if err != nil {
			return nil, nil, err
		}

		return res, scores, nil
	}

	res, resDists, err := shard.ObjectVectorSearch(
		ctx, searchVectors, targetVectors, distance, limit, filters, sort, groupBy, additional, targetCombination, properties)
	if err != nil {
		return nil, nil, errors.Wrapf(err, "shard %s", shard.ID())
	}

	return res, resDists, nil
}

func (i *Index) deleteObject(ctx context.Context, id strfmt.UUID,
	deletionTime time.Time, replProps *additional.ReplicationProperties, tenant string, schemaVersion uint64,
) error {
	shardName, err := i.shardResolver.ResolveShardByObjectID(ctx, id, tenant)
	if err != nil {
		switch {
		case errors.As(err, &objects.ErrMultiTenancy{}):
			return objects.NewErrMultiTenancy(fmt.Errorf("determine shard: %w", err))
		case errors.As(err, &authzerrors.Forbidden{}):
			return fmt.Errorf("determine shard: %w", err)
		default:
			return objects.NewErrInvalidUserInput("determine shard: %v", err)
		}
	}

	if i.shardHasMultipleReplicasWrite(tenant, shardName) {
		if replProps == nil {
			replProps = defaultConsistency()
		}
		cl := routerTypes.ConsistencyLevel(replProps.ConsistencyLevel)
		if err := i.replicator.DeleteObject(ctx, shardName, id, deletionTime, cl, schemaVersion); err != nil {
			return fmt.Errorf("replicate deletion: shard=%q %w", shardName, err)
		}
		return nil
	}

	shard, release, err := i.getShardForDirectLocalOperation(ctx, tenant, shardName, localShardOperationWrite)
	defer release()
	if err != nil {
		return err
	}

	// no replication, remote shard (or local not yet inited)
	if shard == nil {
		if err := i.remote.DeleteObject(ctx, shardName, id, deletionTime, schemaVersion); err != nil {
			return fmt.Errorf("delete remote object: shard=%q: %w", shardName, err)
		}
		return nil
	}

	// no replication, local shard
	i.backupLock.RLock(shardName)
	defer i.backupLock.RUnlock(shardName)
	if err = shard.DeleteObject(ctx, id, deletionTime); err != nil {
		return fmt.Errorf("delete local object: shard=%q: %w", shardName, err)
	}
	return nil
}

func (i *Index) IncomingDeleteObject(ctx context.Context, shardName string,
	id strfmt.UUID, deletionTime time.Time, schemaVersion uint64,
) error {
	i.backupLock.RLock(shardName)
	defer i.backupLock.RUnlock(shardName)

	shard, release, err := i.getOrInitShard(ctx, shardName)
	if err != nil {
		return err
	}
	defer release()

	return shard.DeleteObject(ctx, id, deletionTime)
}

func (i *Index) getClass() *models.Class {
	className := i.Config.ClassName.String()
	return i.getSchema.ReadOnlyClass(className)
}

// Intended to run on "receiver" nodes, where local shard
// is expected to exist and be active
// Method first tries to get shard from Index::shards map,
// or inits shard and adds it to the map if shard was not found
func (i *Index) initLocalShard(ctx context.Context, shardName string) error {
	return i.initLocalShardWithForcedLoading(ctx, i.getClass(), shardName, false, false)
}

func (i *Index) LoadLocalShard(ctx context.Context, shardName string, implicitShardLoading bool) error {
	mustLoad := !implicitShardLoading
	return i.initLocalShardWithForcedLoading(ctx, i.getClass(), shardName, mustLoad, implicitShardLoading)
}

func (i *Index) initLocalShardWithForcedLoading(ctx context.Context, class *models.Class, shardName string, mustLoad bool, implicitShardLoading bool) error {
	i.closeLock.RLock()
	defer i.closeLock.RUnlock()

	if i.closed {
		return errAlreadyShutdown
	}

	// make sure same shard is not inited in parallel
	i.shardCreateLocks.Lock(shardName)
	defer i.shardCreateLocks.Unlock(shardName)

	// check if created in the meantime by concurrent call
	if shard := i.shards.Load(shardName); shard != nil {
		if mustLoad {
			lazyShard, ok := shard.(*LazyLoadShard)
			if ok {
				return lazyShard.Load(ctx)
			}
		}

		return nil
	}

	disableLazyLoad := mustLoad || i.Config.DisableLazyLoadShards

	shard, err := i.initShard(ctx, shardName, class, i.metrics.baseMetrics, disableLazyLoad, implicitShardLoading)
	if err != nil {
		return err
	}

	i.shards.Store(shardName, shard)

	return nil
}

func (i *Index) UnloadLocalShard(ctx context.Context, shardName string) error {
	i.closeLock.RLock()
	defer i.closeLock.RUnlock()

	if i.closed {
		return errAlreadyShutdown
	}

	i.shardCreateLocks.Lock(shardName)
	defer i.shardCreateLocks.Unlock(shardName)

	shardLike, ok := i.shards.LoadAndDelete(shardName)
	if !ok {
		return nil // shard was not found, nothing to unload
	}

	if err := shardLike.Shutdown(ctx); err != nil {
		if !errors.Is(err, errAlreadyShutdown) {
			return errors.Wrapf(err, "shutdown shard %q", shardName)
		}
		return errors.Wrapf(errAlreadyShutdown, "shutdown shard %q", shardName)
	}

	return nil
}

func (i *Index) GetShard(ctx context.Context, shardName string) (
	shard ShardLike, release func(), err error,
) {
	return i.getOptInitLocalShard(ctx, shardName, false)
}

func (i *Index) getOrInitShard(ctx context.Context, shardName string) (
	shard ShardLike, release func(), err error,
) {
	return i.getOptInitLocalShard(ctx, shardName, true)
}

// getOptInitLocalShard returns the local shard with the given name.
// It is ensured that the returned instance is a fully loaded shard if ensureInit is set to true.
// The returned shard may be a lazy shard instance or nil if the shard hasn't yet been initialized.
// The returned shard cannot be closed until release is called.
func (i *Index) getOptInitLocalShard(ctx context.Context, shardName string, ensureInit bool) (
	shard ShardLike, release func(), err error,
) {
	i.closeLock.RLock()
	defer i.closeLock.RUnlock()

	if i.closed {
		return nil, func() {}, errAlreadyShutdown
	}

	// make sure same shard is not inited in parallel
	if !i.shardCreateLocks.TryLockWithContext(shardName, ctx) {
		return nil, func() {}, fmt.Errorf("unable to acquire shardCreateLocks lock: %w", ctx.Err())
	}
	defer i.shardCreateLocks.Unlock(shardName)

	// check if created in the meantime by concurrent call
	shard = i.shards.Load(shardName)
	if shard == nil {
		if !ensureInit {
			return nil, func() {}, nil
		}

		className := i.Config.ClassName.String()
		class := i.getSchema.ReadOnlyClass(className)
		if class == nil {
			return nil, func() {}, fmt.Errorf("class %s not found in schema", className)
		}

		shard, err = i.initShard(ctx, shardName, class, i.metrics.baseMetrics, true, false)
		if err != nil {
			return nil, func() {}, err
		}

		i.shards.Store(shardName, shard)
	}

	release, err = shard.preventShutdown()
	if err != nil {
		return nil, func() {}, fmt.Errorf("get/init local shard %q, no shutdown: %w", shardName, err)
	}

	return shard, release, nil
}

func (i *Index) mergeObject(ctx context.Context, merge objects.MergeDocument,
	replProps *additional.ReplicationProperties, tenant string, schemaVersion uint64,
) error {
	shardName, err := i.shardResolver.ResolveShardByObjectID(ctx, merge.ID, tenant)
	if err != nil {
		switch {
		case errors.As(err, &objects.ErrMultiTenancy{}):
			return objects.NewErrMultiTenancy(fmt.Errorf("determine shard: %w", err))
		case errors.As(err, &authzerrors.Forbidden{}):
			return fmt.Errorf("determine shard: %w", err)
		default:
			return objects.NewErrInvalidUserInput("determine shard: %v", err)
		}
	}

	if i.shardHasMultipleReplicasWrite(tenant, shardName) {
		if replProps == nil {
			replProps = defaultConsistency()
		}
		cl := routerTypes.ConsistencyLevel(replProps.ConsistencyLevel)
		if err := i.replicator.MergeObject(ctx, shardName, &merge, cl, schemaVersion); err != nil {
			return fmt.Errorf("replicate single update: %w", err)
		}
		return nil
	}

	shard, release, err := i.getShardForDirectLocalOperation(ctx, tenant, shardName, localShardOperationWrite)
	defer release()
	if err != nil {
		return err
	}

	// no replication, remote shard (or local not yet inited)
	if shard == nil {
		if err := i.remote.MergeObject(ctx, shardName, merge, schemaVersion); err != nil {
			return fmt.Errorf("update remote object: shard=%q: %w", shardName, err)
		}
		return nil
	}

	// no replication, local shard
	i.backupLock.RLock(shardName)
	defer i.backupLock.RUnlock(shardName)
	if err = shard.MergeObject(ctx, merge); err != nil {
		return fmt.Errorf("update local object: shard=%q: %w", shardName, err)
	}

	return nil
}

func (i *Index) IncomingMergeObject(ctx context.Context, shardName string,
	mergeDoc objects.MergeDocument, schemaVersion uint64,
) error {
	i.backupLock.RLock(shardName)
	defer i.backupLock.RUnlock(shardName)

	shard, release, err := i.getOrInitShard(ctx, shardName)
	if err != nil {
		return err
	}
	defer release()

	return shard.MergeObject(ctx, mergeDoc)
}

func (i *Index) aggregate(ctx context.Context, replProps *additional.ReplicationProperties,
	params aggregation.Params, modules *modules.Provider, tenant string,
) (*aggregation.Result, error) {
	cl := i.consistencyLevel(replProps)
	readPlan, err := i.buildReadRoutingPlan(cl, tenant)
	if err != nil {
		return nil, err
	}

	results := make([]*aggregation.Result, len(readPlan.Shards()))
	for j, shardName := range readPlan.Shards() {
		var err error
		var res *aggregation.Result

		var shard ShardLike
		var release func()
		// anonymous func is here to ensure release is executed after each loop iteration
		func() {
			shard, release, err = i.getShardForDirectLocalOperation(ctx, tenant, shardName, localShardOperationRead)
			defer release()
			if err == nil {
				if shard != nil {
					res, err = shard.Aggregate(ctx, params, modules)
				} else {
					res, err = i.remote.Aggregate(ctx, shardName, params)
				}
			}
		}()

		if err != nil {
			return nil, errors.Wrapf(err, "shard %s", shardName)
		}

		results[j] = res
	}

	return aggregator.NewShardCombiner().Do(results), nil
}

func (i *Index) IncomingAggregate(ctx context.Context, shardName string,
	params aggregation.Params, mods interface{},
) (*aggregation.Result, error) {
	shard, release, err := i.getOrInitShard(ctx, shardName)
	if err != nil {
		return nil, err
	}
	defer release()

	if shard.GetStatus() == storagestate.StatusLoading {
		return nil, enterrors.NewErrUnprocessable(fmt.Errorf("local %s shard is not ready", shardName))
	}

	return shard.Aggregate(ctx, params, mods.(*modules.Provider))
}

func (i *Index) drop() error {
	i.closeLock.Lock()
	defer i.closeLock.Unlock()

	if i.closed {
		return errAlreadyShutdown
	}

	i.closed = true

	i.closingCancel()

	eg := enterrors.NewErrorGroupWrapper(i.logger)
	eg.SetLimit(_NUMCPU * 2)
	fields := logrus.Fields{"action": "drop_shard", "class": i.Config.ClassName}
	dropShard := func(shardName string, _ ShardLike) error {
		eg.Go(func() error {
			i.backupLock.RLock(shardName)
			defer i.backupLock.RUnlock(shardName)

			i.shardCreateLocks.Lock(shardName)
			defer i.shardCreateLocks.Unlock(shardName)

			shard, ok := i.shards.LoadAndDelete(shardName)
			if !ok {
				return nil // shard already does not exist
			}
			if err := shard.drop(); err != nil {
				logrus.WithFields(fields).WithField("id", shard.ID()).Error(err)
			}

			return nil
		})
		return nil
	}

	i.shards.Range(dropShard)
	if err := eg.Wait(); err != nil {
		return err
	}

	// Dropping the shards only unregisters the shards callbacks, but we still
	// need to stop the cycle managers that those shards used to register with.
	ctx, cancel := context.WithTimeout(context.Background(), 60*time.Second)
	defer cancel()
	i.logger.WithFields(logrus.Fields{
		"action":   "drop_index",
		"duration": 60 * time.Second,
	}).Debug("context.WithTimeout")

	if err := i.stopCycleManagers(ctx, "drop"); err != nil {
		return err
	}

	return os.RemoveAll(i.path())
}

func (i *Index) DropShard(name string) error {
	return i.dropShards([]string{name})
}

func (i *Index) dropShards(names []string) error {
	i.closeLock.RLock()
	defer i.closeLock.RUnlock()

	if i.closed {
		return errAlreadyShutdown
	}

	ec := errorcompounder.New()
	eg := enterrors.NewErrorGroupWrapper(i.logger)
	eg.SetLimit(_NUMCPU * 2)

	for _, name := range names {
		name := name
		eg.Go(func() error {
			i.backupLock.RLock(name)
			defer i.backupLock.RUnlock(name)
			i.shardCreateLocks.Lock(name)
			defer i.shardCreateLocks.Unlock(name)

			shard, ok := i.shards.LoadAndDelete(name)
			if !ok {
				// Ensure that if the shard is not loaded we delete any reference on disk for any data.
				// This ensures that we also delete inactive shards/tenants
				if err := os.RemoveAll(shardPath(i.path(), name)); err != nil {
					ec.Add(err)
					i.logger.WithField("action", "drop_shard").WithField("shard", shard.ID()).Error(err)
				}
			} else {
				// If shard is loaded use the native primitive to drop it
				if err := shard.drop(); err != nil {
					ec.Add(err)
					i.logger.WithField("action", "drop_shard").WithField("shard", shard.ID()).Error(err)
				}
			}

			return nil
		})
	}

	eg.Wait()
	return ec.ToError()
}

func (i *Index) dropCloudShards(ctx context.Context, cloud modulecapabilities.OffloadCloud, names []string, nodeId string) error {
	i.closeLock.RLock()
	defer i.closeLock.RUnlock()

	if i.closed {
		return errAlreadyShutdown
	}

	ec := &errorcompounder.ErrorCompounder{}
	eg := enterrors.NewErrorGroupWrapper(i.logger)
	eg.SetLimit(_NUMCPU * 2)

	for _, name := range names {
		eg.Go(func() error {
			i.backupLock.RLock(name)
			defer i.backupLock.RUnlock(name)
			i.shardCreateLocks.Lock(name)
			defer i.shardCreateLocks.Unlock(name)

			if err := cloud.Delete(ctx, i.ID(), name, nodeId); err != nil {
				ec.Add(err)
				i.logger.WithField("action", "cloud_drop_shard").
					WithField("shard", name).Error(err)
			}
			return nil
		})
	}

	eg.Wait()
	return ec.ToError()
}

func (i *Index) Shutdown(ctx context.Context) error {
	i.closeLock.Lock()
	defer i.closeLock.Unlock()

	if i.closed {
		return errAlreadyShutdown
	}

	i.closed = true

	i.closingCancel()

	// TODO allow every resource cleanup to run, before returning early with error
	if err := i.shards.RangeConcurrently(i.logger, func(name string, shard ShardLike) error {
		i.backupLock.RLock(name)
		defer i.backupLock.RUnlock(name)

		if err := shard.Shutdown(ctx); err != nil {
			if !errors.Is(err, errAlreadyShutdown) {
				return errors.Wrapf(err, "shutdown shard %q", name)
			}
			i.logger.WithField("shard", shard.Name()).Debug("was already shut or dropped")
		}
		return nil
	}); err != nil {
		return err
	}
	if err := i.stopCycleManagers(ctx, "shutdown"); err != nil {
		return err
	}

	return nil
}

func (i *Index) stopCycleManagers(ctx context.Context, usecase string) error {
	if err := i.cycleCallbacks.compactionCycle.StopAndWait(ctx); err != nil {
		return fmt.Errorf("%s: stop objects compaction cycle: %w", usecase, err)
	}
	if err := i.cycleCallbacks.compactionAuxCycle.StopAndWait(ctx); err != nil {
		return fmt.Errorf("%s: stop non objects compaction cycle: %w", usecase, err)
	}
	if err := i.cycleCallbacks.flushCycle.StopAndWait(ctx); err != nil {
		return fmt.Errorf("%s: stop flush cycle: %w", usecase, err)
	}
	if err := i.cycleCallbacks.vectorCommitLoggerCycle.StopAndWait(ctx); err != nil {
		return fmt.Errorf("%s: stop vector commit logger cycle: %w", usecase, err)
	}
	if err := i.cycleCallbacks.vectorTombstoneCleanupCycle.StopAndWait(ctx); err != nil {
		return fmt.Errorf("%s: stop vector tombstone cleanup cycle: %w", usecase, err)
	}
	if err := i.cycleCallbacks.geoPropsCommitLoggerCycle.StopAndWait(ctx); err != nil {
		return fmt.Errorf("%s: stop geo props commit logger cycle: %w", usecase, err)
	}
	if err := i.cycleCallbacks.geoPropsTombstoneCleanupCycle.StopAndWait(ctx); err != nil {
		return fmt.Errorf("%s: stop geo props tombstone cleanup cycle: %w", usecase, err)
	}
	return nil
}

func (i *Index) getShardsQueueSize(ctx context.Context, tenant string) (map[string]int64, error) {
	className := i.Config.ClassName.String()
	shardNames, err := i.schemaReader.Shards(className)
	if err != nil {
		return nil, err
	}

	shardsQueueSize := make(map[string]int64)
	for _, shardName := range shardNames {
		if tenant != "" && shardName != tenant {
			continue
		}
		var err error
		var size int64
		var shard ShardLike
		var release func()

		// anonymous func is here to ensure release is executed after each loop iteration
		func() {
			shard, release, err = i.getShardForDirectLocalOperation(ctx, tenant, shardName, localShardOperationRead)
			defer release()
			if err == nil {
				if shard != nil {
					_ = shard.ForEachVectorQueue(func(_ string, queue *VectorIndexQueue) error {
						size += queue.Size()
						return nil
					})
				} else {
					size, err = i.remote.GetShardQueueSize(ctx, shardName)
				}
			}
		}()

		if err != nil {
			return nil, errors.Wrapf(err, "shard %s", shardName)
		}

		shardsQueueSize[shardName] = size
	}

	return shardsQueueSize, nil
}

func (i *Index) IncomingGetShardQueueSize(ctx context.Context, shardName string) (int64, error) {
	shard, release, err := i.getOrInitShard(ctx, shardName)
	if err != nil {
		return 0, err
	}
	defer release()

	if shard.GetStatus() == storagestate.StatusLoading {
		return 0, enterrors.NewErrUnprocessable(fmt.Errorf("local %s shard is not ready", shardName))
	}
	var size int64
	_ = shard.ForEachVectorQueue(func(_ string, queue *VectorIndexQueue) error {
		size += queue.Size()
		return nil
	})
	return size, nil
}

func (i *Index) getShardsStatus(ctx context.Context, tenant string) (map[string]string, error) {
	className := i.Config.ClassName.String()
	shardNames, err := i.schemaReader.Shards(className)
	if err != nil {
		return nil, err
	}

	shardsStatus := make(map[string]string)

	for _, shardName := range shardNames {
		if tenant != "" && shardName != tenant {
			continue
		}
		var err error
		var status string
		var shard ShardLike
		var release func()

		// anonymous func is here to ensure release is executed after each loop iteration
		func() {
			shard, release, err = i.getShardForDirectLocalOperation(ctx, tenant, shardName, localShardOperationRead)
			defer release()
			if err == nil {
				if shard != nil {
					status = shard.GetStatus().String()
				} else {
					status, err = i.remote.GetShardStatus(ctx, shardName)
				}
			}
		}()

		if err != nil {
			return nil, errors.Wrapf(err, "shard %s", shardName)
		}

		shardsStatus[shardName] = status
	}

	return shardsStatus, nil
}

func (i *Index) IncomingGetShardStatus(ctx context.Context, shardName string) (string, error) {
	shard, release, err := i.getOrInitShard(ctx, shardName)
	if err != nil {
		return "", err
	}
	defer release()

	if shard.GetStatus() == storagestate.StatusLoading {
		return "", enterrors.NewErrUnprocessable(fmt.Errorf("local %s shard is not ready", shardName))
	}
	return shard.GetStatus().String(), nil
}

func (i *Index) updateShardStatus(ctx context.Context, tenantName, shardName, targetStatus string, schemaVersion uint64) error {
	shard, release, err := i.getShardForDirectLocalOperation(ctx, tenantName, shardName, localShardOperationWrite)
	if err != nil {
		return err
	}
	if shard == nil {
		return i.remote.UpdateShardStatus(ctx, shardName, targetStatus, schemaVersion)
	}
	defer release()
	return shard.UpdateStatus(targetStatus, "manually set by user")
}

func (i *Index) IncomingUpdateShardStatus(ctx context.Context, shardName, targetStatus string, schemaVersion uint64) error {
	shard, release, err := i.getOrInitShard(ctx, shardName)
	if err != nil {
		return err
	}
	defer release()

	return shard.UpdateStatus(targetStatus, "manually set by user")
}

func (i *Index) findUUIDs(ctx context.Context,
	filters *filters.LocalFilter, tenant string, repl *additional.ReplicationProperties,
) (map[string][]strfmt.UUID, error) {
	before := time.Now()
	defer i.metrics.BatchDelete(before, "filter_total")
	cl := i.consistencyLevel(repl)
	readPlan, err := i.buildReadRoutingPlan(cl, tenant)
	if err != nil {
		return nil, err
	}
	className := i.Config.ClassName.String()

	results := make(map[string][]strfmt.UUID)
	for _, shardName := range readPlan.Shards() {
		var shard ShardLike
		var release func()
		var err error

		if i.shardHasMultipleReplicasRead(tenant, shardName) {
			results[shardName], err = i.replicator.FindUUIDs(ctx, className, shardName, filters, cl)
		} else {
			// anonymous func is here to ensure release is executed after each loop iteration
			func() {
				shard, release, err = i.getShardForDirectLocalOperation(ctx, tenant, shardName, localShardOperationRead)
				defer release()
				if err == nil {
					if shard != nil {
						results[shardName], err = shard.FindUUIDs(ctx, filters)
					} else {
						results[shardName], err = i.remote.FindUUIDs(ctx, shardName, filters)
					}
				}
			}()
		}

		if err != nil {
			return nil, fmt.Errorf("find matching doc ids in shard %q: %w", shardName, err)
		}
	}

	return results, nil
}

func (i *Index) consistencyLevel(repl *additional.ReplicationProperties) routerTypes.ConsistencyLevel {
	if repl == nil {
		repl = defaultConsistency()
	}
	return routerTypes.ConsistencyLevel(repl.ConsistencyLevel)
}

func (i *Index) IncomingFindUUIDs(ctx context.Context, shardName string,
	filters *filters.LocalFilter,
) ([]strfmt.UUID, error) {
	shard, release, err := i.getOrInitShard(ctx, shardName)
	if err != nil {
		return nil, err
	}
	defer release()

	if shard.GetStatus() == storagestate.StatusLoading {
		return nil, enterrors.NewErrUnprocessable(fmt.Errorf("local %s shard is not ready", shardName))
	}

	return shard.FindUUIDs(ctx, filters)
}

func (i *Index) batchDeleteObjects(ctx context.Context, shardUUIDs map[string][]strfmt.UUID,
	deletionTime time.Time, dryRun bool, replProps *additional.ReplicationProperties, schemaVersion uint64,
	tenant string,
) (objects.BatchSimpleObjects, error) {
	before := time.Now()
	defer i.metrics.BatchDelete(before, "delete_from_shards_total")

	type result struct {
		objs objects.BatchSimpleObjects
	}

	if replProps == nil {
		replProps = defaultConsistency()
	}

	wg := &sync.WaitGroup{}
	ch := make(chan result, len(shardUUIDs))
	for shardName, uuids := range shardUUIDs {
		uuids := uuids
		shardName := shardName
		wg.Add(1)
		f := func() {
			defer wg.Done()

			var objs objects.BatchSimpleObjects
			if i.shardHasMultipleReplicasWrite(tenant, shardName) {
				objs = i.replicator.DeleteObjects(ctx, shardName, uuids, deletionTime,
					dryRun, routerTypes.ConsistencyLevel(replProps.ConsistencyLevel), schemaVersion)
			} else {
				shard, release, err := i.getShardForDirectLocalOperation(ctx, tenant, shardName, localShardOperationWrite)
				defer release()
				if err != nil {
					objs = objects.BatchSimpleObjects{
						objects.BatchSimpleObject{Err: err},
					}
				} else if shard != nil {
					func() {
						i.backupLock.RLock(shardName)
						defer i.backupLock.RUnlock(shardName)
						defer release()
						objs = shard.DeleteObjectBatch(ctx, uuids, deletionTime, dryRun)
					}()
				} else {
					objs = i.remote.DeleteObjectBatch(ctx, shardName, uuids, deletionTime, dryRun, schemaVersion)
				}
			}

			ch <- result{objs}
		}
		enterrors.GoWrapper(f, i.logger)
	}

	wg.Wait()
	close(ch)

	var out objects.BatchSimpleObjects
	for res := range ch {
		out = append(out, res.objs...)
	}

	return out, nil
}

func (i *Index) IncomingDeleteObjectBatch(ctx context.Context, shardName string,
	uuids []strfmt.UUID, deletionTime time.Time, dryRun bool, schemaVersion uint64,
) objects.BatchSimpleObjects {
	i.backupLock.RLock(shardName)
	defer i.backupLock.RUnlock(shardName)

	shard, release, err := i.getOrInitShard(ctx, shardName)
	if err != nil {
		return objects.BatchSimpleObjects{
			objects.BatchSimpleObject{Err: err},
		}
	}
	defer release()

	return shard.DeleteObjectBatch(ctx, uuids, deletionTime, dryRun)
}

func defaultConsistency(l ...routerTypes.ConsistencyLevel) *additional.ReplicationProperties {
	rp := &additional.ReplicationProperties{}
	if len(l) != 0 {
		rp.ConsistencyLevel = string(l[0])
	} else {
		rp.ConsistencyLevel = string(routerTypes.ConsistencyLevelQuorum)
	}
	return rp
}

func objectSearchPreallocate(limit int, shards []string) ([]*storobj.Object, []float32) {
	perShardLimit := config.DefaultQueryMaximumResults
	if perShardLimit > int64(limit) {
		perShardLimit = int64(limit)
	}
	capacity := perShardLimit * int64(len(shards))
	objects := make([]*storobj.Object, 0, capacity)
	scores := make([]float32, 0, capacity)

	return objects, scores
}

// GetVectorIndexConfig returns a vector index configuration associated with targetVector.
// In case targetVector is empty string, legacy vector configuration is returned.
// Method expects that configuration associated with targetVector is present.
func (i *Index) GetVectorIndexConfig(targetVector string) schemaConfig.VectorIndexConfig {
	i.vectorIndexUserConfigLock.Lock()
	defer i.vectorIndexUserConfigLock.Unlock()

	if targetVector == "" {
		return i.vectorIndexUserConfig
	}

	return i.vectorIndexUserConfigs[targetVector]
}

// GetVectorIndexConfigs returns a map of vector index configurations.
// If present, legacy vector is return under the key of empty string.
func (i *Index) GetVectorIndexConfigs() map[string]schemaConfig.VectorIndexConfig {
	i.vectorIndexUserConfigLock.Lock()
	defer i.vectorIndexUserConfigLock.Unlock()

	configs := make(map[string]schemaConfig.VectorIndexConfig, len(i.vectorIndexUserConfigs)+1)
	for k, v := range i.vectorIndexUserConfigs {
		configs[k] = v
	}

	if i.vectorIndexUserConfig != nil {
		configs[""] = i.vectorIndexUserConfig
	}

	return configs
}

func convertToVectorIndexConfig(config interface{}) schemaConfig.VectorIndexConfig {
	if config == nil {
		return nil
	}
	// in case legacy vector config was set as an empty map/object instead of nil
	if empty, ok := config.(map[string]interface{}); ok && len(empty) == 0 {
		return nil
	}
	// Safe type assertion
	if vectorIndexConfig, ok := config.(schemaConfig.VectorIndexConfig); ok {
		return vectorIndexConfig
	}
	return nil
}

func convertToVectorIndexConfigs(configs map[string]models.VectorConfig) map[string]schemaConfig.VectorIndexConfig {
	if len(configs) > 0 {
		vectorIndexConfigs := make(map[string]schemaConfig.VectorIndexConfig)
		for targetVector, vectorConfig := range configs {
			if vectorIndexConfig, ok := vectorConfig.VectorIndexConfig.(schemaConfig.VectorIndexConfig); ok {
				vectorIndexConfigs[targetVector] = vectorIndexConfig
			}
		}
		return vectorIndexConfigs
	}
	return nil
}

// IMPORTANT:
// DebugResetVectorIndex is intended to be used for debugging purposes only.
// It drops the selected vector index, creates a new one, then reindexes it in the background.
// This function assumes the node is not receiving any traffic besides the
// debug endpoints and that async indexing is enabled.
func (i *Index) DebugResetVectorIndex(ctx context.Context, shardName, targetVector string) error {
	shard, release, err := i.GetShard(ctx, shardName)
	if err != nil {
		return err
	}
	if shard == nil {
		return errors.New("shard not found")
	}
	defer release()

	// Get the vector index
	vidx, ok := shard.GetVectorIndex(targetVector)
	if !ok {
		return errors.New("vector index not found")
	}

	if !hnsw.IsHNSWIndex(vidx) {
		return errors.New("vector index is not hnsw")
	}

	// Reset the vector index
	err = shard.DebugResetVectorIndex(ctx, targetVector)
	if err != nil {
		return errors.Wrap(err, "failed to reset vector index")
	}

	// Reindex in the background
	enterrors.GoWrapper(func() {
		err = shard.FillQueue(targetVector, 0)
		if err != nil {
			i.logger.WithField("shard", shardName).WithError(err).Error("failed to reindex vector index")
			return
		}
	}, i.logger)

	return nil
}

func (i *Index) DebugRepairIndex(ctx context.Context, shardName, targetVector string) error {
	shard, release, err := i.GetShard(ctx, shardName)
	if err != nil {
		return err
	}
	if shard == nil {
		return errors.New("shard not found")
	}
	defer release()

	// Repair in the background
	enterrors.GoWrapper(func() {
		err := shard.RepairIndex(context.Background(), targetVector)
		if err != nil {
			i.logger.WithField("shard", shardName).WithError(err).Error("failed to repair vector index")
			return
		}
	}, i.logger)

	return nil
}

func (i *Index) tenantDirExists(tenantName string) (bool, error) {
	tenantPath := shardPath(i.path(), tenantName)
	if _, err := os.Stat(tenantPath); err != nil {
		// when inactive tenant is not populated, its directory does not exist yet
		if !errors.Is(err, os.ErrNotExist) {
			return false, err
		}
		return false, nil
	}
	return true, nil
}

func (i *Index) buildReadRoutingPlan(cl routerTypes.ConsistencyLevel, tenantName string) (routerTypes.ReadRoutingPlan, error) {
	planOptions := routerTypes.RoutingPlanBuildOptions{
		Tenant:           tenantName,
		ConsistencyLevel: cl,
	}
	readPlan, err := i.router.BuildReadRoutingPlan(planOptions)
	if err != nil {
		return routerTypes.ReadRoutingPlan{}, err
	}

	return readPlan, nil
}

func (i *Index) DebugRequantizeIndex(ctx context.Context, shardName, targetVector string) error {
	shard, release, err := i.GetShard(ctx, shardName)
	if err != nil {
		return err
	}
	if shard == nil {
		return errors.New("shard not found")
	}
	defer release()

	// Repair in the background
	enterrors.GoWrapper(func() {
		err := shard.RequantizeIndex(context.Background(), targetVector)
		if err != nil {
			i.logger.WithField("shard", shardName).WithError(err).Error("failed to requantize vector index")
			return
		}
	}, i.logger)

	return nil
}<|MERGE_RESOLUTION|>--- conflicted
+++ resolved
@@ -260,9 +260,9 @@
 	// 1. closeLock
 	// 2. backupLock (for a specific shard)
 	// 3. shardCreateLocks (for a specific shard)
-	closeLock        sync.RWMutex       // protects against closing while doing operations
-	backupLock       *esync.KeyRWLocker // prevents writes while a backup is running
-	shardCreateLocks *esync.KeyLocker   // prevents concurrent shard status changes
+	closeLock        sync.RWMutex            // protects against closing while doing operations
+	backupLock       *esync.KeyRWLocker      // prevents writes while a backup is running
+	shardCreateLocks *esync.KeyLockerContext // prevents concurrent shard status changes
 
 	metrics          *Metrics
 	centralJobQueue  chan job
@@ -279,14 +279,8 @@
 
 	// always true if lazy shard loading is off, in the case of lazy shard
 	// loading will be set to true once the last shard was loaded.
-<<<<<<< HEAD
-	allShardsReady   atomic.Bool
-	allocChecker     memwatch.AllocChecker
-	shardCreateLocks *esync.KeyLockerContext
-=======
 	allShardsReady atomic.Bool
 	allocChecker   memwatch.AllocChecker
->>>>>>> d2e126c1
 
 	replicationConfigLock sync.RWMutex
 
@@ -889,8 +883,8 @@
 	}
 
 	// no replication, local shard
-	i.backupLock.RLock(shardName)
-	defer i.backupLock.RUnlock(shardName)
+	i.backupLock.RLock(targetShard.Shard)
+	defer i.backupLock.RUnlock(targetShard.Shard)
 
 	err = shard.PutObject(ctx, object)
 	if err != nil {
