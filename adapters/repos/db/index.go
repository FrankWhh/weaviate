//                           _       _
// __      _____  __ ___   ___  __ _| |_ ___
// \ \ /\ / / _ \/ _` \ \ / / |/ _` | __/ _ \
//  \ V  V /  __/ (_| |\ V /| | (_| | ||  __/
//   \_/\_/ \___|\__,_| \_/ |_|\__,_|\__\___|
//
//  Copyright © 2016 - 2025 Weaviate B.V. All rights reserved.
//
//  CONTACT: hello@weaviate.io
//

package db

import (
	"context"
	"encoding/binary"
	"fmt"
	"os"
	"path"
	"path/filepath"
	"runtime"
	"runtime/debug"
	"slices"
	golangSort "sort"
	"strings"
	"sync"
	"sync/atomic"
	"time"

	"github.com/weaviate/weaviate/usecases/multitenancy"

	"github.com/weaviate/weaviate/cluster/router/executor"
	routerTypes "github.com/weaviate/weaviate/cluster/router/types"

	"github.com/go-openapi/strfmt"
	"github.com/google/uuid"
	"github.com/pkg/errors"
	"github.com/sirupsen/logrus"

	"github.com/weaviate/weaviate/adapters/repos/db/aggregator"
	"github.com/weaviate/weaviate/adapters/repos/db/helpers"
	"github.com/weaviate/weaviate/adapters/repos/db/indexcheckpoint"
	"github.com/weaviate/weaviate/adapters/repos/db/inverted"
	"github.com/weaviate/weaviate/adapters/repos/db/inverted/stopwords"
	"github.com/weaviate/weaviate/adapters/repos/db/lsmkv"
	"github.com/weaviate/weaviate/adapters/repos/db/queue"
	"github.com/weaviate/weaviate/adapters/repos/db/roaringset"
	"github.com/weaviate/weaviate/adapters/repos/db/sorter"
	"github.com/weaviate/weaviate/adapters/repos/db/vector/hnsw"
	usagetypes "github.com/weaviate/weaviate/cluster/usage/types"
	"github.com/weaviate/weaviate/entities/additional"
	"github.com/weaviate/weaviate/entities/aggregation"
	"github.com/weaviate/weaviate/entities/autocut"
	"github.com/weaviate/weaviate/entities/cyclemanager"
	"github.com/weaviate/weaviate/entities/dto"
	"github.com/weaviate/weaviate/entities/errorcompounder"
	enterrors "github.com/weaviate/weaviate/entities/errors"
	"github.com/weaviate/weaviate/entities/filters"
	"github.com/weaviate/weaviate/entities/models"
	"github.com/weaviate/weaviate/entities/modulecapabilities"
	"github.com/weaviate/weaviate/entities/multi"
	"github.com/weaviate/weaviate/entities/replication"
	"github.com/weaviate/weaviate/entities/schema"
	schemaConfig "github.com/weaviate/weaviate/entities/schema/config"
	"github.com/weaviate/weaviate/entities/search"
	"github.com/weaviate/weaviate/entities/searchparams"
	entsentry "github.com/weaviate/weaviate/entities/sentry"
	"github.com/weaviate/weaviate/entities/storagestate"
	"github.com/weaviate/weaviate/entities/storobj"
	esync "github.com/weaviate/weaviate/entities/sync"
	authzerrors "github.com/weaviate/weaviate/usecases/auth/authorization/errors"
	"github.com/weaviate/weaviate/usecases/config"
	configRuntime "github.com/weaviate/weaviate/usecases/config/runtime"
	"github.com/weaviate/weaviate/usecases/memwatch"
	"github.com/weaviate/weaviate/usecases/modules"
	"github.com/weaviate/weaviate/usecases/monitoring"
	"github.com/weaviate/weaviate/usecases/objects"
	"github.com/weaviate/weaviate/usecases/replica"
	schemaUC "github.com/weaviate/weaviate/usecases/schema"
	"github.com/weaviate/weaviate/usecases/sharding"
)

var (

	// Use runtime.GOMAXPROCS instead of runtime.NumCPU because NumCPU returns
	// the physical CPU cores. However, in a containerization context, that might
	// not be what we want. The physical node could have 128 cores, but we could
	// be cgroup-limited to 2 cores. In that case, we want 2 to be our limit, not
	// 128. It isn't guaranteed that MAXPROCS reflects the cgroup limit, but at
	// least there is a chance that it was set correctly. If not, it defaults to
	// NumCPU anyway, so we're not any worse off.
	_NUMCPU          = runtime.GOMAXPROCS(0)
	ErrShardNotFound = errors.New("shard not found")
)

// shardMap is a syn.Map which specialized in storing shards
type shardMap sync.Map

// Range calls f sequentially for each key and value present in the map.
// If f returns an error, range stops the iteration
func (m *shardMap) Range(f func(name string, shard ShardLike) error) (err error) {
	(*sync.Map)(m).Range(func(key, value any) bool {
		// Safe type assertion for key
		name, ok := key.(string)
		if !ok {
			// Skip invalid keys
			return true
		}

		// Safe type assertion for value
		shard, ok := value.(ShardLike)
		if !ok || shard == nil {
			// Skip invalid or nil shards
			return true
		}

		err = f(name, shard)
		return err == nil
	})
	return err
}

// RangeConcurrently calls f for each key and value present in the map with at
// most _NUMCPU executors running in parallel. As opposed to [Range] it does
// not guarantee an exit on the first error.
func (m *shardMap) RangeConcurrently(logger logrus.FieldLogger, f func(name string, shard ShardLike) error) (err error) {
	eg := enterrors.NewErrorGroupWrapper(logger)
	eg.SetLimit(_NUMCPU)
	(*sync.Map)(m).Range(func(key, value any) bool {
		name, ok := key.(string)
		if !ok {
			// Skip invalid keys
			return true
		}

		// Safe type assertion for value
		shard, ok := value.(ShardLike)
		if !ok || shard == nil {
			// Skip invalid or nil shards
			return true
		}

		eg.Go(func() error {
			return f(name, shard)
		}, name, shard)
		return true
	})

	return eg.Wait()
}

// Load returns the shard or nil if no shard is present.
// NOTE: this method does not check if the shard is loaded or not and it could
// return a lazy shard that is not loaded which could result in loading it if
// the returned shard is used.
// Use Loaded if you want to check if the shard is loaded without loading it.
func (m *shardMap) Load(name string) ShardLike {
	v, ok := (*sync.Map)(m).Load(name)
	if !ok {
		return nil
	}

	shard, ok := v.(ShardLike)
	if !ok {
		return nil
	}
	return shard
}

// Loaded returns the shard or nil if no shard is present.
// If it's a lazy shard, only return it if it's loaded.
func (m *shardMap) Loaded(name string) ShardLike {
	v, ok := (*sync.Map)(m).Load(name)
	if !ok {
		return nil
	}

	shard, ok := v.(ShardLike)
	if !ok {
		return nil
	}

	// If it's a lazy shard, only return it if it's loaded
	if lazyShard, ok := shard.(*LazyLoadShard); ok {
		if !lazyShard.isLoaded() {
			return nil
		}
	}

	return shard
}

// Store sets a shard giving its name and value
func (m *shardMap) Store(name string, shard ShardLike) {
	(*sync.Map)(m).Store(name, shard)
}

// Swap swaps the shard for a key and returns the previous value if any.
// The loaded result reports whether the key was present.
func (m *shardMap) Swap(name string, shard ShardLike) (previous ShardLike, loaded bool) {
	v, ok := (*sync.Map)(m).Swap(name, shard)
	if v == nil || !ok {
		return nil, ok
	}
	return v.(ShardLike), ok
}

// CompareAndSwap swaps the old and new values for key if the value stored in the map is equal to old.
func (m *shardMap) CompareAndSwap(name string, old, new ShardLike) bool {
	return (*sync.Map)(m).CompareAndSwap(name, old, new)
}

// LoadAndDelete deletes the value for a key, returning the previous value if any.
// The loaded result reports whether the key was present.
func (m *shardMap) LoadAndDelete(name string) (ShardLike, bool) {
	v, ok := (*sync.Map)(m).LoadAndDelete(name)
	if v == nil || !ok {
		return nil, ok
	}
	return v.(ShardLike), ok
}

// Index is the logical unit which contains all the data for one particular
// class. An index can be further broken up into self-contained units, called
// Shards, to allow for easy distribution across Nodes
type Index struct {
	classSearcher           inverted.ClassSearcher // to allow for nested by-references searches
	shards                  shardMap
	Config                  IndexConfig
	globalreplicationConfig *replication.GlobalConfig

	getSchema    schemaUC.SchemaGetter
	schemaReader schemaUC.SchemaReader
	logger       logrus.FieldLogger
	remote       *sharding.RemoteIndex
	stopwords    *stopwords.Detector
	replicator   *replica.Replicator

	vectorIndexUserConfigLock sync.Mutex
	vectorIndexUserConfig     schemaConfig.VectorIndexConfig
	vectorIndexUserConfigs    map[string]schemaConfig.VectorIndexConfig

	partitioningEnabled bool

	invertedIndexConfig     schema.InvertedIndexConfig
	invertedIndexConfigLock sync.Mutex

	// This lock should be used together with the db indexLock.
	//
	// The db indexlock locks the map that contains all indices against changes and should be used while iterating.
	// This lock protects this specific index form being deleted while in use. Use Rlock to signal that it is in use.
	// This way many goroutines can use a specific index in parallel. The delete-routine will try to acquire a RWlock.
	//
	// Usage:
	// Lock the whole db using db.indexLock
	// pick the indices you want and Rlock them
	// unlock db.indexLock
	// Use the indices
	// RUnlock all picked indices
	dropIndex sync.RWMutex

	metrics          *Metrics
	centralJobQueue  chan job
	scheduler        *queue.Scheduler
	indexCheckpoints *indexcheckpoint.Checkpoints

	cycleCallbacks *indexCycleCallbacks

	shardTransferMutex shardTransfer
	lastBackup         atomic.Pointer[BackupState]

	// canceled when either Shutdown or Drop called
	closingCtx    context.Context
	closingCancel context.CancelFunc

	// always true if lazy shard loading is off, in the case of lazy shard
	// loading will be set to true once the last shard was loaded.
	allShardsReady   atomic.Bool
	allocChecker     memwatch.AllocChecker
	shardCreateLocks *esync.KeyLocker

	replicationConfigLock sync.RWMutex

	shardLoadLimiter ShardLoadLimiter

	closeLock sync.RWMutex
	closed    bool

	shardReindexer ShardReindexerV3

	router        routerTypes.Router
	bitmapBufPool roaringset.BitmapBufPool
}

func (i *Index) ID() string {
	return indexID(i.Config.ClassName)
}

func (i *Index) path() string {
	return path.Join(i.Config.RootPath, i.ID())
}

type nodeResolver interface {
	AllHostnames() []string
	NodeHostname(nodeName string) (string, bool)
}

// NewIndex creates an index with the specified amount of shards, using only
// the shards that are local to a node
func NewIndex(
	ctx context.Context,
	cfg IndexConfig,
	invertedIndexConfig schema.InvertedIndexConfig,
	vectorIndexUserConfig schemaConfig.VectorIndexConfig,
	vectorIndexUserConfigs map[string]schemaConfig.VectorIndexConfig,
	router routerTypes.Router,
	sg schemaUC.SchemaGetter,
	schemaReader schemaUC.SchemaReader,
	cs inverted.ClassSearcher,
	logger logrus.FieldLogger,
	nodeResolver nodeResolver,
	remoteClient sharding.RemoteIndexClient,
	replicaClient replica.Client,
	globalReplicationConfig *replication.GlobalConfig,
	promMetrics *monitoring.PrometheusMetrics,
	class *models.Class,
	jobQueueCh chan job,
	scheduler *queue.Scheduler,
	indexCheckpoints *indexcheckpoint.Checkpoints,
	allocChecker memwatch.AllocChecker,
	shardReindexer ShardReindexerV3,
	bitmapBufPool roaringset.BitmapBufPool,
) (*Index, error) {
	sd, err := stopwords.NewDetectorFromConfig(invertedIndexConfig.Stopwords)
	if err != nil {
		return nil, errors.Wrap(err, "failed to create new index")
	}

	if cfg.QueryNestedRefLimit == 0 {
		cfg.QueryNestedRefLimit = config.DefaultQueryNestedCrossReferenceLimit
	}

	if vectorIndexUserConfigs == nil {
		vectorIndexUserConfigs = map[string]schemaConfig.VectorIndexConfig{}
	}
<<<<<<< HEAD
=======

	metrics, err := NewMetrics(logger, promMetrics, cfg.ClassName.String(), "n/a")
	if err != nil {
		return nil, fmt.Errorf("create metrics for index %q: %w", cfg.ClassName.String(), err)
	}

>>>>>>> 38f8c9c0
	index := &Index{
		Config:                  cfg,
		globalreplicationConfig: globalReplicationConfig,
		getSchema:               sg,
		schemaReader:            schemaReader,
		logger:                  logger,
		classSearcher:           cs,
		vectorIndexUserConfig:   vectorIndexUserConfig,
		invertedIndexConfig:     invertedIndexConfig,
		vectorIndexUserConfigs:  vectorIndexUserConfigs,
		stopwords:               sd,
		partitioningEnabled:     multitenancy.IsMultiTenant(class.MultiTenancyConfig),
		remote:                  sharding.NewRemoteIndex(cfg.ClassName.String(), sg, nodeResolver, remoteClient),
		metrics:                 metrics,
		centralJobQueue:         jobQueueCh,
		shardTransferMutex:      shardTransfer{log: logger, retryDuration: mutexRetryDuration, notifyDuration: mutexNotifyDuration},
		scheduler:               scheduler,
		indexCheckpoints:        indexCheckpoints,
		allocChecker:            allocChecker,
		shardCreateLocks:        esync.NewKeyLocker(),
		shardLoadLimiter:        cfg.ShardLoadLimiter,
		shardReindexer:          shardReindexer,
		router:                  router,
		bitmapBufPool:           bitmapBufPool,
	}

	getDeletionStrategy := func() string {
		return index.DeletionStrategy()
	}

	// TODO: Fix replica router instantiation to be at the top level
	index.replicator, err = replica.NewReplicator(cfg.ClassName.String(), router, sg.NodeName(), getDeletionStrategy, replicaClient, promMetrics, logger)
	if err != nil {
		return nil, fmt.Errorf("create replicator for index %q: %w", index.ID(), err)
	}

	index.closingCtx, index.closingCancel = context.WithCancel(context.Background())

	index.initCycleCallbacks()

	if err := index.checkSingleShardMigration(); err != nil {
		return nil, errors.Wrap(err, "migrating sharding state from previous version")
	}

	if err := os.MkdirAll(index.path(), os.ModePerm); err != nil {
		return nil, fmt.Errorf("init index %q: %w", index.ID(), err)
	}

	if err := index.initAndStoreShards(ctx, class, promMetrics); err != nil {
		return nil, err
	}

	index.cycleCallbacks.compactionCycle.Start()
	index.cycleCallbacks.compactionAuxCycle.Start()
	index.cycleCallbacks.flushCycle.Start()

	return index, nil
}

// since called in Index's constructor there is no risk same shard will be inited/created in parallel,
// therefore shardCreateLocks are not used here
func (i *Index) initAndStoreShards(ctx context.Context, class *models.Class,
	promMetrics *monitoring.PrometheusMetrics,
) error {
	type shardInfo struct {
		name           string
		activityStatus string
	}

	var localShards []shardInfo
	className := i.Config.ClassName.String()

	err := i.schemaReader.Read(className, func(_ *models.Class, state *sharding.State) error {
		if state == nil {
			return fmt.Errorf("unable to retrieve sharding state for class %s", className)
		}

		for shardName, physical := range state.Physical {
			if state.IsLocalShard(shardName) {
				localShards = append(localShards, shardInfo{
					name:           shardName,
					activityStatus: physical.ActivityStatus(),
				})
			}
		}

		return nil
	})
	if err != nil {
		return fmt.Errorf("failed to read sharding state: %w", err)
	}

	if i.Config.DisableLazyLoadShards {
		eg := enterrors.NewErrorGroupWrapper(i.logger)
		eg.SetLimit(_NUMCPU)

		for _, shard := range localShards {
			if shard.activityStatus != models.TenantActivityStatusHOT {
				continue
			}

			shardName := shard.name
			eg.Go(func() error {
				if err := i.shardLoadLimiter.Acquire(ctx); err != nil {
					return fmt.Errorf("acquiring permit to load shard: %w", err)
				}
				defer i.shardLoadLimiter.Release()

				newShard, err := NewShard(ctx, promMetrics, shardName, i, class, i.centralJobQueue, i.scheduler,
					i.indexCheckpoints, i.shardReindexer, false, i.bitmapBufPool)
				if err != nil {
					return fmt.Errorf("init shard %s of index %s: %w", shardName, i.ID(), err)
				}

				i.shards.Store(shardName, newShard)
				return nil
			}, shardName)
		}

		if err := eg.Wait(); err != nil {
			return err
		}

		i.allShardsReady.Store(true)
		return nil
	}

	activeShardNames := make([]string, 0, len(localShards))

	for _, shard := range localShards {
		if shard.activityStatus != models.TenantActivityStatusHOT {
			continue
		}

		activeShardNames = append(activeShardNames, shard.name)

		lazyShard := NewLazyLoadShard(ctx, promMetrics, shard.name, i, class, i.centralJobQueue, i.indexCheckpoints,
			i.allocChecker, i.shardLoadLimiter, i.shardReindexer, true, i.bitmapBufPool)
		i.shards.Store(shard.name, lazyShard)
	}

	// NOTE(dyma):
	// 1. So "lazy-loaded" shards are actually loaded "half-eagerly"?
	// 2. If <-ctx.Done or we fail to load a shard, should allShardsReady still report true?
	initLazyShardsInBackground := func() {
		defer i.allShardsReady.Store(true)

		ticker := time.NewTicker(time.Second)
		defer ticker.Stop()

		now := time.Now()

		for _, shardName := range activeShardNames {
			select {
			case <-i.closingCtx.Done():
				i.logger.
					WithField("action", "load_all_shards").
					Errorf("failed to load all shards: %v", i.closingCtx.Err())
				return
			case <-ticker.C:
				select {
				case <-i.closingCtx.Done():
					i.logger.
						WithField("action", "load_all_shards").
						Errorf("failed to load all shards: %v", i.closingCtx.Err())
					return
				default:
					err := i.loadLocalShardIfActive(shardName)
					if err != nil {
						i.logger.
							WithField("action", "load_shard").
							WithField("shard_name", shardName).
							Errorf("failed to load shard: %v", err)
						return
					}
				}
			}
		}

		i.logger.
			WithField("action", "load_all_shards").
			WithField("took", time.Since(now).String()).
			Debug("finished loading all shards")
	}

	enterrors.GoWrapper(initLazyShardsInBackground, i.logger)

	return nil
}

func (i *Index) loadLocalShardIfActive(shardName string) error {
	i.shardCreateLocks.Lock(shardName)
	defer i.shardCreateLocks.Unlock(shardName)

	// check if set to inactive in the meantime by concurrent call
	shard := i.shards.Load(shardName)
	if shard == nil {
		return nil
	}

	lazyShard, ok := shard.(*LazyLoadShard)
	if ok {
		return lazyShard.Load(context.Background())
	}

	return nil
}

// used to init/create shard in different moments of index's lifecycle, therefore it needs to be called
// within shardCreateLocks to prevent parallel create/init of the same shard
func (i *Index) initShard(ctx context.Context, shardName string, class *models.Class,
	promMetrics *monitoring.PrometheusMetrics, disableLazyLoad bool, implicitShardLoading bool,
) (ShardLike, error) {
	if disableLazyLoad {
		if err := i.allocChecker.CheckMappingAndReserve(3, int(lsmkv.FlushAfterDirtyDefault.Seconds())); err != nil {
			return nil, errors.Wrap(err, "memory pressure: cannot init shard")
		}

		if err := i.shardLoadLimiter.Acquire(ctx); err != nil {
			return nil, fmt.Errorf("acquiring permit to load shard: %w", err)
		}
		defer i.shardLoadLimiter.Release()

		shard, err := NewShard(ctx, promMetrics, shardName, i, class, i.centralJobQueue, i.scheduler,
			i.indexCheckpoints, i.shardReindexer, false, i.bitmapBufPool)
		if err != nil {
			return nil, fmt.Errorf("init shard %s of index %s: %w", shardName, i.ID(), err)
		}

		return shard, nil
	}

	shard := NewLazyLoadShard(ctx, promMetrics, shardName, i, class, i.centralJobQueue, i.indexCheckpoints,
		i.allocChecker, i.shardLoadLimiter, i.shardReindexer, implicitShardLoading, i.bitmapBufPool)
	return shard, nil
}

// Iterate over all objects in the index, applying the callback function to each one.  Adding or removing objects during iteration is not supported.
func (i *Index) IterateObjects(ctx context.Context, cb func(index *Index, shard ShardLike, object *storobj.Object) error) (err error) {
	return i.ForEachShard(func(_ string, shard ShardLike) error {
		wrapper := func(object *storobj.Object) error {
			return cb(i, shard, object)
		}
		bucket := shard.Store().Bucket(helpers.ObjectsBucketLSM)
		return bucket.IterateObjects(ctx, wrapper)
	})
}

// ForEachShard applies func f on each shard in the index.
//
// WARNING: only use this if you expect all LazyLoadShards to be loaded!
// Calling this method may lead to shards being force-loaded, causing
// unexpected CPU spikes. If you only want to apply f on loaded shards,
// call ForEachLoadedShard instead.
// Note: except Dropping and Shutting Down
func (i *Index) ForEachShard(f func(name string, shard ShardLike) error) error {
	// Check if the index is being dropped or shut down to avoid panics when the index is being deleted
	if i.closingCtx.Err() != nil {
		i.logger.WithField("action", "for_each_shard").Debug("index is being dropped or shut down")
		return nil
	}

	return i.shards.Range(f)
}

func (i *Index) ForEachLoadedShard(f func(name string, shard ShardLike) error) error {
	return i.shards.Range(func(name string, shard ShardLike) error {
		// Skip lazy loaded shard which are not loaded
		if asLazyLoadShard, ok := shard.(*LazyLoadShard); ok {
			if !asLazyLoadShard.isLoaded() {
				return nil
			}
		}
		return f(name, shard)
	})
}

func (i *Index) ForEachShardConcurrently(f func(name string, shard ShardLike) error) error {
	// Check if the index is being dropped or shut down to avoid panics when the index is being deleted
	if i.closingCtx.Err() != nil {
		i.logger.WithField("action", "for_each_shard_concurrently").Debug("index is being dropped or shut down")
		return nil
	}
	return i.shards.RangeConcurrently(i.logger, f)
}

// Iterate over all objects in the shard, applying the callback function to each one.  Adding or removing objects during iteration is not supported.
func (i *Index) IterateShards(ctx context.Context, cb func(index *Index, shard ShardLike) error) (err error) {
	return i.ForEachShard(func(key string, shard ShardLike) error {
		return cb(i, shard)
	})
}

func (i *Index) addProperty(ctx context.Context, props ...*models.Property) error {
	eg := enterrors.NewErrorGroupWrapper(i.logger)
	eg.SetLimit(_NUMCPU)

	i.ForEachShard(func(key string, shard ShardLike) error {
		shard.initPropertyBuckets(ctx, eg, false, props...)
		return nil
	})

	if err := eg.Wait(); err != nil {
		return errors.Wrapf(err, "extend idx '%s' with properties '%v", i.ID(), props)
	}
	return nil
}

func (i *Index) updateVectorIndexConfig(ctx context.Context,
	updated schemaConfig.VectorIndexConfig,
) error {
	// an updated is not specific to one shard, but rather all
	err := i.ForEachShard(func(name string, shard ShardLike) error {
		// At the moment, we don't do anything in an update that could fail, but
		// technically this should be part of some sort of a two-phase commit  or
		// have another way to rollback if we have updates that could potentially
		// fail in the future. For now that's not a realistic risk.
		if err := shard.UpdateVectorIndexConfig(ctx, updated); err != nil {
			return errors.Wrapf(err, "shard %s", name)
		}
		return nil
	})
	if err != nil {
		return err
	}
	i.vectorIndexUserConfigLock.Lock()
	defer i.vectorIndexUserConfigLock.Unlock()

	i.vectorIndexUserConfig = updated

	return nil
}

func (i *Index) updateVectorIndexConfigs(ctx context.Context,
	updated map[string]schemaConfig.VectorIndexConfig,
) error {
	err := i.ForEachShard(func(name string, shard ShardLike) error {
		if err := shard.UpdateVectorIndexConfigs(ctx, updated); err != nil {
			return fmt.Errorf("shard %q: %w", name, err)
		}
		return nil
	})
	if err != nil {
		return err
	}

	i.vectorIndexUserConfigLock.Lock()
	defer i.vectorIndexUserConfigLock.Unlock()

	for targetName, targetCfg := range updated {
		i.vectorIndexUserConfigs[targetName] = targetCfg
	}

	return nil
}

func (i *Index) GetInvertedIndexConfig() schema.InvertedIndexConfig {
	i.invertedIndexConfigLock.Lock()
	defer i.invertedIndexConfigLock.Unlock()

	return i.invertedIndexConfig
}

func (i *Index) updateInvertedIndexConfig(ctx context.Context,
	updated schema.InvertedIndexConfig,
) error {
	i.invertedIndexConfigLock.Lock()
	defer i.invertedIndexConfigLock.Unlock()

	i.invertedIndexConfig = updated

	return nil
}

func (i *Index) asyncReplicationGloballyDisabled() bool {
	return i.globalreplicationConfig.AsyncReplicationDisabled.Get()
}

func (i *Index) updateReplicationConfig(ctx context.Context, cfg *models.ReplicationConfig) error {
	i.replicationConfigLock.Lock()
	defer i.replicationConfigLock.Unlock()

	i.Config.ReplicationFactor = cfg.Factor
	i.Config.DeletionStrategy = cfg.DeletionStrategy
	i.Config.AsyncReplicationEnabled = cfg.AsyncEnabled && i.Config.ReplicationFactor > 1 && !i.asyncReplicationGloballyDisabled()

	err := i.ForEachLoadedShard(func(name string, shard ShardLike) error {
		if err := shard.SetAsyncReplicationEnabled(ctx, i.Config.AsyncReplicationEnabled); err != nil {
			return fmt.Errorf("updating async replication on shard %q: %w", name, err)
		}
		return nil
	})
	if err != nil {
		return err
	}

	return nil
}

func (i *Index) ReplicationFactor() int64 {
	i.replicationConfigLock.RLock()
	defer i.replicationConfigLock.RUnlock()

	return i.Config.ReplicationFactor
}

func (i *Index) DeletionStrategy() string {
	i.replicationConfigLock.RLock()
	defer i.replicationConfigLock.RUnlock()

	return i.Config.DeletionStrategy
}

type IndexConfig struct {
	RootPath                            string
	ClassName                           schema.ClassName
	QueryMaximumResults                 int64
	QueryHybridMaximumResults           int64
	QueryNestedRefLimit                 int64
	ResourceUsage                       config.ResourceUsage
	LazySegmentsDisabled                bool
	SegmentInfoIntoFileNameEnabled      bool
	WriteMetadataFilesEnabled           bool
	MemtablesFlushDirtyAfter            int
	MemtablesInitialSizeMB              int
	MemtablesMaxSizeMB                  int
	MemtablesMinActiveSeconds           int
	MemtablesMaxActiveSeconds           int
	MinMMapSize                         int64
	MaxReuseWalSize                     int64
	SegmentsCleanupIntervalSeconds      int
	SeparateObjectsCompactions          bool
	CycleManagerRoutinesFactor          int
	IndexRangeableInMemory              bool
	MaxSegmentSize                      int64
	ReplicationFactor                   int64
	DeletionStrategy                    string
	AsyncReplicationEnabled             bool
	AvoidMMap                           bool
	DisableLazyLoadShards               bool
	ForceFullReplicasSearch             bool
	TransferInactivityTimeout           time.Duration
	LSMEnableSegmentsChecksumValidation bool
	TrackVectorDimensions               bool
	TrackVectorDimensionsInterval       time.Duration
	UsageEnabled                        bool
	ShardLoadLimiter                    ShardLoadLimiter

	HNSWMaxLogSize                               int64
	HNSWDisableSnapshots                         bool
	HNSWSnapshotIntervalSeconds                  int
	HNSWSnapshotOnStartup                        bool
	HNSWSnapshotMinDeltaCommitlogsNumber         int
	HNSWSnapshotMinDeltaCommitlogsSizePercentage int
	HNSWWaitForCachePrefill                      bool
	HNSWFlatSearchConcurrency                    int
	HNSWAcornFilterRatio                         float64
	VisitedListPoolMaxSize                       int

	QuerySlowLogEnabled    *configRuntime.DynamicValue[bool]
	QuerySlowLogThreshold  *configRuntime.DynamicValue[time.Duration]
	InvertedSorterDisabled *configRuntime.DynamicValue[bool]
	MaintenanceModeEnabled func() bool
}

func indexID(class schema.ClassName) string {
	return strings.ToLower(string(class))
}

func (i *Index) determineObjectShard(ctx context.Context, id strfmt.UUID, tenant string) (string, error) {
	return i.determineObjectShardByStatus(ctx, id, tenant, nil)
}

func (i *Index) determineObjectShardByStatus(ctx context.Context, id strfmt.UUID, tenant string, shardsStatus map[string]string) (string, error) {
	if tenant == "" {
		uuid, err := uuid.Parse(id.String())
		if err != nil {
			return "", fmt.Errorf("parse uuid: %q", id.String())
		}

		uuidBytes, err := uuid.MarshalBinary() // cannot error
		if err != nil {
			return "", fmt.Errorf("marshal uuid: %q", id.String())
		}
		return i.getSchema.ShardFromUUID(i.Config.ClassName.String(), uuidBytes), nil
	}

	var err error
	if len(shardsStatus) == 0 {
		shardsStatus, err = i.getSchema.TenantsShards(ctx, i.Config.ClassName.String(), tenant)
		if err != nil {
			return "", err
		}
	}

	if status := shardsStatus[tenant]; status != "" {
		if status == models.TenantActivityStatusHOT {
			return tenant, nil
		}
		return "", objects.NewErrMultiTenancy(fmt.Errorf("%w: '%s'", enterrors.ErrTenantNotActive, tenant))
	}
	class := i.getSchema.ReadOnlyClass(i.Config.ClassName.String())
	if class == nil {
		return "", fmt.Errorf("class %q not found in schema", i.Config.ClassName)
	}
	return "", objects.NewErrMultiTenancy(
		fmt.Errorf("%w: %q", enterrors.ErrTenantNotFound, tenant))
}

func (i *Index) putObject(ctx context.Context, object *storobj.Object,
	replProps *additional.ReplicationProperties, tenantName string, schemaVersion uint64,
) error {
	if err := i.validateMultiTenancy(object.Object.Tenant); err != nil {
		return err
	}

	if i.Config.ClassName != object.Class() {
		return fmt.Errorf("cannot import object of class %s into index of class %s",
			object.Class(), i.Config.ClassName)
	}

	shardName, err := i.determineObjectShard(ctx, object.ID(), object.Object.Tenant)
	if err != nil {
		switch {
		case errors.As(err, &objects.ErrMultiTenancy{}):
			return objects.NewErrMultiTenancy(fmt.Errorf("determine shard: %w", err))
		case errors.As(err, &authzerrors.Forbidden{}):
			return fmt.Errorf("determine shard: %w", err)
		default:
			return objects.NewErrInvalidUserInput("determine shard: %v", err)
		}
	}
	if replProps == nil {
		replProps = defaultConsistency()
	}
	if i.shardHasMultipleReplicasWrite(tenantName, shardName) {
		cl := routerTypes.ConsistencyLevel(replProps.ConsistencyLevel)
		if err := i.replicator.PutObject(ctx, shardName, object, cl, schemaVersion); err != nil {
			return fmt.Errorf("replicate insertion: shard=%q: %w", shardName, err)
		}
		return nil
	}

	shard, release, err := i.getShardForDirectLocalOperation(ctx, object.Object.Tenant, shardName, localShardOperationWrite)
	defer release()
	if err != nil {
		return err
	}

	// no replication, remote shard (or local not yet inited)
	if shard == nil {
		if err := i.remote.PutObject(ctx, shardName, object, schemaVersion); err != nil {
			return fmt.Errorf("put remote object: shard=%q: %w", shardName, err)
		}
		return nil
	}

	// no replication, local shard
	i.shardTransferMutex.RLock()
	defer i.shardTransferMutex.RUnlock()

	err = shard.PutObject(ctx, object)
	if err != nil {
		return fmt.Errorf("put local object: shard=%q: %w", shardName, err)
	}

	return nil
}

func (i *Index) IncomingPutObject(ctx context.Context, shardName string,
	object *storobj.Object, schemaVersion uint64,
) error {
	i.shardTransferMutex.RLock()
	defer i.shardTransferMutex.RUnlock()

	// This is a bit hacky, the problem here is that storobj.Parse() currently
	// misses date fields as it has no way of knowing that a date-formatted
	// string was actually a date type. However, adding this functionality to
	// Parse() would break a lot of code, because it currently
	// schema-independent. To find out if a field is a date or date[], we need to
	// involve the schema, thus why we are doing it here. This was discovered as
	// part of https://github.com/weaviate/weaviate/issues/1775
	if err := i.parseDateFieldsInProps(object.Object.Properties); err != nil {
		return err
	}

	shard, release, err := i.getOrInitShard(ctx, shardName)
	if err != nil {
		return err
	}
	defer release()

	return shard.PutObject(ctx, object)
}

func (i *Index) replicationEnabled() bool {
	i.replicationConfigLock.RLock()
	defer i.replicationConfigLock.RUnlock()

	return i.Config.ReplicationFactor > 1
}

func (i *Index) shardHasMultipleReplicasWrite(tenantName, shardName string) bool {
	// if replication is enabled, we always have multiple replicas
	if i.replicationEnabled() {
		return true
	}
	// if the router is nil, preserve previous behavior by returning false
	if i.router == nil {
		return false
	}
	ws, err := i.router.GetWriteReplicasLocation(i.Config.ClassName.String(), tenantName, shardName)
	if err != nil {
		return false
	}
	// we're including additional replicas here to make sure we at least try to push the write
	// to them if they exist
	allReplicas := append(ws.NodeNames(), ws.AdditionalNodeNames()...)
	return len(allReplicas) > 1
}

func (i *Index) shardHasMultipleReplicasRead(tenantName, shardName string) bool {
	// if replication is enabled, we always have multiple replicas
	if i.replicationEnabled() {
		return true
	}
	// if the router is nil, preserve previous behavior by returning false
	if i.router == nil {
		return false
	}
	replicas, err := i.router.GetReadReplicasLocation(i.Config.ClassName.String(), tenantName, shardName)
	if err != nil {
		return false
	}
	return len(replicas.NodeNames()) > 1
}

// anyShardHasMultipleReplicasRead returns true if any of the shards has multiple replicas
func (i *Index) anyShardHasMultipleReplicasRead(tenantName string, shardNames []string) bool {
	if i.replicationEnabled() {
		return true
	}
	for _, shardName := range shardNames {
		if i.shardHasMultipleReplicasRead(tenantName, shardName) {
			return true
		}
	}
	return false
}

type localShardOperation string

const (
	localShardOperationWrite localShardOperation = "write"
	localShardOperationRead  localShardOperation = "read"
)

// getShardForDirectLocalOperation is used to try to get a shard for a local read/write operation.
// It will return the shard if it is found, and a release function to release the shard.
// The shard will be nil if the shard is not found, or if the local shard should not be used.
// The caller should always call the release function.
func (i *Index) getShardForDirectLocalOperation(ctx context.Context, tenantName string, shardName string, operation localShardOperation) (ShardLike, func(), error) {
	shard, release, err := i.GetShard(ctx, shardName)
	// NOTE release should always be ok to call, even if there is an error or the shard is nil,
	// see Index.getOptInitLocalShard for more details.
	if err != nil {
		return nil, release, err
	}

	// if the router is nil, just use the default behavior
	if i.router == nil {
		return shard, release, nil
	}

	// get the replicas for the shard
	var rs routerTypes.ReadReplicaSet
	var ws routerTypes.WriteReplicaSet
	switch operation {
	case localShardOperationWrite:
		ws, err = i.router.GetWriteReplicasLocation(i.Config.ClassName.String(), tenantName, shardName)
		if err != nil {
			return shard, release, nil
		}
		// if the local node is not in the list of replicas, don't return the shard (but still allow the caller to release)
		// we should not read/write from the local shard if the local node is not in the list of replicas (eg we should use the remote)
		if !slices.Contains(ws.NodeNames(), i.replicator.LocalNodeName()) {
			return nil, release, nil
		}
	case localShardOperationRead:
		rs, err = i.router.GetReadReplicasLocation(i.Config.ClassName.String(), tenantName, shardName)
		if err != nil {
			return shard, release, nil
		}
		// if the local node is not in the list of replicas, don't return the shard (but still allow the caller to release)
		// we should not read/write from the local shard if the local node is not in the list of replicas (eg we should use the remote)
		if !slices.Contains(rs.NodeNames(), i.replicator.LocalNodeName()) {
			return nil, release, nil
		}
	default:
		return nil, func() {}, fmt.Errorf("invalid local shard operation: %s", operation)
	}

	return shard, release, nil
}

func (i *Index) asyncReplicationEnabled() bool {
	i.replicationConfigLock.RLock()
	defer i.replicationConfigLock.RUnlock()

	return i.Config.ReplicationFactor > 1 && i.Config.AsyncReplicationEnabled && !i.asyncReplicationGloballyDisabled()
}

// parseDateFieldsInProps checks the schema for the current class for which
// fields are date fields, then - if they are set - parses them accordingly.
// Works for both date and date[].
func (i *Index) parseDateFieldsInProps(props interface{}) error {
	if props == nil {
		return nil
	}

	propMap, ok := props.(map[string]interface{})
	if !ok {
		// don't know what to do with this
		return nil
	}

	c := i.getSchema.ReadOnlyClass(i.Config.ClassName.String())
	if c == nil {
		return fmt.Errorf("class %s not found in schema", i.Config.ClassName)
	}

	for _, prop := range c.Properties {
		if prop.DataType[0] == string(schema.DataTypeDate) {
			raw, ok := propMap[prop.Name]
			if !ok {
				// prop is not set, nothing to do
				continue
			}

			parsed, err := parseAsStringToTime(raw)
			if err != nil {
				return errors.Wrapf(err, "time prop %q", prop.Name)
			}

			propMap[prop.Name] = parsed
		}

		if prop.DataType[0] == string(schema.DataTypeDateArray) {
			raw, ok := propMap[prop.Name]
			if !ok {
				// prop is not set, nothing to do
				continue
			}

			asSlice, ok := raw.([]string)
			if !ok {
				return errors.Errorf("parse as time array, expected []interface{} got %T",
					raw)
			}
			parsedSlice := make([]interface{}, len(asSlice))
			for j := range asSlice {
				parsed, err := parseAsStringToTime(interface{}(asSlice[j]))
				if err != nil {
					return errors.Wrapf(err, "time array prop %q at pos %d", prop.Name, j)
				}

				parsedSlice[j] = parsed
			}
			propMap[prop.Name] = parsedSlice

		}
	}

	return nil
}

func parseAsStringToTime(in interface{}) (time.Time, error) {
	var parsed time.Time
	var err error

	asString, ok := in.(string)
	if !ok {
		return parsed, errors.Errorf("parse as time, expected string got %T", in)
	}

	parsed, err = time.Parse(time.RFC3339, asString)
	if err != nil {
		return parsed, err
	}

	return parsed, nil
}

// return value []error gives the error for the index with the positions
// matching the inputs
func (i *Index) putObjectBatch(ctx context.Context, objects []*storobj.Object,
	replProps *additional.ReplicationProperties, schemaVersion uint64,
) []error {
	type objsAndPos struct {
		objects []*storobj.Object
		pos     []int
	}
	out := make([]error, len(objects))
	if replProps == nil {
		replProps = defaultConsistency()
	}

	byShard := map[string]objsAndPos{}
	// get all tenants shards
	tenants := make([]string, len(objects))
	tenantsStatus := map[string]string{}
	var err error
	for _, obj := range objects {
		if obj.Object.Tenant == "" {
			continue
		}
		tenants = append(tenants, obj.Object.Tenant)
	}

	if len(tenants) > 0 {
		tenantsStatus, err = i.getSchema.TenantsShards(ctx, i.Config.ClassName.String(), tenants...)
		if err != nil {
			return []error{err}
		}
	}

	for pos, obj := range objects {
		if err := i.validateMultiTenancy(obj.Object.Tenant); err != nil {
			out[pos] = err
			continue
		}
		shardName, err := i.determineObjectShardByStatus(ctx, obj.ID(), obj.Object.Tenant, tenantsStatus)
		if err != nil {
			out[pos] = err
			continue
		}

		group := byShard[shardName]
		group.objects = append(group.objects, obj)
		group.pos = append(group.pos, pos)
		byShard[shardName] = group
	}

	wg := &sync.WaitGroup{}
	for shardName, group := range byShard {
		shardName := shardName
		group := group
		wg.Add(1)
		f := func() {
			defer wg.Done()

			defer func() {
				err := recover()
				if err != nil {
					for pos := range group.pos {
						out[pos] = fmt.Errorf("an unexpected error occurred: %s", err)
					}
					fmt.Fprintf(os.Stderr, "panic: %s\n", err)
					entsentry.Recover(err)
					debug.PrintStack()
				}
			}()
			// All objects in the same shard group have the same tenant since in multi-tenant
			// systems all objects belonging to a tenant end up in the same shard.
			// For non-multi-tenant collections, Object.Tenant is empty for all objects.
			// Therefore, we can safely use the tenant from any object in the group.
			tenantName := group.objects[0].Object.Tenant
			var errs []error
			if i.shardHasMultipleReplicasWrite(tenantName, shardName) {
				errs = i.replicator.PutObjects(ctx, shardName, group.objects,
					routerTypes.ConsistencyLevel(replProps.ConsistencyLevel), schemaVersion)
			} else {
				shard, release, err := i.getShardForDirectLocalOperation(ctx, tenantName, shardName, localShardOperationWrite)
				defer release()
				if err != nil {
					errs = []error{err}
				} else if shard != nil {
					i.shardTransferMutex.RLockGuard(func() error {
						errs = shard.PutObjectBatch(ctx, group.objects)
						return nil
					})
				} else {
					errs = i.remote.BatchPutObjects(ctx, shardName, group.objects, schemaVersion)
				}
			}

			for i, err := range errs {
				desiredPos := group.pos[i]
				out[desiredPos] = err
			}
		}
		enterrors.GoWrapper(f, i.logger)
	}

	wg.Wait()

	return out
}

func duplicateErr(in error, count int) []error {
	out := make([]error, count)
	for i := range out {
		out[i] = in
	}

	return out
}

func (i *Index) IncomingBatchPutObjects(ctx context.Context, shardName string,
	objects []*storobj.Object, schemaVersion uint64,
) []error {
	i.shardTransferMutex.RLock()
	defer i.shardTransferMutex.RUnlock()

	// This is a bit hacky, the problem here is that storobj.Parse() currently
	// misses date fields as it has no way of knowing that a date-formatted
	// string was actually a date type. However, adding this functionality to
	// Parse() would break a lot of code, because it currently
	// schema-independent. To find out if a field is a date or date[], we need to
	// involve the schema, thus why we are doing it here. This was discovered as
	// part of https://github.com/weaviate/weaviate/issues/1775
	for j := range objects {
		if err := i.parseDateFieldsInProps(objects[j].Object.Properties); err != nil {
			return duplicateErr(err, len(objects))
		}
	}

	shard, release, err := i.getOrInitShard(ctx, shardName)
	if err != nil {
		return duplicateErr(err, len(objects))
	}
	defer release()

	return shard.PutObjectBatch(ctx, objects)
}

// return value map[int]error gives the error for the index as it received it
func (i *Index) AddReferencesBatch(ctx context.Context, refs objects.BatchReferences,
	replProps *additional.ReplicationProperties, schemaVersion uint64,
) []error {
	type refsAndPos struct {
		refs objects.BatchReferences
		pos  []int
	}
	if replProps == nil {
		replProps = defaultConsistency()
	}

	byShard := map[string]refsAndPos{}
	out := make([]error, len(refs))

	for pos, ref := range refs {
		if err := i.validateMultiTenancy(ref.Tenant); err != nil {
			out[pos] = err
			continue
		}
		shardName, err := i.determineObjectShard(ctx, ref.From.TargetID, ref.Tenant)
		if err != nil {
			out[pos] = err
			continue
		}

		group := byShard[shardName]
		group.refs = append(group.refs, ref)
		group.pos = append(group.pos, pos)
		byShard[shardName] = group
	}

	for shardName, group := range byShard {
		// All references in the same shard group have the same tenant since in multi-tenant
		// systems all objects belonging to a tenant end up in the same shard.
		// For non-multi-tenant collections, ref.Tenant is empty for all references.
		// Therefore, we can safely use the tenant from any reference in the group.
		tenantName := group.refs[0].Tenant
		var errs []error
		if i.shardHasMultipleReplicasWrite(tenantName, shardName) {
			errs = i.replicator.AddReferences(ctx, shardName, group.refs, routerTypes.ConsistencyLevel(replProps.ConsistencyLevel), schemaVersion)
		} else {
			// anonymous function to ensure that the shard is released after each loop iteration
			func() {
				shard, release, err := i.getShardForDirectLocalOperation(ctx, tenantName, shardName, localShardOperationWrite)
				defer release()
				if err != nil {
					errs = duplicateErr(err, len(group.refs))
				} else if shard != nil {
					i.shardTransferMutex.RLockGuard(func() error {
						errs = shard.AddReferencesBatch(ctx, group.refs)
						return nil
					})
				} else {
					errs = i.remote.BatchAddReferences(ctx, shardName, group.refs, schemaVersion)
				}
			}()
		}

		for i, err := range errs {
			desiredPos := group.pos[i]
			out[desiredPos] = err
		}
	}

	return out
}

func (i *Index) IncomingBatchAddReferences(ctx context.Context, shardName string,
	refs objects.BatchReferences, schemaVersion uint64,
) []error {
	i.shardTransferMutex.RLock()
	defer i.shardTransferMutex.RUnlock()

	shard, release, err := i.getOrInitShard(ctx, shardName)
	if err != nil {
		return duplicateErr(err, len(refs))
	}
	defer release()

	return shard.AddReferencesBatch(ctx, refs)
}

func (i *Index) objectByID(ctx context.Context, id strfmt.UUID,
	props search.SelectProperties, addl additional.Properties,
	replProps *additional.ReplicationProperties, tenant string,
) (*storobj.Object, error) {
	if err := i.validateMultiTenancy(tenant); err != nil {
		return nil, err
	}

	shardName, err := i.determineObjectShard(ctx, id, tenant)
	if err != nil {
		switch {
		case errors.As(err, &objects.ErrMultiTenancy{}):
			return nil, objects.NewErrMultiTenancy(fmt.Errorf("determine shard: %w", err))
		case errors.As(err, &authzerrors.Forbidden{}):
			return nil, fmt.Errorf("determine shard: %w", err)
		default:
			return nil, objects.NewErrInvalidUserInput("determine shard: %v", err)
		}
	}

	var obj *storobj.Object

	if i.shardHasMultipleReplicasRead(tenant, shardName) {
		if replProps == nil {
			replProps = defaultConsistency()
		}
		if replProps.NodeName != "" {
			obj, err = i.replicator.NodeObject(ctx, replProps.NodeName, shardName, id, props, addl)
		} else {
			obj, err = i.replicator.GetOne(ctx, routerTypes.ConsistencyLevel(replProps.ConsistencyLevel), shardName, id, props, addl)
		}
		return obj, err
	}

	shard, release, err := i.getShardForDirectLocalOperation(ctx, tenant, shardName, localShardOperationRead)
	defer release()
	if err != nil {
		return obj, err
	}

	if shard != nil {
		if obj, err = shard.ObjectByID(ctx, id, props, addl); err != nil {
			return obj, fmt.Errorf("get local object: shard=%s: %w", shardName, err)
		}
	} else {
		if obj, err = i.remote.GetObject(ctx, shardName, id, props, addl); err != nil {
			return obj, fmt.Errorf("get remote object: shard=%s: %w", shardName, err)
		}
	}

	return obj, nil
}

func (i *Index) IncomingGetObject(ctx context.Context, shardName string,
	id strfmt.UUID, props search.SelectProperties,
	additional additional.Properties,
) (*storobj.Object, error) {
	shard, release, err := i.getOrInitShard(ctx, shardName)
	if err != nil {
		return nil, err
	}
	defer release()

	if shard.GetStatus() == storagestate.StatusLoading {
		return nil, enterrors.NewErrUnprocessable(fmt.Errorf("local %s shard is not ready", shardName))
	}

	return shard.ObjectByID(ctx, id, props, additional)
}

func (i *Index) IncomingMultiGetObjects(ctx context.Context, shardName string,
	ids []strfmt.UUID,
) ([]*storobj.Object, error) {
	shard, release, err := i.getOrInitShard(ctx, shardName)
	if err != nil {
		return nil, err
	}
	defer release()

	if shard.GetStatus() == storagestate.StatusLoading {
		return nil, enterrors.NewErrUnprocessable(fmt.Errorf("local %s shard is not ready", shardName))
	}

	return shard.MultiObjectByID(ctx, wrapIDsInMulti(ids))
}

func (i *Index) multiObjectByID(ctx context.Context,
	query []multi.Identifier, tenant string,
) ([]*storobj.Object, error) {
	if err := i.validateMultiTenancy(tenant); err != nil {
		return nil, err
	}

	type idsAndPos struct {
		ids []multi.Identifier
		pos []int
	}

	byShard := map[string]idsAndPos{}
	for pos, id := range query {
		shardName, err := i.determineObjectShard(ctx, strfmt.UUID(id.ID), tenant)
		if err != nil {
			switch {
			case errors.As(err, &objects.ErrMultiTenancy{}):
				return nil, objects.NewErrMultiTenancy(fmt.Errorf("determine shard: %w", err))
			case errors.As(err, &authzerrors.Forbidden{}):
				return nil, fmt.Errorf("determine shard: %w", err)
			default:
				return nil, objects.NewErrInvalidUserInput("determine shard: %v", err)
			}
		}

		group := byShard[shardName]
		group.ids = append(group.ids, id)
		group.pos = append(group.pos, pos)
		byShard[shardName] = group
	}

	out := make([]*storobj.Object, len(query))

	for shardName, group := range byShard {
		var objects []*storobj.Object
		var err error

		shard, release, err := i.getShardForDirectLocalOperation(ctx, tenant, shardName, localShardOperationRead)
		defer release()
		if err != nil {
			return nil, err
		} else if shard != nil {
			objects, err = shard.MultiObjectByID(ctx, group.ids)
			if err != nil {
				return nil, errors.Wrapf(err, "local shard %s", shardId(i.ID(), shardName))
			}
		} else {
			objects, err = i.remote.MultiGetObjects(ctx, shardName, extractIDsFromMulti(group.ids))
			if err != nil {
				return nil, errors.Wrapf(err, "remote shard %s", shardName)
			}
		}

		for i, obj := range objects {
			desiredPos := group.pos[i]
			out[desiredPos] = obj
		}
	}

	return out, nil
}

func extractIDsFromMulti(in []multi.Identifier) []strfmt.UUID {
	out := make([]strfmt.UUID, len(in))

	for i, id := range in {
		out[i] = strfmt.UUID(id.ID)
	}

	return out
}

func wrapIDsInMulti(in []strfmt.UUID) []multi.Identifier {
	out := make([]multi.Identifier, len(in))

	for i, id := range in {
		out[i] = multi.Identifier{ID: string(id)}
	}

	return out
}

func (i *Index) exists(ctx context.Context, id strfmt.UUID,
	replProps *additional.ReplicationProperties, tenant string,
) (bool, error) {
	if err := i.validateMultiTenancy(tenant); err != nil {
		return false, err
	}

	shardName, err := i.determineObjectShard(ctx, id, tenant)
	if err != nil {
		switch {
		case errors.As(err, &objects.ErrMultiTenancy{}):
			return false, objects.NewErrMultiTenancy(fmt.Errorf("determine shard: %w", err))
		case errors.As(err, &authzerrors.Forbidden{}):
			return false, fmt.Errorf("determine shard: %w", err)
		default:
			return false, objects.NewErrInvalidUserInput("determine shard: %v", err)
		}
	}

	var exists bool
	if i.shardHasMultipleReplicasRead(tenant, shardName) {
		if replProps == nil {
			replProps = defaultConsistency()
		}
		cl := routerTypes.ConsistencyLevel(replProps.ConsistencyLevel)
		return i.replicator.Exists(ctx, cl, shardName, id)
	}

	shard, release, err := i.getShardForDirectLocalOperation(ctx, tenant, shardName, localShardOperationRead)
	defer release()
	if err != nil {
		return exists, err
	}

	if shard != nil {
		exists, err = shard.Exists(ctx, id)
		if err != nil {
			err = fmt.Errorf("exists locally: shard=%q: %w", shardName, err)
		}
	} else {
		exists, err = i.remote.Exists(ctx, shardName, id)
		if err != nil {
			owner, _ := i.getSchema.ShardOwner(i.Config.ClassName.String(), shardName)
			err = fmt.Errorf("exists remotely: shard=%q owner=%q: %w", shardName, owner, err)
		}
	}

	return exists, err
}

func (i *Index) IncomingExists(ctx context.Context, shardName string,
	id strfmt.UUID,
) (bool, error) {
	shard, release, err := i.getOrInitShard(ctx, shardName)
	if err != nil {
		return false, err
	}
	defer release()

	if shard.GetStatus() == storagestate.StatusLoading {
		return false, enterrors.NewErrUnprocessable(fmt.Errorf("local %s shard is not ready", shardName))
	}

	return shard.Exists(ctx, id)
}

func (i *Index) objectSearch(ctx context.Context, limit int, filters *filters.LocalFilter,
	keywordRanking *searchparams.KeywordRanking, sort []filters.Sort, cursor *filters.Cursor,
	addlProps additional.Properties, replProps *additional.ReplicationProperties, tenant string, autoCut int,
	properties []string,
) ([]*storobj.Object, []float32, error) {
	cl := i.consistencyLevel(replProps)
	readPlan, err := i.buildReadRoutingPlan(cl, tenant)
	if err != nil {
		return nil, nil, err
	}

	// If the request is a BM25F with no properties selected, use all possible properties
	if keywordRanking != nil && keywordRanking.Type == "bm25" && len(keywordRanking.Properties) == 0 {

		cl := i.getSchema.ReadOnlyClass(i.Config.ClassName.String())
		if cl == nil {
			return nil, nil, fmt.Errorf("class %s not found in schema", i.Config.ClassName)
		}

		propHash := cl.Properties
		// Get keys of hash
		for _, v := range propHash {
			if inverted.PropertyHasSearchableIndex(i.getSchema.ReadOnlyClass(i.Config.ClassName.String()), v.Name) {
				keywordRanking.Properties = append(keywordRanking.Properties, v.Name)
			}
		}

		// WEAVIATE-471 - error if we can't find a property to search
		if len(keywordRanking.Properties) == 0 {
			return nil, []float32{}, errors.New(
				"No properties provided, and no indexed properties found in class")
		}
	}

	outObjects, outScores, err := i.objectSearchByShard(ctx, limit, filters, keywordRanking, sort, cursor, addlProps, tenant, readPlan, properties)
	if err != nil {
		return nil, nil, err
	}

	if len(outObjects) == len(outScores) {
		if keywordRanking != nil && keywordRanking.Type == "bm25" {
			for ii := range outObjects {
				oo := outObjects[ii]

				if oo.AdditionalProperties() == nil {
					oo.Object.Additional = make(map[string]interface{})
				}

				// Additional score is filled in by the top level function

				// Collect all keys starting with "BM25F" and add them to the Additional
				if keywordRanking.AdditionalExplanations {
					explainScore := ""
					for k, v := range oo.Object.Additional {
						if strings.HasPrefix(k, "BM25F") {

							explainScore = fmt.Sprintf("%v, %v:%v", explainScore, k, v)
							delete(oo.Object.Additional, k)
						}
					}
					oo.Object.Additional["explainScore"] = explainScore
				}
			}
		}
	}

	if len(sort) > 0 {
		if len(readPlan.Shards()) > 1 {
			var err error
			outObjects, outScores, err = i.sort(outObjects, outScores, sort, limit)
			if err != nil {
				return nil, nil, errors.Wrap(err, "sort")
			}
		}
	} else if keywordRanking != nil {
		outObjects, outScores = i.sortKeywordRanking(outObjects, outScores)
	} else if len(readPlan.Shards()) > 1 && !addlProps.ReferenceQuery {
		// sort only for multiple shards (already sorted for single)
		// and for not reference nested query (sort is applied for root query)
		outObjects, outScores = i.sortByID(outObjects, outScores)
	}

	if autoCut > 0 {
		cutOff := autocut.Autocut(outScores, autoCut)
		outObjects = outObjects[:cutOff]
		outScores = outScores[:cutOff]
	}

	// if this search was caused by a reference property
	// search, we should not limit the number of results.
	// for example, if the query contains a where filter
	// whose operator is `And`, and one of the operands
	// contains a path to a reference prop, the Search
	// caused by such a ref prop being limited can cause
	// the `And` to return no results where results would
	// be expected. we won't know that unless we search
	// and return all referenced object properties.
	if !addlProps.ReferenceQuery && len(outObjects) > limit {
		if len(outObjects) == len(outScores) {
			outScores = outScores[:limit]
		}
		outObjects = outObjects[:limit]
	}

	if i.anyShardHasMultipleReplicasRead(tenant, readPlan.Shards()) {
		err = i.replicator.CheckConsistency(ctx, cl, outObjects)
		if err != nil {
			i.logger.WithField("action", "object_search").
				Errorf("failed to check consistency of search results: %v", err)
		}
	}

	return outObjects, outScores, nil
}

func (i *Index) objectSearchByShard(ctx context.Context, limit int, filters *filters.LocalFilter,
	keywordRanking *searchparams.KeywordRanking, sort []filters.Sort, cursor *filters.Cursor,
	addlProps additional.Properties, tenant string, readPlan routerTypes.ReadRoutingPlan, properties []string,
) ([]*storobj.Object, []float32, error) {
	resultObjects, resultScores := objectSearchPreallocate(limit, readPlan.Shards())

	eg := enterrors.NewErrorGroupWrapper(i.logger, "filters:", filters)
	eg.SetLimit(_NUMCPU * 2)
	shardResultLock := sync.Mutex{}

	remoteSearch := func(shardName string) error {
		objs, scores, nodeName, err := i.remote.SearchShard(ctx, shardName, nil, nil, 0, limit, filters, keywordRanking, sort, cursor, nil, addlProps, nil, properties)
		if err != nil {
			return fmt.Errorf(
				"remote shard object search %s: %w", shardName, err)
		}

		if i.shardHasMultipleReplicasRead(tenant, shardName) {
			storobj.AddOwnership(objs, nodeName, shardName)
		}

		shardResultLock.Lock()
		resultObjects = append(resultObjects, objs...)
		resultScores = append(resultScores, scores...)
		shardResultLock.Unlock()

		return nil
	}
	localSeach := func(shardName string) error {
		// We need to getOrInit here because the shard might not yet be loaded due to eventual consistency on the schema update
		// triggering the shard loading in the database
		shard, release, err := i.getOrInitShard(ctx, shardName)
		defer release()
		if err != nil {
			return fmt.Errorf("error getting local shard %s: %w", shardName, err)
		}
		if shard == nil {
			// This will make the code hit other remote replicas, and usually resolve any kind of eventual consistency issues just thanks to delaying
			// the search to the other replica.
			// This is not ideal, but it works for now.
			return remoteSearch(shardName)
		}

		localCtx := helpers.InitSlowQueryDetails(ctx)
		helpers.AnnotateSlowQueryLog(localCtx, "is_coordinator", true)
		objs, scores, err := shard.ObjectSearch(localCtx, limit, filters, keywordRanking, sort, cursor, addlProps, properties)
		if err != nil {
			return fmt.Errorf(
				"local shard object search %s: %w", shard.ID(), err)
		}
		nodeName := i.getSchema.NodeName()

		if i.shardHasMultipleReplicasRead(tenant, shardName) {
			storobj.AddOwnership(objs, nodeName, shardName)
		}

		shardResultLock.Lock()
		resultObjects = append(resultObjects, objs...)
		resultScores = append(resultScores, scores...)
		shardResultLock.Unlock()

		return nil
	}
	err := executor.ExecuteForEachShard(readPlan,
		// Local Shard Search
		func(replica routerTypes.Replica) error {
			shardName := replica.ShardName
			eg.Go(func() error {
				return localSeach(shardName)
			}, shardName)
			return nil
		},
		func(replica routerTypes.Replica) error {
			shardName := replica.ShardName
			eg.Go(func() error {
				return remoteSearch(shardName)
			}, shardName)
			return nil
		},
	)
	if err != nil {
		return nil, nil, fmt.Errorf("error executing search for each shard: %w", err)
	}
	if err := eg.Wait(); err != nil {
		return nil, nil, err
	}

	if len(resultObjects) == len(resultScores) {
		// Force a stable sort order by UUID
		type resultSortable struct {
			object *storobj.Object
			score  float32
		}
		objs := resultObjects
		scores := resultScores
		results := make([]resultSortable, len(objs))
		for i := range objs {
			results[i] = resultSortable{
				object: objs[i],
				score:  scores[i],
			}
		}

		golangSort.Slice(results, func(i, j int) bool {
			if results[i].score == results[j].score {
				return results[i].object.Object.ID > results[j].object.Object.ID
			}

			return results[i].score > results[j].score
		})

		finalObjs := make([]*storobj.Object, len(results))
		finalScores := make([]float32, len(results))
		for i, result := range results {
			finalObjs[i] = result.object
			finalScores[i] = result.score
		}

		return finalObjs, finalScores, nil
	}

	return resultObjects, resultScores, nil
}

func (i *Index) sortByID(objects []*storobj.Object, scores []float32,
) ([]*storobj.Object, []float32) {
	return newIDSorter().sort(objects, scores)
}

func (i *Index) sortKeywordRanking(objects []*storobj.Object,
	scores []float32,
) ([]*storobj.Object, []float32) {
	return newScoresSorter().sort(objects, scores)
}

func (i *Index) sort(objects []*storobj.Object, scores []float32,
	sort []filters.Sort, limit int,
) ([]*storobj.Object, []float32, error) {
	return sorter.NewObjectsSorter(i.getSchema.ReadOnlyClass).
		Sort(objects, scores, limit, sort)
}

func (i *Index) mergeGroups(objects []*storobj.Object, dists []float32,
	groupBy *searchparams.GroupBy, limit, shardCount int,
) ([]*storobj.Object, []float32, error) {
	return newGroupMerger(objects, dists, groupBy).Do()
}

func (i *Index) singleLocalShardObjectVectorSearch(ctx context.Context, searchVectors []models.Vector,
	targetVectors []string, dist float32, limit int, filters *filters.LocalFilter,
	sort []filters.Sort, groupBy *searchparams.GroupBy, additional additional.Properties,
	shard ShardLike, targetCombination *dto.TargetCombination, properties []string,
) ([]*storobj.Object, []float32, error) {
	ctx = helpers.InitSlowQueryDetails(ctx)
	helpers.AnnotateSlowQueryLog(ctx, "is_coordinator", true)
	if shard.GetStatus() == storagestate.StatusLoading {
		return nil, nil, enterrors.NewErrUnprocessable(fmt.Errorf("local %s shard is not ready", shard.Name()))
	}
	res, resDists, err := shard.ObjectVectorSearch(
		ctx, searchVectors, targetVectors, dist, limit, filters, sort, groupBy, additional, targetCombination, properties)
	if err != nil {
		return nil, nil, errors.Wrapf(err, "shard %s", shard.ID())
	}
	return res, resDists, nil
}

func (i *Index) localShardSearch(ctx context.Context, searchVectors []models.Vector,
	targetVectors []string, dist float32, limit int, localFilters *filters.LocalFilter,
	sort []filters.Sort, groupBy *searchparams.GroupBy, additionalProps additional.Properties,
	targetCombination *dto.TargetCombination, properties []string, tenantName string, shardName string,
) ([]*storobj.Object, []float32, error) {
	shard, release, err := i.GetShard(ctx, shardName)
	if err != nil {
		return nil, nil, err
	}
	if shard != nil {
		defer release()
	}

	localCtx := helpers.InitSlowQueryDetails(ctx)
	helpers.AnnotateSlowQueryLog(localCtx, "is_coordinator", true)
	localShardResult, localShardScores, err := shard.ObjectVectorSearch(
		localCtx, searchVectors, targetVectors, dist, limit, localFilters, sort, groupBy, additionalProps, targetCombination, properties)
	if err != nil {
		return nil, nil, errors.Wrapf(err, "shard %s", shard.ID())
	}
	// Append result to out
	if i.shardHasMultipleReplicasRead(tenantName, shardName) {
		storobj.AddOwnership(localShardResult, i.getSchema.NodeName(), shardName)
	}
	return localShardResult, localShardScores, nil
}

func (i *Index) remoteShardSearch(ctx context.Context, searchVectors []models.Vector,
	targetVectors []string, distance float32, limit int, localFilters *filters.LocalFilter,
	sort []filters.Sort, groupBy *searchparams.GroupBy, additional additional.Properties,
	targetCombination *dto.TargetCombination, properties []string, tenantName string, shardName string,
) ([]*storobj.Object, []float32, error) {
	var outObjects []*storobj.Object
	var outScores []float32

	shard, release, err := i.GetShard(ctx, shardName)
	if err != nil {
		return nil, nil, err
	}
	if shard != nil {
		defer release()
	}

	if i.Config.ForceFullReplicasSearch {
		// Force a search on all the replicas for the shard
		remoteSearchResults, err := i.remote.SearchAllReplicas(ctx,
			i.logger, shardName, searchVectors, targetVectors, distance, limit, localFilters,
			nil, sort, nil, groupBy, additional, i.getSchema.NodeName(), targetCombination, properties)
		// Only return an error if we failed to query remote shards AND we had no local shard to query
		if err != nil && shard == nil {
			return nil, nil, errors.Wrapf(err, "remote shard %s", shardName)
		}
		// Append the result of the search to the outgoing result
		for _, remoteShardResult := range remoteSearchResults {
			if i.shardHasMultipleReplicasRead(tenantName, shardName) {
				storobj.AddOwnership(remoteShardResult.Objects, remoteShardResult.Node, shardName)
			}
			outObjects = append(outObjects, remoteShardResult.Objects...)
			outScores = append(outScores, remoteShardResult.Scores...)
		}
	} else {
		// Search only what is necessary
		remoteResult, remoteDists, nodeName, err := i.remote.SearchShard(ctx,
			shardName, searchVectors, targetVectors, distance, limit, localFilters,
			nil, sort, nil, groupBy, additional, targetCombination, properties)
		if err != nil {
			return nil, nil, errors.Wrapf(err, "remote shard %s", shardName)
		}

		if i.shardHasMultipleReplicasRead(tenantName, shardName) {
			storobj.AddOwnership(remoteResult, nodeName, shardName)
		}
		outObjects = remoteResult
		outScores = remoteDists
	}
	return outObjects, outScores, nil
}

func (i *Index) objectVectorSearch(ctx context.Context, searchVectors []models.Vector,
	targetVectors []string, dist float32, limit int, localFilters *filters.LocalFilter, sort []filters.Sort,
	groupBy *searchparams.GroupBy, additionalProps additional.Properties,
	replProps *additional.ReplicationProperties, tenant string, targetCombination *dto.TargetCombination, properties []string,
) ([]*storobj.Object, []float32, error) {
	cl := i.consistencyLevel(replProps)
	readPlan, err := i.buildReadRoutingPlan(cl, tenant)
	if err != nil {
		return nil, nil, err
	}

	if len(readPlan.Shards()) == 1 && !i.Config.ForceFullReplicasSearch {
		shard, release, err := i.getShardForDirectLocalOperation(ctx, tenant, readPlan.Shards()[0], localShardOperationRead)
		defer release()
		if err != nil {
			return nil, nil, err
		}
		if shard != nil {
			return i.singleLocalShardObjectVectorSearch(ctx, searchVectors, targetVectors, dist, limit, localFilters,
				sort, groupBy, additionalProps, shard, targetCombination, properties)
		}
	}

	// a limit of -1 is used to signal a search by distance. if that is
	// the case we have to adjust how we calculate the output capacity
	var shardCap int
	if limit < 0 {
		shardCap = len(readPlan.Shards()) * hnsw.DefaultSearchByDistInitialLimit
	} else {
		shardCap = len(readPlan.Shards()) * limit
	}

	eg := enterrors.NewErrorGroupWrapper(i.logger, "tenant:", tenant)
	eg.SetLimit(_NUMCPU * 2)
	m := &sync.Mutex{}

	out := make([]*storobj.Object, 0, shardCap)
	dists := make([]float32, 0, shardCap)
	var localSearches atomic.Int64
	var localResponses atomic.Int64
	var remoteSearches atomic.Int64
	var remoteResponses atomic.Int64

	remoteSearch := func(shardName string) error {
		// If we have no local shard or if we force the query to reach all replicas
		remoteShardObject, remoteShardScores, err2 := i.remoteShardSearch(ctx, searchVectors, targetVectors, dist, limit, localFilters, sort, groupBy, additionalProps, targetCombination, properties, tenant, shardName)
		if err2 != nil {
			return fmt.Errorf(
				"remote shard object search %s: %w", shardName, err2)
		}
		m.Lock()
		remoteResponses.Add(1)
		out = append(out, remoteShardObject...)
		dists = append(dists, remoteShardScores...)
		m.Unlock()
		return nil
	}
	localSearch := func(shardName string) error {
		shard, release, err := i.GetShard(ctx, shardName)
		defer release()
		if err != nil {
			return err
		}
		if shard != nil {
			localShardResult, localShardScores, err1 := i.localShardSearch(ctx, searchVectors, targetVectors, dist, limit, localFilters, sort, groupBy, additionalProps, targetCombination, properties, tenant, shardName)
			if err1 != nil {
				return fmt.Errorf(
					"local shard object search %s: %w", shard.ID(), err1)
			}

			m.Lock()
			localResponses.Add(1)
			out = append(out, localShardResult...)
			dists = append(dists, localShardScores...)
			m.Unlock()
		} else {
			return remoteSearch(shardName)
		}

		return nil
	}

	err = executor.ExecuteForEachShard(readPlan,
		// Local Shard Search
		func(replica routerTypes.Replica) error {
			shardName := replica.ShardName
			eg.Go(func() error {
				localSearches.Add(1)
				return localSearch(shardName)
			}, shardName)
			return nil
		},
		func(replica routerTypes.Replica) error {
			shardName := replica.ShardName
			eg.Go(func() error {
				remoteSearches.Add(1)
				return remoteSearch(shardName)
			}, shardName)
			return nil
		},
	)
	if err != nil {
		return nil, nil, fmt.Errorf("error executing search for each shard: %w", err)
	}
	if err := eg.Wait(); err != nil {
		return nil, nil, err
	}

	// If we are force querying all replicas, we need to run deduplication on the result.
	if i.Config.ForceFullReplicasSearch {
		if localSearches.Load() != localResponses.Load() {
			i.logger.Warnf("(in full replica search) local search count does not match local response count: searches=%d responses=%d", localSearches.Load(), localResponses.Load())
		}
		if remoteSearches.Load() != remoteResponses.Load() {
			i.logger.Warnf("(in full replica search) remote search count does not match remote response count: searches=%d responses=%d", remoteSearches.Load(), remoteResponses.Load())
		}
		out, dists, err = searchResultDedup(out, dists)
		if err != nil {
			return nil, nil, fmt.Errorf("could not deduplicate result after full replicas search: %w", err)
		}
	}

	if len(readPlan.Shards()) == 1 {
		return out, dists, nil
	}

	if len(readPlan.Shards()) > 1 && groupBy != nil {
		return i.mergeGroups(out, dists, groupBy, limit, len(readPlan.Shards()))
	}

	if len(readPlan.Shards()) > 1 && len(sort) > 0 {
		return i.sort(out, dists, sort, limit)
	}

	out, dists = newDistancesSorter().sort(out, dists)
	if limit > 0 && len(out) > limit {
		out = out[:limit]
		dists = dists[:limit]
	}

	if i.anyShardHasMultipleReplicasRead(tenant, readPlan.Shards()) {
		err = i.replicator.CheckConsistency(ctx, cl, out)
		if err != nil {
			i.logger.WithField("action", "object_vector_search").
				Errorf("failed to check consistency of search results: %v", err)
		}
	}

	return out, dists, nil
}

func (i *Index) IncomingSearch(ctx context.Context, shardName string,
	searchVectors []models.Vector, targetVectors []string, distance float32, limit int,
	filters *filters.LocalFilter, keywordRanking *searchparams.KeywordRanking,
	sort []filters.Sort, cursor *filters.Cursor, groupBy *searchparams.GroupBy,
	additional additional.Properties, targetCombination *dto.TargetCombination, properties []string,
) ([]*storobj.Object, []float32, error) {
	shard, release, err := i.getOrInitShard(ctx, shardName)
	if err != nil {
		return nil, nil, err
	}
	defer release()

	ctx = helpers.InitSlowQueryDetails(ctx)
	helpers.AnnotateSlowQueryLog(ctx, "is_coordinator", false)

	// Hacky fix here
	// shard.GetStatus() will force a lazy shard to load and we have usecases that rely on that behaviour that a search
	// will force a lazy loaded shard to load
	// However we also have cases (related to FORCE_FULL_REPLICAS_SEARCH) where we want to avoid waiting for a shard to
	// load, therefore we only call GetStatusNoLoad if replication is enabled -> another replica will be able to answer
	// the request and we want to exit early
	if i.replicationEnabled() && shard.GetStatus() == storagestate.StatusLoading {
		return nil, nil, enterrors.NewErrUnprocessable(fmt.Errorf("local %s shard is not ready", shardName))
	} else {
		if shard.GetStatus() == storagestate.StatusLoading {
			// This effectively never happens with lazy loaded shard as GetStatus will wait for the lazy shard to load
			// and then status will never be "StatusLoading"
			return nil, nil, enterrors.NewErrUnprocessable(fmt.Errorf("local %s shard is not ready", shardName))
		}
	}

	if len(searchVectors) == 0 {
		res, scores, err := shard.ObjectSearch(ctx, limit, filters, keywordRanking, sort, cursor, additional, properties)
		if err != nil {
			return nil, nil, err
		}

		return res, scores, nil
	}

	res, resDists, err := shard.ObjectVectorSearch(
		ctx, searchVectors, targetVectors, distance, limit, filters, sort, groupBy, additional, targetCombination, properties)
	if err != nil {
		return nil, nil, errors.Wrapf(err, "shard %s", shard.ID())
	}

	return res, resDists, nil
}

func (i *Index) deleteObject(ctx context.Context, id strfmt.UUID,
	deletionTime time.Time, replProps *additional.ReplicationProperties, tenant string, schemaVersion uint64,
) error {
	if err := i.validateMultiTenancy(tenant); err != nil {
		return err
	}

	shardName, err := i.determineObjectShard(ctx, id, tenant)
	if err != nil {
		switch {
		case errors.As(err, &objects.ErrMultiTenancy{}):
			return objects.NewErrMultiTenancy(fmt.Errorf("determine shard: %w", err))
		case errors.As(err, &authzerrors.Forbidden{}):
			return fmt.Errorf("determine shard: %w", err)
		default:
			return objects.NewErrInvalidUserInput("determine shard: %v", err)
		}
	}

	if i.shardHasMultipleReplicasWrite(tenant, shardName) {
		if replProps == nil {
			replProps = defaultConsistency()
		}
		cl := routerTypes.ConsistencyLevel(replProps.ConsistencyLevel)
		if err := i.replicator.DeleteObject(ctx, shardName, id, deletionTime, cl, schemaVersion); err != nil {
			return fmt.Errorf("replicate deletion: shard=%q %w", shardName, err)
		}
		return nil
	}

	shard, release, err := i.getShardForDirectLocalOperation(ctx, tenant, shardName, localShardOperationWrite)
	defer release()
	if err != nil {
		return err
	}

	// no replication, remote shard (or local not yet inited)
	if shard == nil {
		if err := i.remote.DeleteObject(ctx, shardName, id, deletionTime, schemaVersion); err != nil {
			return fmt.Errorf("delete remote object: shard=%q: %w", shardName, err)
		}
		return nil
	}

	// no replication, local shard
	i.shardTransferMutex.RLock()
	defer i.shardTransferMutex.RUnlock()
	if err = shard.DeleteObject(ctx, id, deletionTime); err != nil {
		return fmt.Errorf("delete local object: shard=%q: %w", shardName, err)
	}
	return nil
}

func (i *Index) IncomingDeleteObject(ctx context.Context, shardName string,
	id strfmt.UUID, deletionTime time.Time, schemaVersion uint64,
) error {
	i.shardTransferMutex.RLock()
	defer i.shardTransferMutex.RUnlock()

	shard, release, err := i.getOrInitShard(ctx, shardName)
	if err != nil {
		return err
	}
	defer release()

	return shard.DeleteObject(ctx, id, deletionTime)
}

func (i *Index) getClass() *models.Class {
	className := i.Config.ClassName.String()
	return i.getSchema.ReadOnlyClass(className)
}

// Intended to run on "receiver" nodes, where local shard
// is expected to exist and be active
// Method first tries to get shard from Index::shards map,
// or inits shard and adds it to the map if shard was not found
func (i *Index) initLocalShard(ctx context.Context, shardName string) error {
	return i.initLocalShardWithForcedLoading(ctx, i.getClass(), shardName, false, false)
}

func (i *Index) LoadLocalShard(ctx context.Context, shardName string, implicitShardLoading bool) error {
	mustLoad := !implicitShardLoading
	return i.initLocalShardWithForcedLoading(ctx, i.getClass(), shardName, mustLoad, implicitShardLoading)
}

func (i *Index) initLocalShardWithForcedLoading(ctx context.Context, class *models.Class, shardName string, mustLoad bool, implicitShardLoading bool) error {
	i.closeLock.RLock()
	defer i.closeLock.RUnlock()

	if i.closed {
		return errAlreadyShutdown
	}

	// make sure same shard is not inited in parallel
	i.shardCreateLocks.Lock(shardName)
	defer i.shardCreateLocks.Unlock(shardName)

	// check if created in the meantime by concurrent call
	if shard := i.shards.Load(shardName); shard != nil {
		if mustLoad {
			lazyShard, ok := shard.(*LazyLoadShard)
			if ok {
				return lazyShard.Load(ctx)
			}
		}

		return nil
	}

	disableLazyLoad := mustLoad || i.Config.DisableLazyLoadShards

	shard, err := i.initShard(ctx, shardName, class, i.metrics.baseMetrics, disableLazyLoad, implicitShardLoading)
	if err != nil {
		return err
	}

	i.shards.Store(shardName, shard)

	return nil
}

func (i *Index) UnloadLocalShard(ctx context.Context, shardName string) error {
	i.closeLock.RLock()
	defer i.closeLock.RUnlock()

	if i.closed {
		return errAlreadyShutdown
	}

	i.shardCreateLocks.Lock(shardName)
	defer i.shardCreateLocks.Unlock(shardName)

	shardLike, ok := i.shards.LoadAndDelete(shardName)
	if !ok {
		return nil // shard was not found, nothing to unload
	}

	if err := shardLike.Shutdown(ctx); err != nil {
		if !errors.Is(err, errAlreadyShutdown) {
			return errors.Wrapf(err, "shutdown shard %q", shardName)
		}
		return errors.Wrapf(errAlreadyShutdown, "shutdown shard %q", shardName)
	}

	return nil
}

func (i *Index) GetShard(ctx context.Context, shardName string) (
	shard ShardLike, release func(), err error,
) {
	return i.getOptInitLocalShard(ctx, shardName, false)
}

func (i *Index) getOrInitShard(ctx context.Context, shardName string) (
	shard ShardLike, release func(), err error,
) {
	return i.getOptInitLocalShard(ctx, shardName, true)
}

// getOptInitLocalShard returns the local shard with the given name.
// It is ensured that the returned instance is a fully loaded shard if ensureInit is set to true.
// The returned shard may be a lazy shard instance or nil if the shard hasn't yet been initialized.
// The returned shard cannot be closed until release is called.
func (i *Index) getOptInitLocalShard(ctx context.Context, shardName string, ensureInit bool) (
	shard ShardLike, release func(), err error,
) {
	i.closeLock.RLock()
	defer i.closeLock.RUnlock()

	if i.closed {
		return nil, func() {}, errAlreadyShutdown
	}

	// make sure same shard is not inited in parallel
	i.shardCreateLocks.Lock(shardName)
	defer i.shardCreateLocks.Unlock(shardName)

	// check if created in the meantime by concurrent call
	shard = i.shards.Load(shardName)
	if shard == nil {
		if !ensureInit {
			return nil, func() {}, nil
		}

		className := i.Config.ClassName.String()
		class := i.getSchema.ReadOnlyClass(className)
		if class == nil {
			return nil, func() {}, fmt.Errorf("class %s not found in schema", className)
		}

		shard, err = i.initShard(ctx, shardName, class, i.metrics.baseMetrics, true, false)
		if err != nil {
			return nil, func() {}, err
		}

		i.shards.Store(shardName, shard)
	}

	release, err = shard.preventShutdown()
	if err != nil {
		return nil, func() {}, fmt.Errorf("get/init local shard %q, no shutdown: %w", shardName, err)
	}

	return shard, release, nil
}

func (i *Index) mergeObject(ctx context.Context, merge objects.MergeDocument,
	replProps *additional.ReplicationProperties, tenant string, schemaVersion uint64,
) error {
	if err := i.validateMultiTenancy(tenant); err != nil {
		return err
	}

	shardName, err := i.determineObjectShard(ctx, merge.ID, tenant)
	if err != nil {
		switch {
		case errors.As(err, &objects.ErrMultiTenancy{}):
			return objects.NewErrMultiTenancy(fmt.Errorf("determine shard: %w", err))
		case errors.As(err, &authzerrors.Forbidden{}):
			return fmt.Errorf("determine shard: %w", err)
		default:
			return objects.NewErrInvalidUserInput("determine shard: %v", err)
		}
	}

	if i.shardHasMultipleReplicasWrite(tenant, shardName) {
		if replProps == nil {
			replProps = defaultConsistency()
		}
		cl := routerTypes.ConsistencyLevel(replProps.ConsistencyLevel)
		if err := i.replicator.MergeObject(ctx, shardName, &merge, cl, schemaVersion); err != nil {
			return fmt.Errorf("replicate single update: %w", err)
		}
		return nil
	}

	shard, release, err := i.getShardForDirectLocalOperation(ctx, tenant, shardName, localShardOperationWrite)
	defer release()
	if err != nil {
		return err
	}

	// no replication, remote shard (or local not yet inited)
	if shard == nil {
		if err := i.remote.MergeObject(ctx, shardName, merge, schemaVersion); err != nil {
			return fmt.Errorf("update remote object: shard=%q: %w", shardName, err)
		}
		return nil
	}

	// no replication, local shard
	i.shardTransferMutex.RLock()
	defer i.shardTransferMutex.RUnlock()
	if err = shard.MergeObject(ctx, merge); err != nil {
		return fmt.Errorf("update local object: shard=%q: %w", shardName, err)
	}

	return nil
}

func (i *Index) IncomingMergeObject(ctx context.Context, shardName string,
	mergeDoc objects.MergeDocument, schemaVersion uint64,
) error {
	i.shardTransferMutex.RLock()
	defer i.shardTransferMutex.RUnlock()

	shard, release, err := i.getOrInitShard(ctx, shardName)
	if err != nil {
		return err
	}
	defer release()

	return shard.MergeObject(ctx, mergeDoc)
}

func (i *Index) aggregate(ctx context.Context, replProps *additional.ReplicationProperties,
	params aggregation.Params, modules *modules.Provider, tenant string,
) (*aggregation.Result, error) {
	cl := i.consistencyLevel(replProps)
	readPlan, err := i.buildReadRoutingPlan(cl, tenant)
	if err != nil {
		return nil, err
	}

	results := make([]*aggregation.Result, len(readPlan.Shards()))
	for j, shardName := range readPlan.Shards() {
		var err error
		var res *aggregation.Result

		var shard ShardLike
		var release func()
		// anonymous func is here to ensure release is executed after each loop iteration
		func() {
			shard, release, err = i.getShardForDirectLocalOperation(ctx, tenant, shardName, localShardOperationRead)
			defer release()
			if err == nil {
				if shard != nil {
					res, err = shard.Aggregate(ctx, params, modules)
				} else {
					res, err = i.remote.Aggregate(ctx, shardName, params)
				}
			}
		}()

		if err != nil {
			return nil, errors.Wrapf(err, "shard %s", shardName)
		}

		results[j] = res
	}

	return aggregator.NewShardCombiner().Do(results), nil
}

func (i *Index) IncomingAggregate(ctx context.Context, shardName string,
	params aggregation.Params, mods interface{},
) (*aggregation.Result, error) {
	shard, release, err := i.getOrInitShard(ctx, shardName)
	if err != nil {
		return nil, err
	}
	defer release()

	if shard.GetStatus() == storagestate.StatusLoading {
		return nil, enterrors.NewErrUnprocessable(fmt.Errorf("local %s shard is not ready", shardName))
	}

	return shard.Aggregate(ctx, params, mods.(*modules.Provider))
}

func (i *Index) drop() error {
	i.shardTransferMutex.RLock()
	defer i.shardTransferMutex.RUnlock()

	i.closeLock.Lock()
	defer i.closeLock.Unlock()

	if i.closed {
		return errAlreadyShutdown
	}

	i.closed = true

	i.closingCancel()

	eg := enterrors.NewErrorGroupWrapper(i.logger)
	eg.SetLimit(_NUMCPU * 2)
	fields := logrus.Fields{"action": "drop_shard", "class": i.Config.ClassName}
	dropShard := func(shardName string, _ ShardLike) error {
		eg.Go(func() error {
			i.shardCreateLocks.Lock(shardName)
			defer i.shardCreateLocks.Unlock(shardName)

			shard, ok := i.shards.LoadAndDelete(shardName)
			if !ok {
				return nil // shard already does not exist
			}
			if err := shard.drop(); err != nil {
				logrus.WithFields(fields).WithField("id", shard.ID()).Error(err)
			}

			return nil
		})
		return nil
	}

	i.shards.Range(dropShard)
	if err := eg.Wait(); err != nil {
		return err
	}

	// Dropping the shards only unregisters the shards callbacks, but we still
	// need to stop the cycle managers that those shards used to register with.
	ctx, cancel := context.WithTimeout(context.Background(), 60*time.Second)
	defer cancel()
	i.logger.WithFields(logrus.Fields{
		"action":   "drop_index",
		"duration": 60 * time.Second,
	}).Debug("context.WithTimeout")

	if err := i.stopCycleManagers(ctx, "drop"); err != nil {
		return err
	}

	return os.RemoveAll(i.path())
}

func (i *Index) DropShard(name string) error {
	return i.dropShards([]string{name})
}

func (i *Index) dropShards(names []string) error {
	i.shardTransferMutex.RLock()
	defer i.shardTransferMutex.RUnlock()

	i.closeLock.RLock()
	defer i.closeLock.RUnlock()

	if i.closed {
		return errAlreadyShutdown
	}

	ec := errorcompounder.New()
	eg := enterrors.NewErrorGroupWrapper(i.logger)
	eg.SetLimit(_NUMCPU * 2)

	for _, name := range names {
		name := name
		eg.Go(func() error {
			i.shardCreateLocks.Lock(name)
			defer i.shardCreateLocks.Unlock(name)

			shard, ok := i.shards.LoadAndDelete(name)
			if !ok {
				// Ensure that if the shard is not loaded we delete any reference on disk for any data.
				// This ensures that we also delete inactive shards/tenants
				if err := os.RemoveAll(shardPath(i.path(), name)); err != nil {
					ec.Add(err)
					i.logger.WithField("action", "drop_shard").WithField("shard", shard.ID()).Error(err)
				}
			} else {
				// If shard is loaded use the native primitive to drop it
				if err := shard.drop(); err != nil {
					ec.Add(err)
					i.logger.WithField("action", "drop_shard").WithField("shard", shard.ID()).Error(err)
				}
			}

			return nil
		})
	}

	eg.Wait()
	return ec.ToError()
}

func (i *Index) dropCloudShards(ctx context.Context, cloud modulecapabilities.OffloadCloud, names []string, nodeId string) error {
	i.shardTransferMutex.RLock()
	defer i.shardTransferMutex.RUnlock()

	i.closeLock.RLock()
	defer i.closeLock.RUnlock()

	if i.closed {
		return errAlreadyShutdown
	}

	ec := &errorcompounder.ErrorCompounder{}
	eg := enterrors.NewErrorGroupWrapper(i.logger)
	eg.SetLimit(_NUMCPU * 2)

	for _, name := range names {
		name := name
		eg.Go(func() error {
			i.shardCreateLocks.Lock(name)
			defer i.shardCreateLocks.Unlock(name)

			if err := cloud.Delete(ctx, i.ID(), name, nodeId); err != nil {
				ec.Add(err)
				i.logger.WithField("action", "cloud_drop_shard").
					WithField("shard", name).Error(err)
			}
			return nil
		})
	}

	eg.Wait()
	return ec.ToError()
}

func (i *Index) Shutdown(ctx context.Context) error {
	i.shardTransferMutex.RLock()
	defer i.shardTransferMutex.RUnlock()

	i.closeLock.Lock()
	defer i.closeLock.Unlock()

	if i.closed {
		return errAlreadyShutdown
	}

	i.closed = true

	i.closingCancel()

	// TODO allow every resource cleanup to run, before returning early with error
	if err := i.shards.RangeConcurrently(i.logger, func(name string, shard ShardLike) error {
		if err := shard.Shutdown(ctx); err != nil {
			if !errors.Is(err, errAlreadyShutdown) {
				return errors.Wrapf(err, "shutdown shard %q", name)
			}
			i.logger.WithField("shard", shard.Name()).Debug("was already shut or dropped")
		}
		return nil
	}); err != nil {
		return err
	}
	if err := i.stopCycleManagers(ctx, "shutdown"); err != nil {
		return err
	}

	return nil
}

func (i *Index) stopCycleManagers(ctx context.Context, usecase string) error {
	if err := i.cycleCallbacks.compactionCycle.StopAndWait(ctx); err != nil {
		return fmt.Errorf("%s: stop objects compaction cycle: %w", usecase, err)
	}
	if err := i.cycleCallbacks.compactionAuxCycle.StopAndWait(ctx); err != nil {
		return fmt.Errorf("%s: stop non objects compaction cycle: %w", usecase, err)
	}
	if err := i.cycleCallbacks.flushCycle.StopAndWait(ctx); err != nil {
		return fmt.Errorf("%s: stop flush cycle: %w", usecase, err)
	}
	if err := i.cycleCallbacks.vectorCommitLoggerCycle.StopAndWait(ctx); err != nil {
		return fmt.Errorf("%s: stop vector commit logger cycle: %w", usecase, err)
	}
	if err := i.cycleCallbacks.vectorTombstoneCleanupCycle.StopAndWait(ctx); err != nil {
		return fmt.Errorf("%s: stop vector tombstone cleanup cycle: %w", usecase, err)
	}
	if err := i.cycleCallbacks.geoPropsCommitLoggerCycle.StopAndWait(ctx); err != nil {
		return fmt.Errorf("%s: stop geo props commit logger cycle: %w", usecase, err)
	}
	if err := i.cycleCallbacks.geoPropsTombstoneCleanupCycle.StopAndWait(ctx); err != nil {
		return fmt.Errorf("%s: stop geo props tombstone cleanup cycle: %w", usecase, err)
	}
	return nil
}

func (i *Index) getShardsQueueSize(ctx context.Context, tenant string) (map[string]int64, error) {
	className := i.Config.ClassName.String()
	shardNames, err := i.schemaReader.Shards(className)
	if err != nil {
		return nil, err
	}

	shardsQueueSize := make(map[string]int64)
	for _, shardName := range shardNames {
		if tenant != "" && shardName != tenant {
			continue
		}
		var err error
		var size int64
		var shard ShardLike
		var release func()

		// anonymous func is here to ensure release is executed after each loop iteration
		func() {
			shard, release, err = i.getShardForDirectLocalOperation(ctx, tenant, shardName, localShardOperationRead)
			defer release()
			if err == nil {
				if shard != nil {
					_ = shard.ForEachVectorQueue(func(_ string, queue *VectorIndexQueue) error {
						size += queue.Size()
						return nil
					})
				} else {
					size, err = i.remote.GetShardQueueSize(ctx, shardName)
				}
			}
		}()

		if err != nil {
			return nil, errors.Wrapf(err, "shard %s", shardName)
		}

		shardsQueueSize[shardName] = size
	}

	return shardsQueueSize, nil
}

func (i *Index) IncomingGetShardQueueSize(ctx context.Context, shardName string) (int64, error) {
	shard, release, err := i.getOrInitShard(ctx, shardName)
	if err != nil {
		return 0, err
	}
	defer release()

	if shard.GetStatus() == storagestate.StatusLoading {
		return 0, enterrors.NewErrUnprocessable(fmt.Errorf("local %s shard is not ready", shardName))
	}
	var size int64
	_ = shard.ForEachVectorQueue(func(_ string, queue *VectorIndexQueue) error {
		size += queue.Size()
		return nil
	})
	return size, nil
}

func (i *Index) getShardsStatus(ctx context.Context, tenant string) (map[string]string, error) {
	className := i.Config.ClassName.String()
	shardNames, err := i.schemaReader.Shards(className)
	if err != nil {
		return nil, err
	}

	shardsStatus := make(map[string]string)

	for _, shardName := range shardNames {
		if tenant != "" && shardName != tenant {
			continue
		}
		var err error
		var status string
		var shard ShardLike
		var release func()

		// anonymous func is here to ensure release is executed after each loop iteration
		func() {
			shard, release, err = i.getShardForDirectLocalOperation(ctx, tenant, shardName, localShardOperationRead)
			defer release()
			if err == nil {
				if shard != nil {
					status = shard.GetStatus().String()
				} else {
					status, err = i.remote.GetShardStatus(ctx, shardName)
				}
			}
		}()

		if err != nil {
			return nil, errors.Wrapf(err, "shard %s", shardName)
		}

		shardsStatus[shardName] = status
	}

	return shardsStatus, nil
}

func (i *Index) IncomingGetShardStatus(ctx context.Context, shardName string) (string, error) {
	shard, release, err := i.getOrInitShard(ctx, shardName)
	if err != nil {
		return "", err
	}
	defer release()

	if shard.GetStatus() == storagestate.StatusLoading {
		return "", enterrors.NewErrUnprocessable(fmt.Errorf("local %s shard is not ready", shardName))
	}
	return shard.GetStatus().String(), nil
}

func (i *Index) updateShardStatus(ctx context.Context, tenantName, shardName, targetStatus string, schemaVersion uint64) error {
	shard, release, err := i.getShardForDirectLocalOperation(ctx, tenantName, shardName, localShardOperationWrite)
	if err != nil {
		return err
	}
	if shard == nil {
		return i.remote.UpdateShardStatus(ctx, shardName, targetStatus, schemaVersion)
	}
	defer release()
	return shard.UpdateStatus(targetStatus, "manually set by user")
}

func (i *Index) IncomingUpdateShardStatus(ctx context.Context, shardName, targetStatus string, schemaVersion uint64) error {
	shard, release, err := i.getOrInitShard(ctx, shardName)
	if err != nil {
		return err
	}
	defer release()

	return shard.UpdateStatus(targetStatus, "manually set by user")
}

func (i *Index) findUUIDs(ctx context.Context,
	filters *filters.LocalFilter, tenant string, repl *additional.ReplicationProperties,
) (map[string][]strfmt.UUID, error) {
	before := time.Now()
	defer i.metrics.BatchDelete(before, "filter_total")
	cl := i.consistencyLevel(repl)
	readPlan, err := i.buildReadRoutingPlan(cl, tenant)
	if err != nil {
		return nil, err
	}
	className := i.Config.ClassName.String()

	results := make(map[string][]strfmt.UUID)
	for _, shardName := range readPlan.Shards() {
		var shard ShardLike
		var release func()
		var err error

		if i.shardHasMultipleReplicasRead(tenant, shardName) {
			results[shardName], err = i.replicator.FindUUIDs(ctx, className, shardName, filters, cl)
		} else {
			// anonymous func is here to ensure release is executed after each loop iteration
			func() {
				shard, release, err = i.getShardForDirectLocalOperation(ctx, tenant, shardName, localShardOperationRead)
				defer release()
				if err == nil {
					if shard != nil {
						results[shardName], err = shard.FindUUIDs(ctx, filters)
					} else {
						results[shardName], err = i.remote.FindUUIDs(ctx, shardName, filters)
					}
				}
			}()
		}

		if err != nil {
			return nil, fmt.Errorf("find matching doc ids in shard %q: %w", shardName, err)
		}
	}

	return results, nil
}

func (i *Index) consistencyLevel(repl *additional.ReplicationProperties) routerTypes.ConsistencyLevel {
	if repl == nil {
		repl = defaultConsistency()
	}
	return routerTypes.ConsistencyLevel(repl.ConsistencyLevel)
}

func (i *Index) IncomingFindUUIDs(ctx context.Context, shardName string,
	filters *filters.LocalFilter,
) ([]strfmt.UUID, error) {
	shard, release, err := i.getOrInitShard(ctx, shardName)
	if err != nil {
		return nil, err
	}
	defer release()

	if shard.GetStatus() == storagestate.StatusLoading {
		return nil, enterrors.NewErrUnprocessable(fmt.Errorf("local %s shard is not ready", shardName))
	}

	return shard.FindUUIDs(ctx, filters)
}

func (i *Index) batchDeleteObjects(ctx context.Context, shardUUIDs map[string][]strfmt.UUID,
	deletionTime time.Time, dryRun bool, replProps *additional.ReplicationProperties, schemaVersion uint64,
	tenant string,
) (objects.BatchSimpleObjects, error) {
	before := time.Now()
	defer i.metrics.BatchDelete(before, "delete_from_shards_total")

	type result struct {
		objs objects.BatchSimpleObjects
	}

	if replProps == nil {
		replProps = defaultConsistency()
	}

	wg := &sync.WaitGroup{}
	ch := make(chan result, len(shardUUIDs))
	for shardName, uuids := range shardUUIDs {
		uuids := uuids
		shardName := shardName
		wg.Add(1)
		f := func() {
			defer wg.Done()

			var objs objects.BatchSimpleObjects
			if i.shardHasMultipleReplicasWrite(tenant, shardName) {
				objs = i.replicator.DeleteObjects(ctx, shardName, uuids, deletionTime,
					dryRun, routerTypes.ConsistencyLevel(replProps.ConsistencyLevel), schemaVersion)
			} else {
				shard, release, err := i.getShardForDirectLocalOperation(ctx, tenant, shardName, localShardOperationWrite)
				defer release()
				if err != nil {
					objs = objects.BatchSimpleObjects{
						objects.BatchSimpleObject{Err: err},
					}
				}
				if shard != nil {
					i.shardTransferMutex.RLockGuard(func() error {
						objs = shard.DeleteObjectBatch(ctx, uuids, deletionTime, dryRun)
						return nil
					})
				} else {
					objs = i.remote.DeleteObjectBatch(ctx, shardName, uuids, deletionTime, dryRun, schemaVersion)
				}
			}

			ch <- result{objs}
		}
		enterrors.GoWrapper(f, i.logger)
	}

	wg.Wait()
	close(ch)

	var out objects.BatchSimpleObjects
	for res := range ch {
		out = append(out, res.objs...)
	}

	return out, nil
}

func (i *Index) IncomingDeleteObjectBatch(ctx context.Context, shardName string,
	uuids []strfmt.UUID, deletionTime time.Time, dryRun bool, schemaVersion uint64,
) objects.BatchSimpleObjects {
	i.shardTransferMutex.RLock()
	defer i.shardTransferMutex.RUnlock()

	shard, release, err := i.getOrInitShard(ctx, shardName)
	if err != nil {
		return objects.BatchSimpleObjects{
			objects.BatchSimpleObject{Err: err},
		}
	}
	defer release()

	return shard.DeleteObjectBatch(ctx, uuids, deletionTime, dryRun)
}

func defaultConsistency(l ...routerTypes.ConsistencyLevel) *additional.ReplicationProperties {
	rp := &additional.ReplicationProperties{}
	if len(l) != 0 {
		rp.ConsistencyLevel = string(l[0])
	} else {
		rp.ConsistencyLevel = string(routerTypes.ConsistencyLevelQuorum)
	}
	return rp
}

func objectSearchPreallocate(limit int, shards []string) ([]*storobj.Object, []float32) {
	perShardLimit := config.DefaultQueryMaximumResults
	if perShardLimit > int64(limit) {
		perShardLimit = int64(limit)
	}
	capacity := perShardLimit * int64(len(shards))
	objects := make([]*storobj.Object, 0, capacity)
	scores := make([]float32, 0, capacity)

	return objects, scores
}

func (i *Index) validateMultiTenancy(tenant string) error {
	if i.partitioningEnabled && tenant == "" {
		return objects.NewErrMultiTenancy(
			fmt.Errorf("class %s has multi-tenancy enabled, but request was without tenant", i.Config.ClassName),
		)
	} else if !i.partitioningEnabled && tenant != "" {
		return objects.NewErrMultiTenancy(
			fmt.Errorf("class %s has multi-tenancy disabled, but request was with tenant", i.Config.ClassName),
		)
	}
	return nil
}

// GetVectorIndexConfig returns a vector index configuration associated with targetVector.
// In case targetVector is empty string, legacy vector configuration is returned.
// Method expects that configuration associated with targetVector is present.
func (i *Index) GetVectorIndexConfig(targetVector string) schemaConfig.VectorIndexConfig {
	i.vectorIndexUserConfigLock.Lock()
	defer i.vectorIndexUserConfigLock.Unlock()

	if targetVector == "" {
		return i.vectorIndexUserConfig
	}

	return i.vectorIndexUserConfigs[targetVector]
}

// GetVectorIndexConfigs returns a map of vector index configurations.
// If present, legacy vector is return under the key of empty string.
func (i *Index) GetVectorIndexConfigs() map[string]schemaConfig.VectorIndexConfig {
	i.vectorIndexUserConfigLock.Lock()
	defer i.vectorIndexUserConfigLock.Unlock()

	configs := make(map[string]schemaConfig.VectorIndexConfig, len(i.vectorIndexUserConfigs)+1)
	for k, v := range i.vectorIndexUserConfigs {
		configs[k] = v
	}

	if i.vectorIndexUserConfig != nil {
		configs[""] = i.vectorIndexUserConfig
	}

	return configs
}

func convertToVectorIndexConfig(config interface{}) schemaConfig.VectorIndexConfig {
	if config == nil {
		return nil
	}
	// in case legacy vector config was set as an empty map/object instead of nil
	if empty, ok := config.(map[string]interface{}); ok && len(empty) == 0 {
		return nil
	}
	// Safe type assertion
	if vectorIndexConfig, ok := config.(schemaConfig.VectorIndexConfig); ok {
		return vectorIndexConfig
	}
	return nil
}

func convertToVectorIndexConfigs(configs map[string]models.VectorConfig) map[string]schemaConfig.VectorIndexConfig {
	if len(configs) > 0 {
		vectorIndexConfigs := make(map[string]schemaConfig.VectorIndexConfig)
		for targetVector, vectorConfig := range configs {
			if vectorIndexConfig, ok := vectorConfig.VectorIndexConfig.(schemaConfig.VectorIndexConfig); ok {
				vectorIndexConfigs[targetVector] = vectorIndexConfig
			}
		}
		return vectorIndexConfigs
	}
	return nil
}

// IMPORTANT:
// DebugResetVectorIndex is intended to be used for debugging purposes only.
// It drops the selected vector index, creates a new one, then reindexes it in the background.
// This function assumes the node is not receiving any traffic besides the
// debug endpoints and that async indexing is enabled.
func (i *Index) DebugResetVectorIndex(ctx context.Context, shardName, targetVector string) error {
	shard, release, err := i.GetShard(ctx, shardName)
	if err != nil {
		return err
	}
	if shard == nil {
		return errors.New("shard not found")
	}
	defer release()

	// Get the vector index
	vidx, ok := shard.GetVectorIndex(targetVector)
	if !ok {
		return errors.New("vector index not found")
	}

	if !hnsw.IsHNSWIndex(vidx) {
		return errors.New("vector index is not hnsw")
	}

	// Reset the vector index
	err = shard.DebugResetVectorIndex(ctx, targetVector)
	if err != nil {
		return errors.Wrap(err, "failed to reset vector index")
	}

	// Reindex in the background
	enterrors.GoWrapper(func() {
		err = shard.FillQueue(targetVector, 0)
		if err != nil {
			i.logger.WithField("shard", shardName).WithError(err).Error("failed to reindex vector index")
			return
		}
	}, i.logger)

	return nil
}

func (i *Index) DebugRepairIndex(ctx context.Context, shardName, targetVector string) error {
	shard, release, err := i.GetShard(ctx, shardName)
	if err != nil {
		return err
	}
	if shard == nil {
		return errors.New("shard not found")
	}
	defer release()

	// Repair in the background
	enterrors.GoWrapper(func() {
		err := shard.RepairIndex(context.Background(), targetVector)
		if err != nil {
			i.logger.WithField("shard", shardName).WithError(err).Error("failed to repair vector index")
			return
		}
	}, i.logger)

	return nil
}

// calcTargetVectorDimensionsFromStore calculates dimensions and object count for a target vector from an LSMKV store
func calcTargetVectorDimensionsFromStore(ctx context.Context, store *lsmkv.Store, targetVector string, calcEntry func(dimLen int, v []lsmkv.MapPair) (int, int)) usagetypes.Dimensionality {
	b := store.Bucket(helpers.DimensionsBucketLSM)
	if b == nil {
		return usagetypes.Dimensionality{}
	}
	return calcTargetVectorDimensionsFromBucket(ctx, b, targetVector, calcEntry)
}

// calcTargetVectorDimensionsFromBucket calculates dimensions and object count for a target vector from an LSMKV bucket
func calcTargetVectorDimensionsFromBucket(ctx context.Context, b *lsmkv.Bucket, targetVector string, calcEntry func(dimLen int, v []lsmkv.MapPair) (int, int)) usagetypes.Dimensionality {
	c := b.MapCursor()
	defer c.Close()

	var (
		nameLen        = len(targetVector)
		expectedKeyLen = 4 + nameLen
		dimensionality = usagetypes.Dimensionality{}
	)

	for k, v := c.First(ctx); k != nil; k, v = c.Next(ctx) {
		// for named vectors we have to additionally check if the key is prefixed with the vector name
		keyMatches := len(k) == expectedKeyLen && (nameLen == 4 || strings.HasPrefix(string(k), targetVector))
		if !keyMatches {
			continue
		}

		dimLength := int(binary.LittleEndian.Uint32(k[nameLen:]))
		size, dim := calcEntry(dimLength, v)
		if dimensionality.Dimensions == 0 && dim > 0 {
			dimensionality.Dimensions = dim
		}
		dimensionality.Count += size
	}

	return dimensionality
}

// CalculateUnloadedObjectsMetrics calculates both object count and storage size for a cold tenant without loading it into memory
func (i *Index) CalculateUnloadedObjectsMetrics(ctx context.Context, tenantName string) (usagetypes.ObjectUsage, error) {
	// Obtain a lock that prevents tenant activation
	i.shardCreateLocks.Lock(tenantName)
	defer i.shardCreateLocks.Unlock(tenantName)

	// check if created in the meantime by concurrent call
	if shard := i.shards.Loaded(tenantName); shard != nil {
		size, err := shard.ObjectStorageSize(ctx)
		if err != nil {
			return usagetypes.ObjectUsage{}, err
		}

		count, err := shard.ObjectCountAsync(ctx)
		if err != nil {
			return usagetypes.ObjectUsage{}, err
		}

		return usagetypes.ObjectUsage{
			Count:        count,
			StorageBytes: size,
		}, nil
	}

	// Parse all .cna files in the object store and sum them up
	totalObjectCount := int64(0)
	totalDiskSize := int64(0)

	// Use a single walk to avoid multiple filepath.Walk calls and reduce file descriptors
	if err := filepath.Walk(shardPathObjectsLSM(i.path(), tenantName), func(path string, info os.FileInfo, err error) error {
		if err != nil {
			return err
		}

		// Only count files, not directories
		if !info.IsDir() {
			totalDiskSize += info.Size()

			// Look for .cna files (net count additions)
			if strings.HasSuffix(info.Name(), lsmkv.CountNetAdditionsFileSuffix) {
				count, err := lsmkv.ReadCountNetAdditionsFile(path)
				if err != nil {
					i.logger.WithField("path", path).WithError(err).Warn("failed to read .cna file")
					return err
				}
				totalObjectCount += count
			}

			// Look for .metadata files (bloom filters + count net additions)
			if strings.HasSuffix(info.Name(), lsmkv.MetadataFileSuffix) {
				count, err := lsmkv.ReadObjectCountFromMetadataFile(path)
				if err != nil {
					i.logger.WithField("path", path).WithError(err).Warn("failed to read .metadata file")
					return err
				}
				totalObjectCount += count
			}
		}

		return nil
	}); err != nil {
		return usagetypes.ObjectUsage{}, err
	}

	// If we can't determine object count, return the disk size as fallback
	return usagetypes.ObjectUsage{
		Count:        totalObjectCount,
		StorageBytes: totalDiskSize,
	}, nil
}

// CalculateUnloadedDimensionsUsage calculates dimensions and object count for an unloaded shard without loading it into memory
func (i *Index) CalculateUnloadedDimensionsUsage(ctx context.Context, tenantName, targetVector string) (usagetypes.Dimensionality, error) {
	// Obtain a lock that prevents tenant activation
	i.shardCreateLocks.Lock(tenantName)
	defer i.shardCreateLocks.Unlock(tenantName)

	// check if created in the meantime by concurrent call
	if shard := i.shards.Loaded(tenantName); shard != nil {
		return shard.DimensionsUsage(ctx, targetVector)
	}

	bucket, err := lsmkv.NewBucketCreator().NewBucket(ctx,
		shardPathDimensionsLSM(i.path(), tenantName),
		i.path(),
		i.logger,
		nil,
		cyclemanager.NewCallbackGroupNoop(),
		cyclemanager.NewCallbackGroupNoop(),
	)
	if err != nil {
		return usagetypes.Dimensionality{}, err
	}
	defer bucket.Shutdown(ctx)

	dimensionality := calcTargetVectorDimensionsFromBucket(ctx, bucket, targetVector, func(dimLen int, v []lsmkv.MapPair) (int, int) {
		return len(v), dimLen
	})

	return dimensionality, nil
}

// CalculateUnloadedVectorsMetrics calculates vector storage size for a cold tenant without loading it into memory
func (i *Index) CalculateUnloadedVectorsMetrics(ctx context.Context, tenantName string) (int64, error) {
	// Obtain a lock that prevents tenant activation
	i.shardCreateLocks.Lock(tenantName)
	defer i.shardCreateLocks.Unlock(tenantName)

	// check if created in the meantime by concurrent call
	if shard := i.shards.Loaded(tenantName); shard != nil {
		return shard.VectorStorageSize(ctx)
	}

	totalSize := int64(0)

	// For each target vector, calculate storage size using dimensions bucket and config-based compression
	for targetVector, config := range i.GetVectorIndexConfigs() {
		// Get dimensions and object count from the dimensions bucket
		bucket, err := lsmkv.NewBucketCreator().NewBucket(ctx,
			shardPathDimensionsLSM(i.path(), tenantName),
			i.path(),
			i.logger,
			nil,
			cyclemanager.NewCallbackGroupNoop(),
			cyclemanager.NewCallbackGroupNoop(),
		)
		if err != nil {
			return 0, err
		}

		dimensionality := calcTargetVectorDimensionsFromBucket(ctx, bucket, targetVector, func(dimLen int, v []lsmkv.MapPair) (int, int) {
			return len(v), dimLen
		})
		bucket.Shutdown(ctx)

		if dimensionality.Count == 0 || dimensionality.Dimensions == 0 {
			continue
		}

		// Calculate uncompressed size (float32 = 4 bytes per dimension)
		uncompressedSize := int64(dimensionality.Count) * int64(dimensionality.Dimensions) * 4

		// For inactive tenants, use vector index config for dimension tracking
		// This is similar to the original shard dimension tracking approach
		totalSize += int64(float64(uncompressedSize) * helpers.CompressionRatioFromConfig(config, dimensionality.Dimensions))
	}

	return totalSize, nil
}

func (i *Index) buildReadRoutingPlan(cl routerTypes.ConsistencyLevel, tenantName string) (routerTypes.ReadRoutingPlan, error) {
	planOptions := routerTypes.RoutingPlanBuildOptions{
		Tenant:           tenantName,
		ConsistencyLevel: cl,
	}
	readPlan, err := i.router.BuildReadRoutingPlan(planOptions)
	if err != nil {
		return routerTypes.ReadRoutingPlan{}, err
	}

	return readPlan, nil
}<|MERGE_RESOLUTION|>--- conflicted
+++ resolved
@@ -343,15 +343,12 @@
 	if vectorIndexUserConfigs == nil {
 		vectorIndexUserConfigs = map[string]schemaConfig.VectorIndexConfig{}
 	}
-<<<<<<< HEAD
-=======
 
 	metrics, err := NewMetrics(logger, promMetrics, cfg.ClassName.String(), "n/a")
 	if err != nil {
 		return nil, fmt.Errorf("create metrics for index %q: %w", cfg.ClassName.String(), err)
 	}
 
->>>>>>> 38f8c9c0
 	index := &Index{
 		Config:                  cfg,
 		globalreplicationConfig: globalReplicationConfig,
