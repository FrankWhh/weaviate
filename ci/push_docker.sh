#!/bin/bash

DOCKER_REPO="semitechnologies/weaviate"

function release() {
  # for multi-platform build
  docker run --rm --privileged multiarch/qemu-user-static --reset -p yes
  docker buildx create --use

  tag_latest="${DOCKER_REPO}:latest"
  tag_exact=
  tag_preview=

<<<<<<< HEAD
  git_revision=$(echo "$GITHUB_SHA" | cut -c1-7)

  # NOTE: Getting git branch name needs some work.
  # CI checkout the code to specific commit. So doing something like `git rev-parse --abbrev-ref HEAD`
  # to get the branch name won't work.
  # We use $GITHUB_REF_NAME if code is checked out from `main` or any `tagged` branch.
  # or $GITHUB_HEAD_REF if code is checked out from any `pull_request`.
  # More info about those variables can be found here
  # https://docs.github.com/en/actions/writing-workflows/choosing-what-your-workflow-does/store-information-in-variables
  git_branch=""

  build_user="ci"
  build_date=$(date -u +"%Y-%m-%dT%H:%M:%SZ")

  prefix="preview"
  if [ "$GITHUB_REF_NAME" == "main" ] || [ "$GITHUB_REF_NAME" == "stable/v"* ]; then
    prefix="$(echo $GITHUB_REF_NAME | sed 's/\//-/g')"
  fi
=======
  git_hash=$(echo "$GITHUB_SHA" | cut -c1-7)
>>>>>>> 861aeeb0

  weaviate_version="$(jq -r '.info.version' < openapi-specs/schema.json)"
  if [  "$GITHUB_REF_TYPE" == "tag" ]; then
        if [ "$GITHUB_REF_NAME" != "v$weaviate_version" ]; then
            echo "The release tag ($GITHUB_REF_NAME) and Weaviate version (v$weaviate_version) are not equal! Can't release."
            return 1
        fi
        tag_exact="${DOCKER_REPO}:${weaviate_version}"
        git_branch="$GITHUB_REF_NAME"
  else
    pr_title="$(echo -n "$PR_TITLE" | tr '[:upper:]' '[:lower:]' | tr -c -s '[:alnum:]' '-' | sed 's/-$//g')"
    if [ "$pr_title" == "" ]; then
      prefix="$(echo -n $GITHUB_REF_NAME | sed 's/\//-/g')"
      tag_preview="${DOCKER_REPO}:${prefix}-${git_hash}"
      weaviate_version="${prefix}-${git_hash}"
      git_branch="$GITHUB_HEAD_REF"
    else
<<<<<<< HEAD
      tag_preview="${DOCKER_REPO}:${prefix}-${pr_title}-${git_hash}"
      weaviate_version="${prefix}-${pr_title}-${git_hash}"
      git_branch="$GITHUB_REF_NAME"
=======
      tag_preview="${DOCKER_REPO}:preview-${pr_title}-${git_hash}"
      weaviate_version="preview-${pr_title}-${git_hash}"
>>>>>>> 861aeeb0
    fi
  fi

  args=("--build-arg=GIT_REVISION=$git_revision" "--build-arg=GIT_BRANCH=$git_branch" "--build-arg=BUILD_USER=$build_user" "--build-arg=BUILD_DATE=$build_date" "--platform=linux/amd64,linux/arm64" "--target=weaviate" "--push")

  if [ -n "$tag_exact" ]; then
    # exact tag on main
    args+=("-t=$tag_exact")
    args+=("-t=$tag_latest")
  fi
  if [ -n "$tag_preview" ]; then
    # preview tag on PR builds
    args+=("-t=$tag_preview")
  fi

  docker buildx build "${args[@]}" .

  if [ -n "$tag_preview" ]; then
    echo "PREVIEW_TAG=$tag_preview" >> "$GITHUB_OUTPUT"
  elif [ -n "$tag_exact" ]; then
    echo "PREVIEW_TAG=$tag_exact" >> "$GITHUB_OUTPUT"
  fi
}

release<|MERGE_RESOLUTION|>--- conflicted
+++ resolved
@@ -11,53 +11,30 @@
   tag_exact=
   tag_preview=
 
-<<<<<<< HEAD
   git_revision=$(echo "$GITHUB_SHA" | cut -c1-7)
-
-  # NOTE: Getting git branch name needs some work.
-  # CI checkout the code to specific commit. So doing something like `git rev-parse --abbrev-ref HEAD`
-  # to get the branch name won't work.
-  # We use $GITHUB_REF_NAME if code is checked out from `main` or any `tagged` branch.
-  # or $GITHUB_HEAD_REF if code is checked out from any `pull_request`.
-  # More info about those variables can be found here
-  # https://docs.github.com/en/actions/writing-workflows/choosing-what-your-workflow-does/store-information-in-variables
-  git_branch=""
-
+  git_branch="$GITHUB_HEAD_REF"
   build_user="ci"
   build_date=$(date -u +"%Y-%m-%dT%H:%M:%SZ")
 
-  prefix="preview"
-  if [ "$GITHUB_REF_NAME" == "main" ] || [ "$GITHUB_REF_NAME" == "stable/v"* ]; then
-    prefix="$(echo $GITHUB_REF_NAME | sed 's/\//-/g')"
-  fi
-=======
-  git_hash=$(echo "$GITHUB_SHA" | cut -c1-7)
->>>>>>> 861aeeb0
-
   weaviate_version="$(jq -r '.info.version' < openapi-specs/schema.json)"
-  if [  "$GITHUB_REF_TYPE" == "tag" ]; then
-        if [ "$GITHUB_REF_NAME" != "v$weaviate_version" ]; then
-            echo "The release tag ($GITHUB_REF_NAME) and Weaviate version (v$weaviate_version) are not equal! Can't release."
-            return 1
-        fi
-        tag_exact="${DOCKER_REPO}:${weaviate_version}"
-        git_branch="$GITHUB_REF_NAME"
+  if [ "$GITHUB_REF_TYPE" == "tag" ]; then
+      if [ "$GITHUB_REF_NAME" != "v$weaviate_version" ]; then
+          echo "The release tag ($GITHUB_REF_NAME) and Weaviate version (v$weaviate_version) are not equal! Can't release."
+          return 1
+      fi
+      tag_exact="${DOCKER_REPO}:${weaviate_version}"
+      git_branch="$GITHUB_REF_NAME"
   else
     pr_title="$(echo -n "$PR_TITLE" | tr '[:upper:]' '[:lower:]' | tr -c -s '[:alnum:]' '-' | sed 's/-$//g')"
     if [ "$pr_title" == "" ]; then
-      prefix="$(echo -n $GITHUB_REF_NAME | sed 's/\//-/g')"
-      tag_preview="${DOCKER_REPO}:${prefix}-${git_hash}"
-      weaviate_version="${prefix}-${git_hash}"
+      git_branch="$GITHUB_REF_NAME"
+      branch_name="$(echo -n $GITHUB_REF_NAME | sed 's/\//-/g')"
+      tag_preview="${DOCKER_REPO}:${branch_name}-${git_revision}"
+      weaviate_version="${branch_name}-${git_revision}"
       git_branch="$GITHUB_HEAD_REF"
     else
-<<<<<<< HEAD
-      tag_preview="${DOCKER_REPO}:${prefix}-${pr_title}-${git_hash}"
-      weaviate_version="${prefix}-${pr_title}-${git_hash}"
-      git_branch="$GITHUB_REF_NAME"
-=======
-      tag_preview="${DOCKER_REPO}:preview-${pr_title}-${git_hash}"
-      weaviate_version="preview-${pr_title}-${git_hash}"
->>>>>>> 861aeeb0
+      tag_preview="${DOCKER_REPO}:preview-${pr_title}-${git_revision}"
+      weaviate_version="preview-${pr_title}-${git_revision}"
     fi
   fi
 
