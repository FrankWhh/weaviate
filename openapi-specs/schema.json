--- conflicted
+++ resolved
@@ -2316,7 +2316,6 @@
         }
       }
     },
-<<<<<<< HEAD
     "/classifications/": {
       "post": {
         "description": "Trigger a classification based on the specified params. Classifications will run in the background, use GET /classifications/<id> to retrieve the status of your classificaiton.",
@@ -2330,34 +2329,14 @@
               "$ref": "#/definitions/Classification"
             },
             "name": "params",
-=======
-    "/c11y/concepts/{concept}": {
-      "get": {
-        "description": "Checks if a concept is part of the contextionary. Concepts should be concatenated as described here: https://github.com/semi-technologies/weaviate/blob/master/docs/en/use/schema-schema.md#camelcase",
-        "operationId": "c11y.concepts",
-        "x-serviceIds": ["weaviate.c11y.words.get"],
-        "parameters": [
-          {
-            "description": "CamelCase list of words to validate.",
-            "in": "path",
-            "type": "string",
-            "name": "concept",
->>>>>>> fbcbef35
             "required": true
           }
         ],
         "responses": {
-<<<<<<< HEAD
           "201": {
             "description": "Successfully started classification.",
             "schema": {
               "$ref": "#/definitions/Classification"
-=======
-          "200": {
-            "description": "Successful response.",
-            "schema": {
-              "$ref": "#/definitions/C11yWordsResponse"
->>>>>>> fbcbef35
             }
           },
           "400": {
@@ -2380,12 +2359,8 @@
             "schema": {
               "$ref": "#/definitions/ErrorResponse"
             }
-          },
-          "501": {
-            "description": "Not (yet) implemented."
-          }
-        },
-<<<<<<< HEAD
+          }
+        },
         "summary": "Starts a classification.",
         "tags": ["classifications"]
       }
@@ -2402,172 +2377,6 @@
             "type": "string",
             "name": "id",
             "required": true
-=======
-        "summary": "Checks if a concept is part of the contextionary.",
-        "tags": ["contextionary-API"]
-      }
-    },
-    "/c11y/extensions/": {
-      "post": {
-        "description": "Extend the contextionary with your own custom concepts",
-        "operationId": "c11y.extensions",
-        "x-serviceIds": ["weaviate.extensions.post"],
-        "parameters": [
-          {
-            "description": "Description and definition of the concept to extend the contextionary with",
-            "in": "body",
-            "name": "extension",
-            "required": true,
-            "schema": {
-              "$ref": "#/definitions/C11yExtension"
-            }
->>>>>>> fbcbef35
-          }
-        ],
-        "responses": {
-          "200": {
-<<<<<<< HEAD
-            "description": "Found the classification, returned as body",
-=======
-            "description": "Successfully extended the contextionary with the custom concept",
-            "schema": {
-              "$ref": "#/definitions/C11yExtension"
-            }
-          },
-          "400": {
-            "description": "Incorrect request",
->>>>>>> fbcbef35
-            "schema": {
-              "$ref": "#/definitions/Classification"
-            }
-          },
-          "404": {
-            "description": "Not Found - Classification does not exist"
-          },
-          "401": {
-            "description": "Unauthorized or invalid credentials."
-          },
-          "403": {
-            "description": "Forbidden",
-            "schema": {
-              "$ref": "#/definitions/ErrorResponse"
-            }
-          },
-          "500": {
-            "description": "An error has occurred while trying to fulfill the request. Most likely the ErrorResponse will contain more information about the error.",
-            "schema": {
-              "$ref": "#/definitions/ErrorResponse"
-            }
-          },
-          "501": {
-            "description": "Not (yet) implemented."
-          }
-        },
-<<<<<<< HEAD
-        "summary": "View previously created classification",
-        "tags": ["classifications"]
-      }
-    },
-=======
-        "summary": "Extend the contextionary with custom concepts",
-        "tags": ["contextionary-API"]
-      }
-    },
-    "/c11y/corpus": {
-      "post": {
-        "description": "Analyzes a sentence based on the contextionary",
-        "operationId": "c11y.corpus.get",
-        "x-serviceIds": ["weaviate.c11y.corpus.get"],
-        "parameters": [
-          {
-            "description": "A text corpus",
-            "in": "body",
-            "name": "corpus",
-            "required": true,
-            "schema": {
-              "type": "object",
-              "description": "The text corpus.",
-              "properties": {
-                "corpus": {
-                  "type": "string",
-                  "example": "In certain latitudes there comes a span of time approaching and following the summer solstice, some weeks in all, when the twilights turn long and blue."
-                }
-              }
-            }
-          }
-        ],
-        "responses": {
-          "501": {
-            "description": "Not (yet) implemented."
-          }
-        },
-        "summary": "Checks if a word or wordString is part of the contextionary.",
-        "tags": ["contextionary-API"],
-        "x-available-in-mqtt": false,
-        "x-available-in-websocket": false
-      }
-    },
-    "/classifications/": {
-      "post": {
-        "description": "Trigger a classification based on the specified params. Classifications will run in the background, use GET /classifications/<id> to retrieve the status of your classificaiton.",
-        "operationId": "classifications.post",
-        "x-serviceIds": ["weaviate.classifications.post"],
-        "parameters": [
-          {
-            "description": "parameters to start a classification",
-            "in": "body",
-            "schema": {
-              "$ref": "#/definitions/Classification"
-            },
-            "name": "params",
-            "required": true
-          }
-        ],
-        "responses": {
-          "201": {
-            "description": "Successfully started classification.",
-            "schema": {
-              "$ref": "#/definitions/Classification"
-            }
-          },
-          "400": {
-            "description": "Incorrect request",
-            "schema": {
-              "$ref": "#/definitions/ErrorResponse"
-            }
-          },
-          "401": {
-            "description": "Unauthorized or invalid credentials."
-          },
-          "403": {
-            "description": "Forbidden",
-            "schema": {
-              "$ref": "#/definitions/ErrorResponse"
-            }
-          },
-          "500": {
-            "description": "An error has occurred while trying to fulfill the request. Most likely the ErrorResponse will contain more information about the error.",
-            "schema": {
-              "$ref": "#/definitions/ErrorResponse"
-            }
-          }
-        },
-        "summary": "Starts a classification.",
-        "tags": ["classifications"]
-      }
-    },
-    "/classifications/{id}": {
-      "get": {
-        "description": "Get status, results and metadata of a previously created classification",
-        "operationId": "classifications.get",
-        "x-serviceIds": ["weaviate.classifications.get"],
-        "parameters": [
-          {
-            "description": "classification id",
-            "in": "path",
-            "type": "string",
-            "name": "id",
-            "required": true
           }
         ],
         "responses": {
@@ -2600,7 +2409,6 @@
         "tags": ["classifications"]
       }
     },
->>>>>>> fbcbef35
     "/.well-known/openid-configuration": {
       "get": {
         "description": "OIDC Discovery page, redirects to the token issuer if one is configured",
