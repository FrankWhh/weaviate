//                           _       _
// __      _____  __ ___   ___  __ _| |_ ___
// \ \ /\ / / _ \/ _` \ \ / / |/ _` | __/ _ \
//  \ V  V /  __/ (_| |\ V /| | (_| | ||  __/
//   \_/\_/ \___|\__,_| \_/ |_|\__,_|\__\___|
//
//  Copyright © 2016 - 2025 Weaviate B.V. All rights reserved.
//
//  CONTACT: hello@weaviate.io
//

package db

import (
	"bufio"
	"bytes"
	"context"
	"encoding/binary"
	"fmt"
	"math"
	"os"
	"path/filepath"
	"runtime"
	"slices"
	"strconv"
	"sync"
	"time"

	"github.com/go-openapi/strfmt"
	"github.com/google/uuid"
	"github.com/pkg/errors"
	"github.com/sirupsen/logrus"
	"github.com/weaviate/weaviate/adapters/repos/db/helpers"
	"github.com/weaviate/weaviate/adapters/repos/db/lsmkv"
	"github.com/weaviate/weaviate/cluster/router/types"
	"github.com/weaviate/weaviate/entities/additional"
	"github.com/weaviate/weaviate/entities/diskio"
	"github.com/weaviate/weaviate/entities/errorcompounder"
	enterrors "github.com/weaviate/weaviate/entities/errors"
	"github.com/weaviate/weaviate/entities/interval"
	"github.com/weaviate/weaviate/entities/models"
	"github.com/weaviate/weaviate/entities/storobj"
	"github.com/weaviate/weaviate/usecases/objects"
	"github.com/weaviate/weaviate/usecases/replica"
	"github.com/weaviate/weaviate/usecases/replica/hashtree"
)

const (
	defaultHashtreeHeight              = 16
	defaultFrequency                   = 30 * time.Second
	defaultFrequencyWhilePropagating   = 3 * time.Second
	defaultAliveNodesCheckingFrequency = 5 * time.Second
	defaultLoggingFrequency            = 60 * time.Second
	defaultInitShieldCPUEveryN         = 1_000
	defaultDiffBatchSize               = 1_000
	defaultDiffPerNodeTimeout          = 10 * time.Second
	defaultPrePropagationTimeout       = 300 * time.Second
	defaultPropagationTimeout          = 60 * time.Second
	defaultPropagationLimit            = 10_000
	defaultPropagationDelay            = 30 * time.Second
	defaultPropagationConcurrency      = 5
	defaultPropagationBatchSize        = 100

	minHashtreeHeight = 0
	maxHashtreeHeight = 20

	minInitShieldCPUEveryN = 0
	maxInitShieldCPUEveryN = math.MaxInt

	minDiffBatchSize = 1
	maxDiffBatchSize = 10_000

	minPropagationLimit = 1
	maxPropagationLimit = 1_000_000

	minPropgationConcurrency  = 1
	maxPropagationConcurrency = 20

	minPropagationBatchSize = 1
	maxPropagationBatchSize = 1_000
)

type asyncReplicationConfig struct {
	hashtreeHeight              int
	frequency                   time.Duration
	frequencyWhilePropagating   time.Duration
	aliveNodesCheckingFrequency time.Duration
	loggingFrequency            time.Duration
	initShieldCPUEveryN         int
	diffBatchSize               int
	diffPerNodeTimeout          time.Duration
	prePropagationTimeout       time.Duration
	propagationTimeout          time.Duration
	propagationLimit            int
	propagationDelay            time.Duration
	propagationConcurrency      int
	propagationBatchSize        int
<<<<<<< HEAD
	targetNodeOverrides         additional.AsyncReplicationTargetNodeOverrides
=======
	targetNodeOverrides         []additional.AsyncReplicationTargetNodeOverride
>>>>>>> 21518d29
	maintenanceModeEnabled      func() bool
}

func (s *Shard) getAsyncReplicationConfig() (config asyncReplicationConfig, err error) {
	// preserve the target node overrides from the previous config
	config.targetNodeOverrides = s.asyncReplicationConfig.targetNodeOverrides

	config.hashtreeHeight, err = optParseInt(
		os.Getenv("ASYNC_REPLICATION_HASHTREE_HEIGHT"), defaultHashtreeHeight, minHashtreeHeight, maxHashtreeHeight)
	if err != nil {
		return asyncReplicationConfig{}, fmt.Errorf("%s: %w", "ASYNC_REPLICATION_HASHTREE_HEIGHT", err)
	}

	config.frequency, err = optParseDuration(os.Getenv("ASYNC_REPLICATION_FREQUENCY"), defaultFrequency)
	if err != nil {
		return asyncReplicationConfig{}, fmt.Errorf("%s: %w", "ASYNC_REPLICATION_FREQUENCY", err)
	}

	config.frequencyWhilePropagating, err = optParseDuration(os.Getenv("ASYNC_REPLICATION_FREQUENCY_WHILE_PROPAGATING"), defaultFrequencyWhilePropagating)
	if err != nil {
		return asyncReplicationConfig{}, fmt.Errorf("%s: %w", "ASYNC_REPLICATION_FREQUENCY_WHILE_PROPAGATING", err)
	}

	config.aliveNodesCheckingFrequency, err = optParseDuration(
		os.Getenv("ASYNC_REPLICATION_ALIVE_NODES_CHECKING_FREQUENCY"), defaultAliveNodesCheckingFrequency)
	if err != nil {
		return asyncReplicationConfig{}, fmt.Errorf("%s: %w", "ASYNC_REPLICATION_ALIVE_NODES_CHECKING_FREQUENCY", err)
	}

	config.loggingFrequency, err = optParseDuration(
		os.Getenv("ASYNC_REPLICATION_LOGGING_FREQUENCY"), defaultLoggingFrequency)
	if err != nil {
		return asyncReplicationConfig{}, fmt.Errorf("%s: %w", "ASYNC_REPLICATION_LOGGING_FREQUENCY", err)
	}

	config.initShieldCPUEveryN, err = optParseInt(
		os.Getenv("ASYNC_REPLICATION_INIT_SHIELD_CPU_EVERY_N"), defaultInitShieldCPUEveryN, minInitShieldCPUEveryN, maxInitShieldCPUEveryN)
	if err != nil {
		return asyncReplicationConfig{}, fmt.Errorf("%s: %w", "ASYNC_REPLICATION_INIT_SHIELD_CPU_EVERY_N", err)
	}

	config.diffBatchSize, err = optParseInt(
		os.Getenv("ASYNC_REPLICATION_DIFF_BATCH_SIZE"), defaultDiffBatchSize, minDiffBatchSize, maxDiffBatchSize)
	if err != nil {
		return asyncReplicationConfig{}, fmt.Errorf("%s: %w", "ASYNC_REPLICATION_DIFF_BATCH_SIZE", err)
	}

	config.diffPerNodeTimeout, err = optParseDuration(
		os.Getenv("ASYNC_REPLICATION_DIFF_PER_NODE_TIMEOUT"), defaultDiffPerNodeTimeout)
	if err != nil {
		return asyncReplicationConfig{}, fmt.Errorf("%s: %w", "ASYNC_REPLICATION_DIFF_PER_NODE_TIMEOUT", err)
	}

	config.prePropagationTimeout, err = optParseDuration(
		os.Getenv("ASYNC_REPLICATION_PRE_PROPAGATION_TIMEOUT"), defaultPrePropagationTimeout)
	if err != nil {
		return asyncReplicationConfig{}, fmt.Errorf("%s: %w", "ASYNC_REPLICATION_PRE_PROPAGATION_TIMEOUT", err)
	}

	config.propagationTimeout, err = optParseDuration(
		os.Getenv("ASYNC_REPLICATION_PROPAGATION_TIMEOUT"), defaultPropagationTimeout)
	if err != nil {
		return asyncReplicationConfig{}, fmt.Errorf("%s: %w", "ASYNC_REPLICATION_PROPAGATION_TIMEOUT", err)
	}

	config.propagationLimit, err = optParseInt(
		os.Getenv("ASYNC_REPLICATION_PROPAGATION_LIMIT"), defaultPropagationLimit, minPropagationLimit, maxPropagationLimit)
	if err != nil {
		return asyncReplicationConfig{}, fmt.Errorf("%s: %w", "ASYNC_REPLICATION_PROPAGATION_LIMIT", err)
	}

	config.propagationDelay, err = optParseDuration(
		os.Getenv("ASYNC_REPLICATION_PROPAGATION_DELAY"), defaultPropagationDelay)
	if err != nil {
		return asyncReplicationConfig{}, fmt.Errorf("%s: %w", "ASYNC_REPLICATION_PROPAGATION_DELAY", err)
	}

	config.propagationConcurrency, err = optParseInt(
		os.Getenv("ASYNC_REPLICATION_PROPAGATION_CONCURRENCY"), defaultPropagationConcurrency, minPropgationConcurrency, maxPropagationConcurrency)
	if err != nil {
		return asyncReplicationConfig{}, fmt.Errorf("%s: %w", "ASYNC_REPLICATION_PROPAGATION_CONCURRENCY", err)
	}

	config.propagationBatchSize, err = optParseInt(
		os.Getenv("ASYNC_REPLICATION_PROPAGATION_BATCH_SIZE"), defaultPropagationBatchSize, minPropagationBatchSize, maxPropagationBatchSize)
	if err != nil {
		return asyncReplicationConfig{}, fmt.Errorf("%s: %w", "ASYNC_REPLICATION_PROPAGATION_BATCH_SIZE", err)
	}

	config.maintenanceModeEnabled = s.index.Config.MaintenanceModeEnabled

	return config, err
}

func optParseInt(s string, defaultVal, minVal, maxVal int) (val int, err error) {
	if s == "" {
		val = defaultVal
	} else {
		val, err = strconv.Atoi(s)
		if err != nil {
			return 0, err
		}
	}

	if val < minVal || val > maxVal {
		return 0, fmt.Errorf("value %d out of range: min %d, max %d", val, minVal, maxVal)
	}

	return val, nil
}

func optParseDuration(s string, defaultDuration time.Duration) (time.Duration, error) {
	if s == "" {
		return defaultDuration, nil
	}
	return time.ParseDuration(s)
}

func (s *Shard) initAsyncReplication() (err error) {
	bucket := s.store.Bucket(helpers.ObjectsBucketLSM)

	ctx, cancelFunc := context.WithCancel(context.Background())
	s.asyncReplicationCancelFunc = cancelFunc

	config, err := s.getAsyncReplicationConfig()
	if err != nil {
		return err
	}
	s.asyncReplicationConfig = config

	start := time.Now()

	if err := os.MkdirAll(s.pathHashTree(), os.ModePerm); err != nil {
		return err
	}

	// load the most recent hashtree file
	dirEntries, err := os.ReadDir(s.pathHashTree())
	if err != nil {
		return err
	}

	for i := len(dirEntries) - 1; i >= 0; i-- {
		dirEntry := dirEntries[i]

		if dirEntry.IsDir() || filepath.Ext(dirEntry.Name()) != ".ht" {
			continue
		}

		hashtreeFilename := filepath.Join(s.pathHashTree(), dirEntry.Name())

		if s.hashtree != nil {
			err := os.Remove(hashtreeFilename)
			s.index.logger.
				WithField("action", "async_replication").
				WithField("class_name", s.class.Class).
				WithField("shard_name", s.name).
				Warnf("deleting older hashtree file %q: %v", hashtreeFilename, err)
			continue
		}

		f, err := os.OpenFile(hashtreeFilename, os.O_RDONLY, os.ModePerm)
		if err != nil {
			s.index.logger.
				WithField("action", "async_replication").
				WithField("class_name", s.class.Class).
				WithField("shard_name", s.name).
				Warnf("reading hashtree file %q: %v", hashtreeFilename, err)
			continue
		}

		// attempt to load hashtree from file
		s.hashtree, err = hashtree.DeserializeHashTree(bufio.NewReader(f))
		if err != nil {
			s.index.logger.
				WithField("action", "async_replication").
				WithField("class_name", s.class.Class).
				WithField("shard_name", s.name).
				Warnf("reading hashtree file %q: %v", hashtreeFilename, err)
		}

		err = f.Close()
		if err != nil {
			return err
		}

		err = os.Remove(hashtreeFilename)
		if err != nil {
			return err
		}

		if err := diskio.Fsync(s.pathHashTree()); err != nil {
			return fmt.Errorf("fsync hashtree directory %q: %w", s.pathHashTree(), err)
		}

		if s.hashtree != nil && s.hashtree.Height() != config.hashtreeHeight {
			// existing hashtree is erased if a different height was specified
			s.hashtree = nil
		}
	}

	if s.hashtree != nil {
		s.hashtreeFullyInitialized = true
		s.index.logger.
			WithField("action", "async_replication").
			WithField("class_name", s.class.Class).
			WithField("shard_name", s.name).
			WithField("took", fmt.Sprintf("%v", time.Since(start))).
			Info("hashtree successfully initialized")

		s.initHashBeater(ctx, config)
		return nil
	}

	s.hashtree, err = hashtree.NewHashTree(config.hashtreeHeight)
	if err != nil {
		return err
	}

	s.hashtreeFullyInitialized = false
	s.minimalHashtreeInitializationCh = make(chan struct{})

	enterrors.GoWrapper(func() {
		for i := 0; ; i++ {
			err := s.initHashtree(ctx, config, bucket)
			if err == nil {
				break
			}

			if ctx.Err() != nil {
				s.index.logger.
					WithField("action", "async_replication").
					WithField("class_name", s.class.Class).
					WithField("shard_name", s.name).
					Info("hashtree initialization stopped")
				return
			}

			s.index.logger.
				WithField("action", "async_replication").
				WithField("class_name", s.class.Class).
				WithField("shard_name", s.name).
				Errorf("hashtree initialization attempt %d failure: %v", i, err)

			// exponential backoff: min(2^i * 100ms, 5s)
			backoff := min(time.Duration(1<<i)*100*time.Millisecond, 5*time.Second)
			time.Sleep(backoff)

			s.asyncReplicationRWMux.Lock()
			s.hashtree.Reset()
			s.minimalHashtreeInitializationCh = make(chan struct{})
			s.asyncReplicationRWMux.Unlock()
		}
	}, s.index.logger)

	return nil
}

func (s *Shard) initHashtree(ctx context.Context, config asyncReplicationConfig, bucket *lsmkv.Bucket) (err error) {
	start := time.Now()

<<<<<<< HEAD
=======
	s.metrics.IncAsyncReplicationHashTreeInitCount()
>>>>>>> 21518d29
	s.metrics.IncAsyncReplicationHashTreeInitRunning()

	defer func() {
		s.metrics.DecAsyncReplicationHashTreeInitRunning()

		if err != nil {
			s.metrics.IncAsyncReplicationHashTreeInitFailure()
			return
		}

		s.metrics.ObserveAsyncReplicationHashTreeInitDuration(time.Since(start))
	}()

	releaseInitialization := func() {
		s.asyncReplicationRWMux.RLock()
		defer s.asyncReplicationRWMux.RUnlock()

		close(s.minimalHashtreeInitializationCh)
	}

	objCount := 0
	prevProgressLogging := time.Now()

	err = bucket.ApplyToObjectDigests(ctx, releaseInitialization, func(object *storobj.Object) error {
		if time.Since(prevProgressLogging) >= config.loggingFrequency {
			s.index.logger.
				WithField("action", "async_replication").
				WithField("class_name", s.class.Class).
				WithField("shard_name", s.name).
				WithField("object_count", objCount).
				WithField("took", fmt.Sprintf("%v", time.Since(start))).
				Infof("hashtree initialization in progress...")
			prevProgressLogging = time.Now()
		}

		uuidBytes, err := parseBytesUUID(object.ID())
		if err != nil {
			return err
		}

		s.asyncReplicationRWMux.RLock()
		defer s.asyncReplicationRWMux.RUnlock()

		err = s.mayUpsertObjectHashTree(object, uuidBytes, objectInsertStatus{})
		if err != nil {
			return err
		}

		objCount++

		if config.initShieldCPUEveryN > 0 {
			if objCount%config.initShieldCPUEveryN == 0 {
				// yield the processor so other goroutines can run
				runtime.Gosched()
				time.Sleep(time.Millisecond)
			}
		}

		return nil
	})
	if err != nil {
		return fmt.Errorf("iterating objects: %w", err)
	}

	s.asyncReplicationRWMux.Lock()
	defer s.asyncReplicationRWMux.Unlock()

	if s.hashtree == nil {
		s.index.logger.
			WithField("action", "async_replication").
			WithField("class_name", s.class.Class).
			WithField("shard_name", s.name).
			Info("hashtree initialization stopped")
		return nil
	}

	s.hashtreeFullyInitialized = true

	s.index.logger.
		WithField("action", "async_replication").
		WithField("class_name", s.class.Class).
		WithField("shard_name", s.name).
		WithField("object_count", objCount).
		WithField("took", fmt.Sprintf("%v", time.Since(start))).
		Info("hashtree successfully initialized")

	s.initHashBeater(ctx, config)

	return nil
}

func (s *Shard) waitForMinimalHashTreeInitialization(ctx context.Context) error {
	if s.hashtree == nil || s.hashtreeFullyInitialized {
		return nil
	}

	select {
	case <-ctx.Done():
		return ctx.Err()
	case <-s.minimalHashtreeInitializationCh:
		return nil
	}
}

func (s *Shard) mayStopAsyncReplication() {
	s.asyncReplicationRWMux.Lock()
	defer s.asyncReplicationRWMux.Unlock()

	if s.hashtree == nil {
		return
	}

	s.asyncReplicationCancelFunc()

	if s.hashtreeFullyInitialized {
		// the hashtree needs to be fully in sync with stored data before it can be persisted
		err := s.dumpHashTree()
		if err != nil {
			s.index.logger.
				WithField("action", "async_replication").
				WithField("class_name", s.class.Class).
				WithField("shard_name", s.name).
				Errorf("store hashtree failed: %v", err)
		}
	}

	s.hashtree = nil
	s.hashtreeFullyInitialized = false
}

func (s *Shard) SetAsyncReplicationEnabled(_ context.Context, enabled bool) error {
	s.asyncReplicationRWMux.Lock()
	defer s.asyncReplicationRWMux.Unlock()

	if enabled {
		if s.hashtree != nil {
			return nil
		}

		return s.initAsyncReplication()
	}

	if s.hashtree == nil {
		return nil
	}

	s.asyncReplicationCancelFunc()

	s.hashtree = nil
	s.asyncReplicationStatsByTargetNode = nil
	s.hashtreeFullyInitialized = false

	return nil
}

func (s *Shard) addTargetNodeOverride(ctx context.Context, targetNodeOverride additional.AsyncReplicationTargetNodeOverride) error {
	func() {
		s.asyncReplicationRWMux.Lock()
		// unlock before calling SetAsyncReplicationEnabled because it will lock again
		defer s.asyncReplicationRWMux.Unlock()

		for i, existing := range s.asyncReplicationConfig.targetNodeOverrides {
			if existing.Equal(&targetNodeOverride) {
				// if the collection/shard/source/target already exists, use the max
				// upper time bound between the existing/new override
				maxUpperTimeBound := existing.UpperTimeBound
				if targetNodeOverride.UpperTimeBound > maxUpperTimeBound {
					maxUpperTimeBound = targetNodeOverride.UpperTimeBound
					s.asyncReplicationConfig.targetNodeOverrides[i].UpperTimeBound = maxUpperTimeBound
				}
				return
			}
		}

		if s.asyncReplicationConfig.targetNodeOverrides == nil {
<<<<<<< HEAD
			s.asyncReplicationConfig.targetNodeOverrides = make(additional.AsyncReplicationTargetNodeOverrides, 0, 1)
=======
			s.asyncReplicationConfig.targetNodeOverrides = make([]additional.AsyncReplicationTargetNodeOverride, 0, 1)
>>>>>>> 21518d29
		}
		s.asyncReplicationConfig.targetNodeOverrides = append(s.asyncReplicationConfig.targetNodeOverrides, targetNodeOverride)
	}()
	// we call update async replication config here to ensure that async replication starts
	// if it's not already running
	return s.SetAsyncReplicationEnabled(ctx, true)
}

func (s *Shard) removeTargetNodeOverride(ctx context.Context, targetNodeOverrideToRemove additional.AsyncReplicationTargetNodeOverride) error {
	targetNodeOverrideLen := 0
	func() {
		s.asyncReplicationRWMux.Lock()
		// unlock before calling SetAsyncReplicationEnabled because it will lock again
		defer s.asyncReplicationRWMux.Unlock()

<<<<<<< HEAD
		newTargetNodeOverrides := make(additional.AsyncReplicationTargetNodeOverrides, 0, len(s.asyncReplicationConfig.targetNodeOverrides))
=======
		newTargetNodeOverrides := make([]additional.AsyncReplicationTargetNodeOverride, 0, len(s.asyncReplicationConfig.targetNodeOverrides))
>>>>>>> 21518d29
		for _, existing := range s.asyncReplicationConfig.targetNodeOverrides {
			// only remove the existing override if the collection/shard/source/target match and the
			// existing upper time bound is <= to the override being removed (eg if the override to remove
			// is "before" the existing override, don't remove it)
			if existing.Equal(&targetNodeOverrideToRemove) && existing.UpperTimeBound <= targetNodeOverrideToRemove.UpperTimeBound {
<<<<<<< HEAD
				delete(s.asyncReplicationStatsByTargetNode, existing.TargetNode)
=======
>>>>>>> 21518d29
				continue
			}
			newTargetNodeOverrides = append(newTargetNodeOverrides, existing)
		}
		s.asyncReplicationConfig.targetNodeOverrides = newTargetNodeOverrides

		targetNodeOverrideLen = len(s.asyncReplicationConfig.targetNodeOverrides)
	}()
	// if there are no overrides left, return the async replication config to what it
	// was before overrides were added
	if targetNodeOverrideLen == 0 {
		return s.SetAsyncReplicationEnabled(ctx, s.index.Config.AsyncReplicationEnabled)
	}
	return nil
}

func (s *Shard) removeAllTargetNodeOverrides(ctx context.Context) error {
	func() {
		s.asyncReplicationRWMux.Lock()
		// unlock before calling SetAsyncReplicationEnabled because it will lock again
		defer s.asyncReplicationRWMux.Unlock()
<<<<<<< HEAD
		s.asyncReplicationConfig.targetNodeOverrides = make(additional.AsyncReplicationTargetNodeOverrides, 0)
=======
		s.asyncReplicationConfig.targetNodeOverrides = make([]additional.AsyncReplicationTargetNodeOverride, 0)
>>>>>>> 21518d29
	}()
	return s.SetAsyncReplicationEnabled(ctx, s.index.Config.AsyncReplicationEnabled)
}

func (s *Shard) getAsyncReplicationStats(ctx context.Context) []*models.AsyncReplicationStatus {
	s.asyncReplicationRWMux.RLock()
	defer s.asyncReplicationRWMux.RUnlock()

	asyncReplicationStatsToReturn := make([]*models.AsyncReplicationStatus, 0, len(s.asyncReplicationStatsByTargetNode))
	for targetNodeName, asyncReplicationStats := range s.asyncReplicationStatsByTargetNode {
		asyncReplicationStatsToReturn = append(asyncReplicationStatsToReturn, &models.AsyncReplicationStatus{
<<<<<<< HEAD
			ObjectsPropagated:       uint64(asyncReplicationStats.objectsPropagated) - uint64(asyncReplicationStats.objectsNotResolved),
			StartDiffTimeUnixMillis: asyncReplicationStats.diffStartTime.UnixMilli(),
=======
			ObjectsPropagated:       uint64(asyncReplicationStats.localObjectsPropagationCount),
			StartDiffTimeUnixMillis: asyncReplicationStats.hashtreeDiffStartTime.UnixMilli(),
>>>>>>> 21518d29
			TargetNode:              targetNodeName,
		})
	}

	return asyncReplicationStatsToReturn
}

func (s *Shard) dumpHashTree() error {
	var b [8]byte
	binary.BigEndian.PutUint64(b[:], uint64(time.Now().UnixNano()))

	hashtreeFilename := filepath.Join(s.pathHashTree(), fmt.Sprintf("hashtree-%x.ht", string(b[:])))

	f, err := os.OpenFile(hashtreeFilename, os.O_CREATE|os.O_WRONLY|os.O_APPEND, os.ModePerm)
	if err != nil {
		return fmt.Errorf("storing hashtree %q: %w", hashtreeFilename, err)
	}

	w := bufio.NewWriter(f)

	_, err = s.hashtree.Serialize(w)
	if err != nil {
		return fmt.Errorf("storing hashtree %q: %w", hashtreeFilename, err)
	}

	err = w.Flush()
	if err != nil {
		return fmt.Errorf("storing hashtree %q: %w", hashtreeFilename, err)
	}

	err = f.Sync()
	if err != nil {
		return fmt.Errorf("storing hashtree %q: %w", hashtreeFilename, err)
	}

	err = f.Close()
	if err != nil {
		return fmt.Errorf("closing hashtree %q: %w", hashtreeFilename, err)
	}

	if err := diskio.Fsync(s.pathHashTree()); err != nil {
		return fmt.Errorf("fsync hashtree directory %q: %w", s.pathHashTree(), err)
	}

	return nil
}

func (s *Shard) HashTreeLevel(ctx context.Context, level int, discriminant *hashtree.Bitset) (digests []hashtree.Digest, err error) {
	s.asyncReplicationRWMux.RLock()
	defer s.asyncReplicationRWMux.RUnlock()

	if !s.hashtreeFullyInitialized {
		return nil, fmt.Errorf("hashtree not initialized on shard %q", s.ID())
	}

	// TODO (jeroiraz): reusable pool of digests slices
	digests = make([]hashtree.Digest, hashtree.LeavesCount(level+1))

	n, err := s.hashtree.Level(level, discriminant, digests)
	if err != nil {
		return nil, err
	}

	return digests[:n], nil
}

func (s *Shard) initHashBeater(ctx context.Context, config asyncReplicationConfig) {
	// channel is used to "wake up" the hashbeater when a change occurs that
	// requires propagation, e.g. a new target node override is added
	// it's buffered to ensure that multiple changes occurring in a short time
	// frame only cause one wake-up
	propagationRequired := make(chan struct{})

	var lastHashbeat time.Time
	var lastHashbeatPropagatedObjects bool
	var lastHashbeatMux sync.Mutex

	enterrors.GoWrapper(func() {
<<<<<<< HEAD
		s.metrics.IncAsyncReplicationGoroutinesRunning()
		defer s.metrics.DecAsyncReplicationGoroutinesRunning()
=======
		s.metrics.IncAsyncReplicationHashbeaterRunning()
		defer s.metrics.DecAsyncReplicationHashbeaterRunning()
>>>>>>> 21518d29

		s.index.logger.
			WithField("action", "async_replication").
			WithField("class_name", s.class.Class).
			WithField("shard_name", s.name).
			Info("hashbeater started...")

		defer func() {
			s.index.logger.
				WithField("action", "async_replication").
				WithField("class_name", s.class.Class).
				WithField("shard_name", s.name).
				Info("hashbeater stopped")
		}()

		var lastLog time.Time

		backoffTimer := interval.NewBackoffTimer(1*time.Second, 3*time.Second, 5*time.Second)

		for {
			select {
			case <-ctx.Done():
				return
			case <-propagationRequired:
				// Reload target node overrides
				func() {
					s.asyncReplicationRWMux.Lock()
					defer s.asyncReplicationRWMux.Unlock()
					config.targetNodeOverrides = s.asyncReplicationConfig.targetNodeOverrides
				}()

				if (!s.index.asyncReplicationEnabled() && len(config.targetNodeOverrides) == 0) ||
					(config.maintenanceModeEnabled != nil && config.maintenanceModeEnabled()) {
					// skip hashbeat iteration when async replication is disabled and no target node overrides are set
					// or maintenance mode is enabled for localhost
					if config.maintenanceModeEnabled != nil && config.maintenanceModeEnabled() {
						s.index.logger.
							WithField("action", "async_replication").
							WithField("class_name", s.class.Class).
							WithField("shard_name", s.name).
							Info("skipping async replication in maintenance mode")
					}
					backoffTimer.Reset()
					lastHashbeatMux.Lock()
					lastHashbeat = time.Now()
					lastHashbeatPropagatedObjects = false
					lastHashbeatMux.Unlock()
					continue
				}

				stats, err := s.hashBeat(ctx, config)
				// update the shard stats for the target node
				// anonymous func only here so we can use defer unlock
				func() {
					s.asyncReplicationRWMux.Lock()
					defer s.asyncReplicationRWMux.Unlock()

					if s.asyncReplicationStatsByTargetNode == nil {
						s.asyncReplicationStatsByTargetNode = make(map[string]*hashBeatHostStats)
					}
					if (err == nil || errors.Is(err, replica.ErrNoDiffFound)) && stats != nil {
						for _, stat := range stats {
							if stat != nil {
								s.index.logger.WithFields(logrus.Fields{
<<<<<<< HEAD
									"source_shard":                s.name,
									"target_shard":                s.name,
									"target_node":                 stat.targetNodeName,
									"objects_propagated":          stat.objectsPropagated,
									"start_diff_time_unix_millis": stat.diffStartTime.UnixMilli(),
									"diff_calculation_took":       stat.diffCalculationTook.String(),
									"local_objects":               stat.localObjects,
									"remote_objects":              stat.remoteObjects,
									"object_progation_took":       stat.objectProgationTook.String(),
=======
									"shard_name":                      s.name,
									"target_node_name":                stat.targetNodeName,
									"hashtree_diff_took":              stat.hashtreeDiffTook,
									"object_digests_diff_took":        stat.objectDigestsDiffTook,
									"local_object_digests_count":      stat.localObjectDigestsCount,
									"remote_object_digests_count":     stat.remoteObjectDigestsCount,
									"local_objects_propagation_count": stat.localObjectsPropagationCount,
									"local_objects_propagation_took":  stat.localObjectsPropagationTook,
>>>>>>> 21518d29
								}).Info("updating async replication stats")
								s.asyncReplicationStatsByTargetNode[stat.targetNodeName] = stat
							}
						}
					}
				}()
				if err != nil {
					if ctx.Err() != nil {
						return
					}

					if errors.Is(err, replica.ErrNoDiffFound) {
						if time.Since(lastLog) >= config.loggingFrequency {
							lastLog = time.Now()

							s.index.logger.
								WithField("action", "async_replication").
								WithField("class_name", s.class.Class).
								WithField("shard_name", s.name).
								WithField("hosts", s.getLastComparedHosts()).
								Debug("hashbeat iteration successfully completed: no differences were found")
						}

						backoffTimer.Reset()
						lastHashbeatMux.Lock()
						lastHashbeat = time.Now()
						lastHashbeatPropagatedObjects = false
						lastHashbeatMux.Unlock()
						continue
					}

					if time.Since(lastLog) >= config.loggingFrequency {
						lastLog = time.Now()

						s.index.logger.
							WithField("action", "async_replication").
							WithField("class_name", s.class.Class).
							WithField("shard_name", s.name).
							Warnf("hashbeat iteration failed: %v", err)
					}

					time.Sleep(backoffTimer.CurrentInterval())
					backoffTimer.IncreaseInterval()
					lastHashbeatMux.Lock()
					lastHashbeat = time.Now()
					lastHashbeatPropagatedObjects = false
					lastHashbeatMux.Unlock()
					continue
				}

				statsHaveObjectsPropagated := false
				if time.Since(lastLog) >= config.loggingFrequency {
					lastLog = time.Now()

					for _, stat := range stats {
						s.index.logger.
							WithField("action", "async_replication").
							WithField("class_name", s.class.Class).
							WithField("shard_name", s.name).
							WithField("target_node_name", stat.targetNodeName).
<<<<<<< HEAD
							WithField("diff_calculation_took", stat.diffCalculationTook.String()).
							WithField("local_objects", stat.localObjects).
							WithField("remote_objects", stat.remoteObjects).
							WithField("objects_propagated", stat.objectsPropagated).
							WithField("object_progation_took", stat.objectProgationTook.String()).
							Info("hashbeat iteration successfully completed")
						if stat.objectsPropagated > 0 {
=======
							WithField("hashtree_diff_took", stat.hashtreeDiffTook).
							WithField("object_digests_diff_took", stat.objectDigestsDiffTook).
							WithField("local_object_digests_count", stat.localObjectDigestsCount).
							WithField("remote_object_digests_count", stat.remoteObjectDigestsCount).
							WithField("local_objects_propagation_count", stat.localObjectsPropagationCount).
							WithField("local_objects_propagation_took", stat.localObjectsPropagationTook).
							Info("hashbeat iteration successfully completed")
						if stat.localObjectDigestsCount > 0 {
>>>>>>> 21518d29
							statsHaveObjectsPropagated = true
						}
					}
				}

				backoffTimer.Reset()
				lastHashbeatMux.Lock()
				lastHashbeat = time.Now()
				lastHashbeatPropagatedObjects = statsHaveObjectsPropagated
				lastHashbeatMux.Unlock()
			}
		}
	}, s.index.logger)

	// goroutine to monitor changes in alive nodes and time since last hashbeat
	// and "wake up" the hashbeater when necessary
	// e.g. when a node goes down or comes back up, or when frequency time has elapsed
	// since last hashbeat
	// this ensures that changes in cluster topology are quickly detected and propagated
	// without having to wait for the next frequency tick
	// note that the hashbeater itself also has a frequency ticker to ensure that
	// propagation occurs at least every frequency interval even if no changes in
	// alive nodes occur
	propagationRequired <- struct{}{}
	enterrors.GoWrapper(func() {
		s.metrics.IncAsyncReplicationHashbeatTriggerRunning()
		defer s.metrics.DecAsyncReplicationHashbeatTriggerRunning()

		nt := time.NewTicker(config.aliveNodesCheckingFrequency)
		defer nt.Stop()

		ft := time.NewTicker(min(config.frequencyWhilePropagating, config.frequency))
		defer ft.Stop()

		for {
			select {
			case <-ctx.Done():
				return
			case <-nt.C:
				comparedHosts := s.getLastComparedHosts()
				aliveHosts := s.allAliveHostnames()

				slices.Sort(comparedHosts)
				slices.Sort(aliveHosts)

				if !slices.Equal(comparedHosts, aliveHosts) {
					select {
					case <-ctx.Done():
						return
					case propagationRequired <- struct{}{}:
					}

					s.setLastComparedNodes(aliveHosts)
				}
			case <-ft.C:
				var shouldHashbeat bool
				lastHashbeatMux.Lock()
				shouldHashbeat = (lastHashbeatPropagatedObjects && time.Since(lastHashbeat) >= config.frequencyWhilePropagating) ||
					time.Since(lastHashbeat) >= config.frequency
				lastHashbeatMux.Unlock()

				if shouldHashbeat {
					select {
					case <-ctx.Done():
						return
					case propagationRequired <- struct{}{}:
					}
				}
			}
		}
	}, s.index.logger)
}

func (s *Shard) setLastComparedNodes(hosts []string) {
	s.lastComparedHostsMux.Lock()
	defer s.lastComparedHostsMux.Unlock()

	s.lastComparedHosts = hosts
}

func (s *Shard) getLastComparedHosts() []string {
	s.lastComparedHostsMux.RLock()
	defer s.lastComparedHostsMux.RUnlock()

	return s.lastComparedHosts
}

func (s *Shard) allAliveHostnames() []string {
	return s.index.replicator.AllHostnames()
}

type hashBeatHostStats struct {
<<<<<<< HEAD
	targetNodeName      string
	diffStartTime       time.Time
	diffCalculationTook time.Duration
	localObjects        int
	remoteObjects       int
	objectsPropagated   int
	objectProgationTook time.Duration
	objectsNotResolved  int
=======
	targetNodeName               string
	hashtreeDiffStartTime        time.Time
	hashtreeDiffTook             time.Duration
	objectDigestsDiffTook        time.Duration
	localObjectDigestsCount      int
	remoteObjectDigestsCount     int
	localObjectsPropagationCount int
	localObjectsPropagationTook  time.Duration
>>>>>>> 21518d29
}

func (s *Shard) hashBeat(ctx context.Context, config asyncReplicationConfig) (stats []*hashBeatHostStats, err error) {
	start := time.Now()

	s.metrics.IncAsyncReplicationIterationCount()

	defer func() {
		if err != nil && !errors.Is(err, replica.ErrNoDiffFound) {
			s.metrics.IncAsyncReplicationIterationFailureCount()
			return
		}

		s.metrics.ObserveAsyncReplicationIterationDuration(time.Since(start))
	}()

	var ht hashtree.AggregatedHashTree

	s.asyncReplicationRWMux.RLock()
	if s.hashtree == nil {
		s.asyncReplicationRWMux.RUnlock()
		// handling the case of a hashtree being explicitly set to nil
		return nil, fmt.Errorf("hashtree not initialized on shard %q", s.ID())
	}
	ht = s.hashtree
	s.asyncReplicationRWMux.RUnlock()

	hashtreeDiffStart := time.Now()

	shardDiffReader, err := s.index.replicator.CollectShardDifferences(ctx, s.name, ht, config.diffPerNodeTimeout, config.targetNodeOverrides)
	if err != nil {
		if errors.Is(err, replica.ErrNoDiffFound) && len(config.targetNodeOverrides) > 0 {
			stats := make([]*hashBeatHostStats, 0, len(config.targetNodeOverrides))
			for _, o := range config.targetNodeOverrides {
				stats = append(stats, &hashBeatHostStats{
<<<<<<< HEAD
					targetNodeName:    o.TargetNode,
					diffStartTime:     diffCalculationStart,
					objectsPropagated: 0,
=======
					targetNodeName:        o.TargetNode,
					hashtreeDiffStartTime: hashtreeDiffStart,
>>>>>>> 21518d29
				})
			}
			return stats, err
		}
<<<<<<< HEAD
		return nil, fmt.Errorf("collecting differences: %w", err)
=======
		return nil, fmt.Errorf("collecting hashtree differences: %w", err)
>>>>>>> 21518d29
	}

	hashtreeDiffTook := time.Since(hashtreeDiffStart)
	s.metrics.ObserveAsyncReplicationHashtreeDiffDuration(hashtreeDiffTook)

	rangeReader := shardDiffReader.RangeReader

	objectDigestsDiffStart := time.Now()

	localObjectDigestsCount := 0
	remoteObjectDigestsCount := 0

	localObjectsToPropagate := make([]strfmt.UUID, 0, config.propagationLimit)
	localUpdateTimeByUUID := make(map[strfmt.UUID]int64, config.propagationLimit)
	remoteStaleUpdateTimeByUUID := make(map[strfmt.UUID]int64, config.propagationLimit)

	objectDigestsDiffCtx, cancel := context.WithTimeout(ctx, config.prePropagationTimeout)
	defer cancel()

	for len(localObjectsToPropagate) < config.propagationLimit {
		initialLeaf, finalLeaf, err := rangeReader.Next()
		if err != nil {
			if errors.Is(err, hashtree.ErrNoMoreRanges) {
				break
			}
			return nil, fmt.Errorf("reading collected differences: %w", err)
		}

		localObjsCountWithinRange, remoteObjsCountWithinRange, objsToPropagateWithinRange, err := s.objectsToPropagateWithinRange(
			objectDigestsDiffCtx,
			config,
			shardDiffReader.TargetNodeAddress,
			shardDiffReader.TargetNodeName,
			initialLeaf,
			finalLeaf,
			config.propagationLimit-len(localObjectsToPropagate),
		)
		if err != nil {
			if objectDigestsDiffCtx.Err() != nil {
				// it may be the case that just pre propagation timeout was reached
				// and some objects could be propagated
				break
			}

			return nil, fmt.Errorf("collecting local objects to be propagated: %w", err)
		}

		localObjectDigestsCount += localObjsCountWithinRange
		remoteObjectDigestsCount += remoteObjsCountWithinRange

		for _, obj := range objsToPropagateWithinRange {
			localObjectsToPropagate = append(localObjectsToPropagate, obj.uuid)
			localUpdateTimeByUUID[obj.uuid] = obj.lastUpdateTime
			remoteStaleUpdateTimeByUUID[obj.uuid] = obj.remoteStaleUpdateTime
		}
	}

<<<<<<< HEAD
	objectsNotResolved := 0
	if len(objectsToPropagate) > 0 {
		propagationCtx, cancel := context.WithTimeout(ctx, config.propagationTimeout)
		defer cancel()

		resp, err := s.propagateObjects(propagationCtx, config, shardDiffReader.TargetNodeAddress, objectsToPropagate, remoteStaleUpdateTimeByUUID)
=======
	objectDigestsDiffTook := time.Since(objectDigestsDiffStart)
	s.metrics.ObserveAsyncReplicationObjectDigestsDiffDuration(objectDigestsDiffTook)

	objectsPropagationStart := time.Now()

	if len(localObjectsToPropagate) > 0 {
		propagationCtx, cancel := context.WithTimeout(ctx, config.propagationTimeout)
		defer cancel()

		resp, err := s.propagateObjects(propagationCtx, config, shardDiffReader.TargetNodeAddress, localObjectsToPropagate, remoteStaleUpdateTimeByUUID)
>>>>>>> 21518d29
		if err != nil {
			return nil, fmt.Errorf("propagating local objects: %w", err)
		}

		for _, r := range resp {
			// NOTE: deleted objects are not propagated but locally deleted when conflict is detected

			deletionStrategy := s.index.DeletionStrategy()

			if !r.Deleted ||
				deletionStrategy == models.ReplicationConfigDeletionStrategyNoAutomatedResolution ||
				config.targetNodeOverrides.NoDeletionResolution(shardDiffReader.TargetNodeName) {
				objectsNotResolved++
				continue
			}

			if deletionStrategy == models.ReplicationConfigDeletionStrategyDeleteOnConflict ||
				(deletionStrategy == models.ReplicationConfigDeletionStrategyTimeBasedResolution &&
					r.UpdateTime > localUpdateTimeByUUID[strfmt.UUID(r.ID)]) {

				err := s.DeleteObject(propagationCtx, strfmt.UUID(r.ID), time.UnixMilli(r.UpdateTime))
				if err != nil {
					return nil, fmt.Errorf("deleting local objects: %w", err)
				}
			}
		}
	}

	return []*hashBeatHostStats{
		{
<<<<<<< HEAD
			targetNodeName:      shardDiffReader.TargetNodeName,
			diffStartTime:       diffCalculationStart,
			diffCalculationTook: diffCalculationTook,
			localObjects:        localObjectsCount,
			remoteObjects:       remoteObjectsCount,
			objectsPropagated:   len(objectsToPropagate),
			objectProgationTook: time.Since(objectProgationStart),
			objectsNotResolved:  objectsNotResolved,
=======
			targetNodeName:               shardDiffReader.TargetNodeName,
			hashtreeDiffStartTime:        hashtreeDiffStart,
			hashtreeDiffTook:             hashtreeDiffTook,
			objectDigestsDiffTook:        objectDigestsDiffTook,
			localObjectDigestsCount:      localObjectDigestsCount,
			remoteObjectDigestsCount:     remoteObjectDigestsCount,
			localObjectsPropagationCount: len(localObjectsToPropagate),
			localObjectsPropagationTook:  time.Since(objectsPropagationStart),
>>>>>>> 21518d29
		},
	}, nil
}

func uuidFromBytes(uuidBytes []byte) (id strfmt.UUID, err error) {
	uuidParsed, err := uuid.FromBytes(uuidBytes)
	if err != nil {
		return id, err
	}
	return strfmt.UUID(uuidParsed.String()), nil
}

func bytesFromUUID(id strfmt.UUID) (uuidBytes []byte, err error) {
	uuidParsed, err := uuid.Parse(id.String())
	if err != nil {
		return nil, err
	}
	return uuidParsed.MarshalBinary()
}

func incToNextLexValue(b []byte) bool {
	for i := len(b) - 1; i >= 0; i-- {
		if b[i] < 0xFF {
			b[i]++
			return false
		}
		b[i] = 0x00
	}
	return true
}

type objectToPropagate struct {
	uuid                  strfmt.UUID
	lastUpdateTime        int64
	remoteStaleUpdateTime int64
}

func (s *Shard) objectsToPropagateWithinRange(ctx context.Context, config asyncReplicationConfig,
	targetNodeAddress, targetNodeName string, initialLeaf, finalLeaf uint64, limit int,
) (localObjectsCount int, remoteObjectsCount int, objectsToPropagate []objectToPropagate, err error) {
	objectsToPropagate = make([]objectToPropagate, 0, limit)

	hashtreeHeight := config.hashtreeHeight

	finalUUIDBytes := make([]byte, 16)
	binary.BigEndian.PutUint64(finalUUIDBytes, finalLeaf<<(64-hashtreeHeight)|((1<<(64-hashtreeHeight))-1))
	copy(finalUUIDBytes[8:], []byte{0xff, 0xff, 0xff, 0xff, 0xff, 0xff, 0xff, 0xff})

	finalUUID, err := uuidFromBytes(finalUUIDBytes)
	if err != nil {
		return localObjectsCount, remoteObjectsCount, objectsToPropagate, err
	}

	currLocalUUIDBytes := make([]byte, 16)
	binary.BigEndian.PutUint64(currLocalUUIDBytes, initialLeaf<<(64-hashtreeHeight))

	for limit > 0 && bytes.Compare(currLocalUUIDBytes, finalUUIDBytes) < 1 {
		if ctx.Err() != nil {
			return localObjectsCount, remoteObjectsCount, objectsToPropagate, ctx.Err()
		}

		currLocalUUID, err := uuidFromBytes(currLocalUUIDBytes)
		if err != nil {
			return localObjectsCount, remoteObjectsCount, objectsToPropagate, err
		}

		currBatchSize := min(limit, config.diffBatchSize)

		allLocalDigests, err := s.index.DigestObjectsInRange(ctx, s.name, currLocalUUID, finalUUID, currBatchSize)
		if err != nil {
			return localObjectsCount, remoteObjectsCount, objectsToPropagate, fmt.Errorf("fetching local object digests: %w", err)
		}

		if len(allLocalDigests) == 0 {
			// no more local objects need to be propagated in this iteration
			break
		}

		localObjectsCount += len(allLocalDigests)

		// iteration should stop when all local digests within the range has been read

		lastLocalUUID := strfmt.UUID(allLocalDigests[len(allLocalDigests)-1].ID)

		lastLocalUUIDBytes, err := bytesFromUUID(lastLocalUUID)
		if err != nil {
			return localObjectsCount, remoteObjectsCount, objectsToPropagate, err
		}

		localDigestsByUUID := make(map[string]types.RepairResponse, len(allLocalDigests))

		// filter out too recent local digests to avoid object propagation when all the nodes may be alive
		// or if an upper time bound is configured for shard replica movement
		maxUpdateTime := s.getHashBeatMaxUpdateTime(config, targetNodeName)

		for _, d := range allLocalDigests {
			if d.UpdateTime <= maxUpdateTime {
				localDigestsByUUID[d.ID] = d
			}
		}
		if len(localDigestsByUUID) == 0 {
			// local digests are all too recent, so we can stop now
			break
		}

		remoteStaleUpdateTime := make(map[string]int64, len(localDigestsByUUID))

		if len(localDigestsByUUID) > 0 {
			// fetch digests from remote host in order to avoid sending unnecessary objects
			for currRemoteUUIDBytes := currLocalUUIDBytes; bytes.Compare(currRemoteUUIDBytes, lastLocalUUIDBytes) < 1; {
				if ctx.Err() != nil {
					return localObjectsCount, remoteObjectsCount, objectsToPropagate, ctx.Err()
				}

				currRemoteUUID, err := uuidFromBytes(currRemoteUUIDBytes)
				if err != nil {
					return localObjectsCount, remoteObjectsCount, objectsToPropagate, err
				}

				// TODO could speed up by passing through the target node override upper time bound here
				remoteDigests, err := s.index.replicator.DigestObjectsInRange(ctx,
					s.name, targetNodeAddress, currRemoteUUID, lastLocalUUID, config.diffBatchSize)
				if err != nil {
					return localObjectsCount, remoteObjectsCount, objectsToPropagate, fmt.Errorf("fetching remote object digests: %w", err)
				}

				if len(remoteDigests) == 0 {
					// no more digests in remote host
					break
				}

				remoteObjectsCount += len(remoteDigests)

				for _, d := range remoteDigests {
					localDigest, ok := localDigestsByUUID[d.ID]
					if ok {
						if localDigest.UpdateTime <= d.UpdateTime {
							// older or up to date objects are not propagated
							delete(localDigestsByUUID, d.ID)

							if len(localDigestsByUUID) == 0 {
								// no more local objects need to be propagated in this iteration
								break
							}
						} else {
							// older object is subject to be overwriten
							remoteStaleUpdateTime[d.ID] = d.UpdateTime
						}
					}
				}

				if len(localDigestsByUUID) == 0 {
					// no more local objects need to be propagated in this iteration
					break
				}

				if len(remoteDigests) < config.diffBatchSize {
					break
				}

				lastRemoteUUID := strfmt.UUID(remoteDigests[len(remoteDigests)-1].ID)

				lastRemoteUUIDBytes, err := bytesFromUUID(lastRemoteUUID)
				if err != nil {
					return localObjectsCount, remoteObjectsCount, objectsToPropagate, err
				}

				overflow := incToNextLexValue(lastRemoteUUIDBytes)
				if overflow {
					// no more remote digests need to be fetched
					break
				}

				currRemoteUUIDBytes = lastRemoteUUIDBytes
			}
		}

		for _, obj := range localDigestsByUUID {
			objectsToPropagate = append(objectsToPropagate, objectToPropagate{
				uuid:                  strfmt.UUID(obj.ID),
				lastUpdateTime:        obj.UpdateTime,
				remoteStaleUpdateTime: remoteStaleUpdateTime[obj.ID],
			})
		}

		if len(allLocalDigests) < currBatchSize {
			// no more local objects need to be propagated
			break
		}

		// to avoid reading the last uuid in the next iteration
		overflow := incToNextLexValue(lastLocalUUIDBytes)
		if overflow {
			// no more local objects need to be propagated
			break
		}

		currLocalUUIDBytes = lastLocalUUIDBytes

		limit -= len(localDigestsByUUID)
	}

	// Note: propagations == 0 means local shard is laying behind remote shard,
	// the local shard may receive recent objects when remote shard propagates them

	return localObjectsCount, remoteObjectsCount, objectsToPropagate, nil
}

// getHashBeatMaxUpdateTime returns the maximum update time for the hash beat.
// If our local node and the target node have an upper time bound configured, use the
// configured upper time bound instead of the default one
func (s *Shard) getHashBeatMaxUpdateTime(config asyncReplicationConfig, targetNodeName string) int64 {
	localNodeName := s.index.replicator.LocalNodeName()
	for _, override := range config.targetNodeOverrides {
		if override.Equal(&additional.AsyncReplicationTargetNodeOverride{
			SourceNode:   localNodeName,
			TargetNode:   targetNodeName,
			CollectionID: s.class.Class,
			ShardID:      s.name,
		}) {
			return override.UpperTimeBound
		}
	}
	return time.Now().Add(-config.propagationDelay).UnixMilli()
}

func (s *Shard) propagateObjects(ctx context.Context, config asyncReplicationConfig, host string,
	objectsToPropagate []strfmt.UUID, remoteStaleUpdateTime map[strfmt.UUID]int64,
) (res []types.RepairResponse, err error) {
	s.metrics.IncAsyncReplicationPropagationCount()

	defer func(start time.Time) {
		if err != nil {
			s.metrics.IncAsyncReplicationPropagationFailureCount()
			return
		}

		s.metrics.AddAsyncReplicationPropagationObjectCount(len(objectsToPropagate))
		s.metrics.ObserveAsyncReplicationPropagationDuration(time.Since(start))
	}(time.Now())

	type workerResponse struct {
		resp []types.RepairResponse
		err  error
	}

	var wg sync.WaitGroup

	batchCh := make(chan []strfmt.UUID, len(objectsToPropagate)/config.propagationBatchSize+1)
	resultCh := make(chan workerResponse, len(objectsToPropagate)/config.propagationBatchSize+1)

	for range config.propagationConcurrency {
		enterrors.GoWrapper(func() {
			for uuidBatch := range batchCh {
				localObjs, err := s.MultiObjectByID(ctx, wrapIDsInMulti(uuidBatch))
				if err != nil {
					resultCh <- workerResponse{
						err: fmt.Errorf("fetching local objects: %w", err),
					}
					wg.Done()
					continue
				}

				batch := make([]*objects.VObject, 0, len(localObjs))

				for _, obj := range localObjs {
					if obj == nil {
						// local object was deleted meanwhile
						continue
					}

					var vectors map[string][]float32
					var multiVectors map[string][][]float32

					if obj.Vectors != nil {
						vectors = make(map[string][]float32, len(obj.Vectors))
						for targetVector, v := range obj.Vectors {
							vectors[targetVector] = v
						}
					}
					if obj.MultiVectors != nil {
						multiVectors = make(map[string][][]float32, len(obj.MultiVectors))
						for targetVector, v := range obj.MultiVectors {
							multiVectors[targetVector] = v
						}
					}

					obj := &objects.VObject{
						ID:                      obj.ID(),
						LastUpdateTimeUnixMilli: obj.LastUpdateTimeUnix(),
						LatestObject:            &obj.Object,
						Vector:                  obj.Vector,
						Vectors:                 vectors,
						MultiVectors:            multiVectors,
						StaleUpdateTime:         remoteStaleUpdateTime[obj.ID()],
					}

					batch = append(batch, obj)
				}

				if len(batch) > 0 {
					resp, err := s.index.replicator.Overwrite(ctx, host, s.class.Class, s.name, batch)

					resultCh <- workerResponse{
						resp: resp,
						err:  err,
					}
				}

				wg.Done()
			}
		}, s.index.logger)
	}

	for i := 0; i < len(objectsToPropagate); {
		actualBatchSize := config.propagationBatchSize
		if i+actualBatchSize > len(objectsToPropagate) {
			actualBatchSize = len(objectsToPropagate) - i
		}

		wg.Add(1)
		batchCh <- objectsToPropagate[i : i+actualBatchSize]

		i += actualBatchSize
	}

	enterrors.GoWrapper(func() {
		wg.Wait()
		close(batchCh)
		close(resultCh)
	}, s.index.logger)

	ec := errorcompounder.New()

	for r := range resultCh {
		if r.err != nil {
			ec.Add(err)
			continue
		}

		res = append(res, r.resp...)
	}

	if len(res) > 0 {
		return res, nil
	}

	return nil, ec.ToError()
}<|MERGE_RESOLUTION|>--- conflicted
+++ resolved
@@ -95,11 +95,7 @@
 	propagationDelay            time.Duration
 	propagationConcurrency      int
 	propagationBatchSize        int
-<<<<<<< HEAD
 	targetNodeOverrides         additional.AsyncReplicationTargetNodeOverrides
-=======
-	targetNodeOverrides         []additional.AsyncReplicationTargetNodeOverride
->>>>>>> 21518d29
 	maintenanceModeEnabled      func() bool
 }
 
@@ -361,10 +357,7 @@
 func (s *Shard) initHashtree(ctx context.Context, config asyncReplicationConfig, bucket *lsmkv.Bucket) (err error) {
 	start := time.Now()
 
-<<<<<<< HEAD
-=======
 	s.metrics.IncAsyncReplicationHashTreeInitCount()
->>>>>>> 21518d29
 	s.metrics.IncAsyncReplicationHashTreeInitRunning()
 
 	defer func() {
@@ -540,11 +533,7 @@
 		}
 
 		if s.asyncReplicationConfig.targetNodeOverrides == nil {
-<<<<<<< HEAD
 			s.asyncReplicationConfig.targetNodeOverrides = make(additional.AsyncReplicationTargetNodeOverrides, 0, 1)
-=======
-			s.asyncReplicationConfig.targetNodeOverrides = make([]additional.AsyncReplicationTargetNodeOverride, 0, 1)
->>>>>>> 21518d29
 		}
 		s.asyncReplicationConfig.targetNodeOverrides = append(s.asyncReplicationConfig.targetNodeOverrides, targetNodeOverride)
 	}()
@@ -560,20 +549,13 @@
 		// unlock before calling SetAsyncReplicationEnabled because it will lock again
 		defer s.asyncReplicationRWMux.Unlock()
 
-<<<<<<< HEAD
 		newTargetNodeOverrides := make(additional.AsyncReplicationTargetNodeOverrides, 0, len(s.asyncReplicationConfig.targetNodeOverrides))
-=======
-		newTargetNodeOverrides := make([]additional.AsyncReplicationTargetNodeOverride, 0, len(s.asyncReplicationConfig.targetNodeOverrides))
->>>>>>> 21518d29
 		for _, existing := range s.asyncReplicationConfig.targetNodeOverrides {
 			// only remove the existing override if the collection/shard/source/target match and the
 			// existing upper time bound is <= to the override being removed (eg if the override to remove
 			// is "before" the existing override, don't remove it)
 			if existing.Equal(&targetNodeOverrideToRemove) && existing.UpperTimeBound <= targetNodeOverrideToRemove.UpperTimeBound {
-<<<<<<< HEAD
 				delete(s.asyncReplicationStatsByTargetNode, existing.TargetNode)
-=======
->>>>>>> 21518d29
 				continue
 			}
 			newTargetNodeOverrides = append(newTargetNodeOverrides, existing)
@@ -595,11 +577,7 @@
 		s.asyncReplicationRWMux.Lock()
 		// unlock before calling SetAsyncReplicationEnabled because it will lock again
 		defer s.asyncReplicationRWMux.Unlock()
-<<<<<<< HEAD
 		s.asyncReplicationConfig.targetNodeOverrides = make(additional.AsyncReplicationTargetNodeOverrides, 0)
-=======
-		s.asyncReplicationConfig.targetNodeOverrides = make([]additional.AsyncReplicationTargetNodeOverride, 0)
->>>>>>> 21518d29
 	}()
 	return s.SetAsyncReplicationEnabled(ctx, s.index.Config.AsyncReplicationEnabled)
 }
@@ -611,13 +589,8 @@
 	asyncReplicationStatsToReturn := make([]*models.AsyncReplicationStatus, 0, len(s.asyncReplicationStatsByTargetNode))
 	for targetNodeName, asyncReplicationStats := range s.asyncReplicationStatsByTargetNode {
 		asyncReplicationStatsToReturn = append(asyncReplicationStatsToReturn, &models.AsyncReplicationStatus{
-<<<<<<< HEAD
-			ObjectsPropagated:       uint64(asyncReplicationStats.objectsPropagated) - uint64(asyncReplicationStats.objectsNotResolved),
-			StartDiffTimeUnixMillis: asyncReplicationStats.diffStartTime.UnixMilli(),
-=======
-			ObjectsPropagated:       uint64(asyncReplicationStats.localObjectsPropagationCount),
+			ObjectsPropagated:       uint64(asyncReplicationStats.localObjectsPropagationCount) - uint64(asyncReplicationStats.objectsNotResolved),
 			StartDiffTimeUnixMillis: asyncReplicationStats.hashtreeDiffStartTime.UnixMilli(),
->>>>>>> 21518d29
 			TargetNode:              targetNodeName,
 		})
 	}
@@ -696,13 +669,8 @@
 	var lastHashbeatMux sync.Mutex
 
 	enterrors.GoWrapper(func() {
-<<<<<<< HEAD
-		s.metrics.IncAsyncReplicationGoroutinesRunning()
-		defer s.metrics.DecAsyncReplicationGoroutinesRunning()
-=======
 		s.metrics.IncAsyncReplicationHashbeaterRunning()
 		defer s.metrics.DecAsyncReplicationHashbeaterRunning()
->>>>>>> 21518d29
 
 		s.index.logger.
 			WithField("action", "async_replication").
@@ -767,17 +735,6 @@
 						for _, stat := range stats {
 							if stat != nil {
 								s.index.logger.WithFields(logrus.Fields{
-<<<<<<< HEAD
-									"source_shard":                s.name,
-									"target_shard":                s.name,
-									"target_node":                 stat.targetNodeName,
-									"objects_propagated":          stat.objectsPropagated,
-									"start_diff_time_unix_millis": stat.diffStartTime.UnixMilli(),
-									"diff_calculation_took":       stat.diffCalculationTook.String(),
-									"local_objects":               stat.localObjects,
-									"remote_objects":              stat.remoteObjects,
-									"object_progation_took":       stat.objectProgationTook.String(),
-=======
 									"shard_name":                      s.name,
 									"target_node_name":                stat.targetNodeName,
 									"hashtree_diff_took":              stat.hashtreeDiffTook,
@@ -786,7 +743,6 @@
 									"remote_object_digests_count":     stat.remoteObjectDigestsCount,
 									"local_objects_propagation_count": stat.localObjectsPropagationCount,
 									"local_objects_propagation_took":  stat.localObjectsPropagationTook,
->>>>>>> 21518d29
 								}).Info("updating async replication stats")
 								s.asyncReplicationStatsByTargetNode[stat.targetNodeName] = stat
 							}
@@ -847,15 +803,6 @@
 							WithField("class_name", s.class.Class).
 							WithField("shard_name", s.name).
 							WithField("target_node_name", stat.targetNodeName).
-<<<<<<< HEAD
-							WithField("diff_calculation_took", stat.diffCalculationTook.String()).
-							WithField("local_objects", stat.localObjects).
-							WithField("remote_objects", stat.remoteObjects).
-							WithField("objects_propagated", stat.objectsPropagated).
-							WithField("object_progation_took", stat.objectProgationTook.String()).
-							Info("hashbeat iteration successfully completed")
-						if stat.objectsPropagated > 0 {
-=======
 							WithField("hashtree_diff_took", stat.hashtreeDiffTook).
 							WithField("object_digests_diff_took", stat.objectDigestsDiffTook).
 							WithField("local_object_digests_count", stat.localObjectDigestsCount).
@@ -864,7 +811,6 @@
 							WithField("local_objects_propagation_took", stat.localObjectsPropagationTook).
 							Info("hashbeat iteration successfully completed")
 						if stat.localObjectDigestsCount > 0 {
->>>>>>> 21518d29
 							statsHaveObjectsPropagated = true
 						}
 					}
@@ -957,16 +903,6 @@
 }
 
 type hashBeatHostStats struct {
-<<<<<<< HEAD
-	targetNodeName      string
-	diffStartTime       time.Time
-	diffCalculationTook time.Duration
-	localObjects        int
-	remoteObjects       int
-	objectsPropagated   int
-	objectProgationTook time.Duration
-	objectsNotResolved  int
-=======
 	targetNodeName               string
 	hashtreeDiffStartTime        time.Time
 	hashtreeDiffTook             time.Duration
@@ -975,7 +911,7 @@
 	remoteObjectDigestsCount     int
 	localObjectsPropagationCount int
 	localObjectsPropagationTook  time.Duration
->>>>>>> 21518d29
+	objectsNotResolved           int
 }
 
 func (s *Shard) hashBeat(ctx context.Context, config asyncReplicationConfig) (stats []*hashBeatHostStats, err error) {
@@ -1011,23 +947,13 @@
 			stats := make([]*hashBeatHostStats, 0, len(config.targetNodeOverrides))
 			for _, o := range config.targetNodeOverrides {
 				stats = append(stats, &hashBeatHostStats{
-<<<<<<< HEAD
-					targetNodeName:    o.TargetNode,
-					diffStartTime:     diffCalculationStart,
-					objectsPropagated: 0,
-=======
 					targetNodeName:        o.TargetNode,
 					hashtreeDiffStartTime: hashtreeDiffStart,
->>>>>>> 21518d29
 				})
 			}
 			return stats, err
 		}
-<<<<<<< HEAD
-		return nil, fmt.Errorf("collecting differences: %w", err)
-=======
 		return nil, fmt.Errorf("collecting hashtree differences: %w", err)
->>>>>>> 21518d29
 	}
 
 	hashtreeDiffTook := time.Since(hashtreeDiffStart)
@@ -1085,25 +1011,17 @@
 		}
 	}
 
-<<<<<<< HEAD
-	objectsNotResolved := 0
-	if len(objectsToPropagate) > 0 {
-		propagationCtx, cancel := context.WithTimeout(ctx, config.propagationTimeout)
-		defer cancel()
-
-		resp, err := s.propagateObjects(propagationCtx, config, shardDiffReader.TargetNodeAddress, objectsToPropagate, remoteStaleUpdateTimeByUUID)
-=======
 	objectDigestsDiffTook := time.Since(objectDigestsDiffStart)
 	s.metrics.ObserveAsyncReplicationObjectDigestsDiffDuration(objectDigestsDiffTook)
 
 	objectsPropagationStart := time.Now()
 
+	objectsNotResolved := 0
 	if len(localObjectsToPropagate) > 0 {
 		propagationCtx, cancel := context.WithTimeout(ctx, config.propagationTimeout)
 		defer cancel()
 
 		resp, err := s.propagateObjects(propagationCtx, config, shardDiffReader.TargetNodeAddress, localObjectsToPropagate, remoteStaleUpdateTimeByUUID)
->>>>>>> 21518d29
 		if err != nil {
 			return nil, fmt.Errorf("propagating local objects: %w", err)
 		}
@@ -1134,16 +1052,6 @@
 
 	return []*hashBeatHostStats{
 		{
-<<<<<<< HEAD
-			targetNodeName:      shardDiffReader.TargetNodeName,
-			diffStartTime:       diffCalculationStart,
-			diffCalculationTook: diffCalculationTook,
-			localObjects:        localObjectsCount,
-			remoteObjects:       remoteObjectsCount,
-			objectsPropagated:   len(objectsToPropagate),
-			objectProgationTook: time.Since(objectProgationStart),
-			objectsNotResolved:  objectsNotResolved,
-=======
 			targetNodeName:               shardDiffReader.TargetNodeName,
 			hashtreeDiffStartTime:        hashtreeDiffStart,
 			hashtreeDiffTook:             hashtreeDiffTook,
@@ -1152,7 +1060,7 @@
 			remoteObjectDigestsCount:     remoteObjectDigestsCount,
 			localObjectsPropagationCount: len(localObjectsToPropagate),
 			localObjectsPropagationTook:  time.Since(objectsPropagationStart),
->>>>>>> 21518d29
+			objectsNotResolved:           objectsNotResolved,
 		},
 	}, nil
 }
