//                           _       _
// __      _____  __ ___   ___  __ _| |_ ___
// \ \ /\ / / _ \/ _` \ \ / / |/ _` | __/ _ \
//  \ V  V /  __/ (_| |\ V /| | (_| | ||  __/
//   \_/\_/ \___|\__,_| \_/ |_|\__,_|\__\___|
//
//  Copyright © 2016 - 2025 Weaviate B.V. All rights reserved.
//
//  CONTACT: hello@weaviate.io
//

package db

import (
	"context"
	"fmt"
	"os"
	"path"
	"runtime"
	"runtime/debug"
	"slices"
	golangSort "sort"
	"strings"
	"sync"
	"sync/atomic"
	"time"

	resolver "github.com/weaviate/weaviate/adapters/repos/db/sharding"
	"github.com/weaviate/weaviate/usecases/multitenancy"

	"github.com/weaviate/weaviate/cluster/router/executor"
	routerTypes "github.com/weaviate/weaviate/cluster/router/types"

	"github.com/go-openapi/strfmt"
	"github.com/pkg/errors"
	"github.com/sirupsen/logrus"

	"github.com/weaviate/weaviate/adapters/repos/db/aggregator"
	"github.com/weaviate/weaviate/adapters/repos/db/helpers"
	"github.com/weaviate/weaviate/adapters/repos/db/indexcheckpoint"
	"github.com/weaviate/weaviate/adapters/repos/db/inverted"
	"github.com/weaviate/weaviate/adapters/repos/db/inverted/stopwords"
	"github.com/weaviate/weaviate/adapters/repos/db/lsmkv"
	"github.com/weaviate/weaviate/adapters/repos/db/queue"
	"github.com/weaviate/weaviate/adapters/repos/db/roaringset"
	"github.com/weaviate/weaviate/adapters/repos/db/sorter"
	"github.com/weaviate/weaviate/adapters/repos/db/vector/hnsw"
	"github.com/weaviate/weaviate/entities/additional"
	"github.com/weaviate/weaviate/entities/aggregation"
	"github.com/weaviate/weaviate/entities/autocut"
	"github.com/weaviate/weaviate/entities/dto"
	"github.com/weaviate/weaviate/entities/errorcompounder"
	enterrors "github.com/weaviate/weaviate/entities/errors"
	"github.com/weaviate/weaviate/entities/filters"
	"github.com/weaviate/weaviate/entities/models"
	"github.com/weaviate/weaviate/entities/modulecapabilities"
	"github.com/weaviate/weaviate/entities/multi"
	"github.com/weaviate/weaviate/entities/replication"
	"github.com/weaviate/weaviate/entities/schema"
	schemaConfig "github.com/weaviate/weaviate/entities/schema/config"
	"github.com/weaviate/weaviate/entities/search"
	"github.com/weaviate/weaviate/entities/searchparams"
	entsentry "github.com/weaviate/weaviate/entities/sentry"
	"github.com/weaviate/weaviate/entities/storagestate"
	"github.com/weaviate/weaviate/entities/storobj"
	esync "github.com/weaviate/weaviate/entities/sync"
	authzerrors "github.com/weaviate/weaviate/usecases/auth/authorization/errors"
	"github.com/weaviate/weaviate/usecases/config"
	configRuntime "github.com/weaviate/weaviate/usecases/config/runtime"
	"github.com/weaviate/weaviate/usecases/memwatch"
	"github.com/weaviate/weaviate/usecases/modules"
	"github.com/weaviate/weaviate/usecases/monitoring"
	"github.com/weaviate/weaviate/usecases/objects"
	"github.com/weaviate/weaviate/usecases/replica"
	schemaUC "github.com/weaviate/weaviate/usecases/schema"
	"github.com/weaviate/weaviate/usecases/sharding"
)

var (

	// Use runtime.GOMAXPROCS instead of runtime.NumCPU because NumCPU returns
	// the physical CPU cores. However, in a containerization context, that might
	// not be what we want. The physical node could have 128 cores, but we could
	// be cgroup-limited to 2 cores. In that case, we want 2 to be our limit, not
	// 128. It isn't guaranteed that MAXPROCS reflects the cgroup limit, but at
	// least there is a chance that it was set correctly. If not, it defaults to
	// NumCPU anyway, so we're not any worse off.
	_NUMCPU          = runtime.GOMAXPROCS(0)
	ErrShardNotFound = errors.New("shard not found")
)

// shardMap is a sync.Map which specialized in storing shards
type shardMap sync.Map

// Range calls f sequentially for each key and value present in the map.
// If f returns an error, range stops the iteration
func (m *shardMap) Range(f func(name string, shard ShardLike) error) (err error) {
	(*sync.Map)(m).Range(func(key, value any) bool {
		// Safe type assertion for key
		name, ok := key.(string)
		if !ok {
			// Skip invalid keys
			return true
		}

		// Safe type assertion for value
		shard, ok := value.(ShardLike)
		if !ok || shard == nil {
			// Skip invalid or nil shards
			return true
		}

		err = f(name, shard)
		return err == nil
	})
	return err
}

// RangeConcurrently calls f for each key and value present in the map with at
// most _NUMCPU executors running in parallel. As opposed to [Range] it does
// not guarantee an exit on the first error.
func (m *shardMap) RangeConcurrently(logger logrus.FieldLogger, f func(name string, shard ShardLike) error) (err error) {
	eg := enterrors.NewErrorGroupWrapper(logger)
	eg.SetLimit(_NUMCPU)
	(*sync.Map)(m).Range(func(key, value any) bool {
		name, ok := key.(string)
		if !ok {
			// Skip invalid keys
			return true
		}

		// Safe type assertion for value
		shard, ok := value.(ShardLike)
		if !ok || shard == nil {
			// Skip invalid or nil shards
			return true
		}

		eg.Go(func() error {
			return f(name, shard)
		}, name, shard)
		return true
	})

	return eg.Wait()
}

// Load returns the shard or nil if no shard is present.
// NOTE: this method does not check if the shard is loaded or not and it could
// return a lazy shard that is not loaded which could result in loading it if
// the returned shard is used.
// Use Loaded if you want to check if the shard is loaded without loading it.
func (m *shardMap) Load(name string) ShardLike {
	v, ok := (*sync.Map)(m).Load(name)
	if !ok {
		return nil
	}

	shard, ok := v.(ShardLike)
	if !ok {
		return nil
	}
	return shard
}

// Loaded returns the shard or nil if no shard is present.
// If it's a lazy shard, only return it if it's loaded.
func (m *shardMap) Loaded(name string) ShardLike {
	v, ok := (*sync.Map)(m).Load(name)
	if !ok {
		return nil
	}

	shard, ok := v.(ShardLike)
	if !ok {
		return nil
	}

	// If it's a lazy shard, only return it if it's loaded
	if lazyShard, ok := shard.(*LazyLoadShard); ok {
		if !lazyShard.isLoaded() {
			return nil
		}
	}

	return shard
}

// Store sets a shard giving its name and value
func (m *shardMap) Store(name string, shard ShardLike) {
	(*sync.Map)(m).Store(name, shard)
}

// Swap swaps the shard for a key and returns the previous value if any.
// The loaded result reports whether the key was present.
func (m *shardMap) Swap(name string, shard ShardLike) (previous ShardLike, loaded bool) {
	v, ok := (*sync.Map)(m).Swap(name, shard)
	if v == nil || !ok {
		return nil, ok
	}
	return v.(ShardLike), ok
}

// CompareAndSwap swaps the old and new values for key if the value stored in the map is equal to old.
func (m *shardMap) CompareAndSwap(name string, old, new ShardLike) bool {
	return (*sync.Map)(m).CompareAndSwap(name, old, new)
}

// LoadAndDelete deletes the value for a key, returning the previous value if any.
// The loaded result reports whether the key was present.
func (m *shardMap) LoadAndDelete(name string) (ShardLike, bool) {
	v, ok := (*sync.Map)(m).LoadAndDelete(name)
	if v == nil || !ok {
		return nil, ok
	}
	return v.(ShardLike), ok
}

// Index is the logical unit which contains all the data for one particular
// class. An index can be further broken up into self-contained units, called
// Shards, to allow for easy distribution across Nodes
type Index struct {
	classSearcher           inverted.ClassSearcher // to allow for nested by-references searches
	shards                  shardMap
	Config                  IndexConfig
	globalreplicationConfig *replication.GlobalConfig

	getSchema    schemaUC.SchemaGetter
	schemaReader schemaUC.SchemaReader
	logger       logrus.FieldLogger
	remote       *sharding.RemoteIndex
	stopwords    *stopwords.Detector
	replicator   *replica.Replicator

	vectorIndexUserConfigLock sync.Mutex
	vectorIndexUserConfig     schemaConfig.VectorIndexConfig
	vectorIndexUserConfigs    map[string]schemaConfig.VectorIndexConfig
	SPFreshEnabled            bool

	partitioningEnabled bool

	invertedIndexConfig     schema.InvertedIndexConfig
	invertedIndexConfigLock sync.Mutex

	// This lock should be used together with the db indexLock.
	//
	// The db indexlock locks the map that contains all indices against changes and should be used while iterating.
	// This lock protects this specific index form being deleted while in use. Use Rlock to signal that it is in use.
	// This way many goroutines can use a specific index in parallel. The delete-routine will try to acquire a RWlock.
	//
	// Usage:
	// Lock the whole db using db.indexLock
	// pick the indices you want and Rlock them
	// unlock db.indexLock
	// Use the indices
	// RUnlock all picked indices
	dropIndex sync.RWMutex

	metrics          *Metrics
	centralJobQueue  chan job
	scheduler        *queue.Scheduler
	indexCheckpoints *indexcheckpoint.Checkpoints

	cycleCallbacks *indexCycleCallbacks

	shardTransferMutex shardTransfer
	lastBackup         atomic.Pointer[BackupState]

	// canceled when either Shutdown or Drop called
	closingCtx    context.Context
	closingCancel context.CancelFunc

	// always true if lazy shard loading is off, in the case of lazy shard
	// loading will be set to true once the last shard was loaded.
	allShardsReady   atomic.Bool
	allocChecker     memwatch.AllocChecker
	shardCreateLocks *esync.KeyLockerContext

	replicationConfigLock sync.RWMutex

	shardLoadLimiter ShardLoadLimiter

	closeLock sync.RWMutex
	closed    bool

	shardReindexer ShardReindexerV3

	router        routerTypes.Router
	shardResolver *resolver.ShardResolver
	bitmapBufPool roaringset.BitmapBufPool
}

func (i *Index) ID() string {
	return indexID(i.Config.ClassName)
}

func (i *Index) path() string {
	return path.Join(i.Config.RootPath, i.ID())
}

type nodeResolver interface {
	AllHostnames() []string
	NodeHostname(nodeName string) (string, bool)
}

// NewIndex creates an index with the specified amount of shards, using only
// the shards that are local to a node
func NewIndex(
	ctx context.Context,
	cfg IndexConfig,
	invertedIndexConfig schema.InvertedIndexConfig,
	vectorIndexUserConfig schemaConfig.VectorIndexConfig,
	vectorIndexUserConfigs map[string]schemaConfig.VectorIndexConfig,
	router routerTypes.Router,
	shardResolver *resolver.ShardResolver,
	sg schemaUC.SchemaGetter,
	schemaReader schemaUC.SchemaReader,
	cs inverted.ClassSearcher,
	logger logrus.FieldLogger,
	nodeResolver nodeResolver,
	remoteClient sharding.RemoteIndexClient,
	replicaClient replica.Client,
	globalReplicationConfig *replication.GlobalConfig,
	promMetrics *monitoring.PrometheusMetrics,
	class *models.Class,
	jobQueueCh chan job,
	scheduler *queue.Scheduler,
	indexCheckpoints *indexcheckpoint.Checkpoints,
	allocChecker memwatch.AllocChecker,
	shardReindexer ShardReindexerV3,
	bitmapBufPool roaringset.BitmapBufPool,
) (*Index, error) {
	sd, err := stopwords.NewDetectorFromConfig(invertedIndexConfig.Stopwords)
	if err != nil {
		return nil, errors.Wrap(err, "failed to create new index")
	}

	if cfg.QueryNestedRefLimit == 0 {
		cfg.QueryNestedRefLimit = config.DefaultQueryNestedCrossReferenceLimit
	}

	if vectorIndexUserConfigs == nil {
		vectorIndexUserConfigs = map[string]schemaConfig.VectorIndexConfig{}
	}

	metrics, err := NewMetrics(logger, promMetrics, cfg.ClassName.String(), "n/a")
	if err != nil {
		return nil, fmt.Errorf("create metrics for index %q: %w", cfg.ClassName.String(), err)
	}

	index := &Index{
		Config:                  cfg,
		globalreplicationConfig: globalReplicationConfig,
		getSchema:               sg,
		schemaReader:            schemaReader,
		logger:                  logger,
		classSearcher:           cs,
		vectorIndexUserConfig:   vectorIndexUserConfig,
		invertedIndexConfig:     invertedIndexConfig,
		vectorIndexUserConfigs:  vectorIndexUserConfigs,
		stopwords:               sd,
		partitioningEnabled:     multitenancy.IsMultiTenant(class.MultiTenancyConfig),
		remote:                  sharding.NewRemoteIndex(cfg.ClassName.String(), sg, nodeResolver, remoteClient),
		metrics:                 metrics,
		centralJobQueue:         jobQueueCh,
		shardTransferMutex:      shardTransfer{log: logger, retryDuration: mutexRetryDuration, notifyDuration: mutexNotifyDuration},
		scheduler:               scheduler,
		indexCheckpoints:        indexCheckpoints,
		allocChecker:            allocChecker,
		shardCreateLocks:        esync.NewKeyLockerContext(),
		shardLoadLimiter:        cfg.ShardLoadLimiter,
		shardReindexer:          shardReindexer,
		router:                  router,
		shardResolver:           shardResolver,
		bitmapBufPool:           bitmapBufPool,
		SPFreshEnabled:          cfg.SPFreshEnabled,
	}

	getDeletionStrategy := func() string {
		return index.DeletionStrategy()
	}

	// TODO: Fix replica router instantiation to be at the top level
	index.replicator, err = replica.NewReplicator(cfg.ClassName.String(), router, sg.NodeName(), getDeletionStrategy, replicaClient, promMetrics, logger)
	if err != nil {
		return nil, fmt.Errorf("create replicator for index %q: %w", index.ID(), err)
	}

	index.closingCtx, index.closingCancel = context.WithCancel(context.Background())

	index.initCycleCallbacks()

	if err := index.checkSingleShardMigration(); err != nil {
		return nil, errors.Wrap(err, "migrating sharding state from previous version")
	}

	if err := os.MkdirAll(index.path(), os.ModePerm); err != nil {
		return nil, fmt.Errorf("init index %q: %w", index.ID(), err)
	}

	if err := index.initAndStoreShards(ctx, class, promMetrics); err != nil {
		return nil, err
	}

	index.cycleCallbacks.compactionCycle.Start()
	index.cycleCallbacks.compactionAuxCycle.Start()
	index.cycleCallbacks.flushCycle.Start()

	return index, nil
}

// since called in Index's constructor there is no risk same shard will be inited/created in parallel,
// therefore shardCreateLocks are not used here
func (i *Index) initAndStoreShards(ctx context.Context, class *models.Class,
	promMetrics *monitoring.PrometheusMetrics,
) error {
	type shardInfo struct {
		name           string
		activityStatus string
	}

	var localShards []shardInfo
	className := i.Config.ClassName.String()

<<<<<<< HEAD
	err := i.schemaReader.Read(className, func(_ *models.Class, state *sharding.State) error {
=======
	err := i.schemaReader.Read(className, true, func(_ *models.Class, state *sharding.State) error {
		if state == nil {
			return fmt.Errorf("unable to retrieve sharding state for class %s", className)
		}

>>>>>>> 3652b765
		for shardName, physical := range state.Physical {
			if state.IsLocalShard(shardName) {
				localShards = append(localShards, shardInfo{
					name:           shardName,
					activityStatus: physical.ActivityStatus(),
				})
			}
		}

		return nil
	})
	if err != nil {
		return fmt.Errorf("failed to read sharding state: %w", err)
	}

	if i.Config.DisableLazyLoadShards {
		eg := enterrors.NewErrorGroupWrapper(i.logger)
		eg.SetLimit(_NUMCPU)

		for _, shard := range localShards {
			if shard.activityStatus != models.TenantActivityStatusHOT {
				continue
			}

			shardName := shard.name
			eg.Go(func() error {
				if err := i.shardLoadLimiter.Acquire(ctx); err != nil {
					return fmt.Errorf("acquiring permit to load shard: %w", err)
				}
				defer i.shardLoadLimiter.Release()

				newShard, err := NewShard(ctx, promMetrics, shardName, i, class, i.centralJobQueue, i.scheduler,
					i.indexCheckpoints, i.shardReindexer, false, i.bitmapBufPool)
				if err != nil {
					return fmt.Errorf("init shard %s of index %s: %w", shardName, i.ID(), err)
				}

				i.shards.Store(shardName, newShard)
				return nil
			}, shardName)
		}

		if err := eg.Wait(); err != nil {
			return err
		}

		i.allShardsReady.Store(true)
		return nil
	}

	activeShardNames := make([]string, 0, len(localShards))

	for _, shard := range localShards {
		if shard.activityStatus != models.TenantActivityStatusHOT {
			continue
		}

		activeShardNames = append(activeShardNames, shard.name)

		lazyShard := NewLazyLoadShard(ctx, promMetrics, shard.name, i, class, i.centralJobQueue, i.indexCheckpoints,
			i.allocChecker, i.shardLoadLimiter, i.shardReindexer, true, i.bitmapBufPool)
		i.shards.Store(shard.name, lazyShard)
	}

	// NOTE(dyma):
	// 1. So "lazy-loaded" shards are actually loaded "half-eagerly"?
	// 2. If <-ctx.Done or we fail to load a shard, should allShardsReady still report true?
	initLazyShardsInBackground := func() {
		defer i.allShardsReady.Store(true)

		ticker := time.NewTicker(time.Second)
		defer ticker.Stop()

		now := time.Now()

		for _, shardName := range activeShardNames {
			select {
			case <-i.closingCtx.Done():
				i.logger.
					WithField("action", "load_all_shards").
					Errorf("failed to load all shards: %v", i.closingCtx.Err())
				return
			case <-ticker.C:
				select {
				case <-i.closingCtx.Done():
					i.logger.
						WithField("action", "load_all_shards").
						Errorf("failed to load all shards: %v", i.closingCtx.Err())
					return
				default:
					err := i.loadLocalShardIfActive(shardName)
					if err != nil {
						i.logger.
							WithField("action", "load_shard").
							WithField("shard_name", shardName).
							Errorf("failed to load shard: %v", err)
						return
					}
				}
			}
		}

		i.logger.
			WithField("action", "load_all_shards").
			WithField("took", time.Since(now).String()).
			Debug("finished loading all shards")
	}

	enterrors.GoWrapper(initLazyShardsInBackground, i.logger)

	return nil
}

func (i *Index) loadLocalShardIfActive(shardName string) error {
	i.shardCreateLocks.Lock(shardName)
	defer i.shardCreateLocks.Unlock(shardName)

	// check if set to inactive in the meantime by concurrent call
	shard := i.shards.Load(shardName)
	if shard == nil {
		return nil
	}

	lazyShard, ok := shard.(*LazyLoadShard)
	if ok {
		return lazyShard.Load(context.Background())
	}

	return nil
}

// used to init/create shard in different moments of index's lifecycle, therefore it needs to be called
// within shardCreateLocks to prevent parallel create/init of the same shard
func (i *Index) initShard(ctx context.Context, shardName string, class *models.Class,
	promMetrics *monitoring.PrometheusMetrics, disableLazyLoad bool, implicitShardLoading bool,
) (ShardLike, error) {
	if disableLazyLoad {
		if err := i.allocChecker.CheckMappingAndReserve(3, int(lsmkv.FlushAfterDirtyDefault.Seconds())); err != nil {
			return nil, errors.Wrap(err, "memory pressure: cannot init shard")
		}

		if err := i.shardLoadLimiter.Acquire(ctx); err != nil {
			return nil, fmt.Errorf("acquiring permit to load shard: %w", err)
		}
		defer i.shardLoadLimiter.Release()

		shard, err := NewShard(ctx, promMetrics, shardName, i, class, i.centralJobQueue, i.scheduler,
			i.indexCheckpoints, i.shardReindexer, false, i.bitmapBufPool)
		if err != nil {
			return nil, fmt.Errorf("init shard %s of index %s: %w", shardName, i.ID(), err)
		}

		return shard, nil
	}

	shard := NewLazyLoadShard(ctx, promMetrics, shardName, i, class, i.centralJobQueue, i.indexCheckpoints,
		i.allocChecker, i.shardLoadLimiter, i.shardReindexer, implicitShardLoading, i.bitmapBufPool)
	return shard, nil
}

// Iterate over all objects in the index, applying the callback function to each one.  Adding or removing objects during iteration is not supported.
func (i *Index) IterateObjects(ctx context.Context, cb func(index *Index, shard ShardLike, object *storobj.Object) error) (err error) {
	return i.ForEachShard(func(_ string, shard ShardLike) error {
		wrapper := func(object *storobj.Object) error {
			return cb(i, shard, object)
		}
		bucket := shard.Store().Bucket(helpers.ObjectsBucketLSM)
		return bucket.IterateObjects(ctx, wrapper)
	})
}

// ForEachShard applies func f on each shard in the index.
//
// WARNING: only use this if you expect all LazyLoadShards to be loaded!
// Calling this method may lead to shards being force-loaded, causing
// unexpected CPU spikes. If you only want to apply f on loaded shards,
// call ForEachLoadedShard instead.
// Note: except Dropping and Shutting Down
func (i *Index) ForEachShard(f func(name string, shard ShardLike) error) error {
	// Check if the index is being dropped or shut down to avoid panics when the index is being deleted
	if i.closingCtx.Err() != nil {
		i.logger.WithField("action", "for_each_shard").Debug("index is being dropped or shut down")
		return nil
	}

	return i.shards.Range(f)
}

func (i *Index) ForEachLoadedShard(f func(name string, shard ShardLike) error) error {
	return i.shards.Range(func(name string, shard ShardLike) error {
		// Skip lazy loaded shard which are not loaded
		if asLazyLoadShard, ok := shard.(*LazyLoadShard); ok {
			if !asLazyLoadShard.isLoaded() {
				return nil
			}
		}
		return f(name, shard)
	})
}

func (i *Index) ForEachShardConcurrently(f func(name string, shard ShardLike) error) error {
	// Check if the index is being dropped or shut down to avoid panics when the index is being deleted
	if i.closingCtx.Err() != nil {
		i.logger.WithField("action", "for_each_shard_concurrently").Debug("index is being dropped or shut down")
		return nil
	}
	return i.shards.RangeConcurrently(i.logger, f)
}

func (i *Index) ForEachLoadedShardConcurrently(f func(name string, shard ShardLike) error) error {
	return i.shards.RangeConcurrently(i.logger, func(name string, shard ShardLike) error {
		// Skip lazy loaded shard which are not loaded
		if asLazyLoadShard, ok := shard.(*LazyLoadShard); ok {
			if !asLazyLoadShard.isLoaded() {
				return nil
			}
		}
		return f(name, shard)
	})
}

// Iterate over all objects in the shard, applying the callback function to each one.  Adding or removing objects during iteration is not supported.
func (i *Index) IterateShards(ctx context.Context, cb func(index *Index, shard ShardLike) error) (err error) {
	return i.ForEachShard(func(key string, shard ShardLike) error {
		return cb(i, shard)
	})
}

func (i *Index) addProperty(ctx context.Context, props ...*models.Property) error {
	eg := enterrors.NewErrorGroupWrapper(i.logger)
	eg.SetLimit(_NUMCPU)

	i.ForEachShard(func(key string, shard ShardLike) error {
		shard.initPropertyBuckets(ctx, eg, false, props...)
		return nil
	})

	if err := eg.Wait(); err != nil {
		return errors.Wrapf(err, "extend idx '%s' with properties '%v", i.ID(), props)
	}
	return nil
}

func (i *Index) updateVectorIndexConfig(ctx context.Context,
	updated schemaConfig.VectorIndexConfig,
) error {
	// an updated is not specific to one shard, but rather all
	err := i.ForEachShard(func(name string, shard ShardLike) error {
		// At the moment, we don't do anything in an update that could fail, but
		// technically this should be part of some sort of a two-phase commit  or
		// have another way to rollback if we have updates that could potentially
		// fail in the future. For now that's not a realistic risk.
		if err := shard.UpdateVectorIndexConfig(ctx, updated); err != nil {
			return errors.Wrapf(err, "shard %s", name)
		}
		return nil
	})
	if err != nil {
		return err
	}
	i.vectorIndexUserConfigLock.Lock()
	defer i.vectorIndexUserConfigLock.Unlock()

	i.vectorIndexUserConfig = updated

	return nil
}

func (i *Index) updateVectorIndexConfigs(ctx context.Context,
	updated map[string]schemaConfig.VectorIndexConfig,
) error {
	err := i.ForEachShard(func(name string, shard ShardLike) error {
		if err := shard.UpdateVectorIndexConfigs(ctx, updated); err != nil {
			return fmt.Errorf("shard %q: %w", name, err)
		}
		return nil
	})
	if err != nil {
		return err
	}

	i.vectorIndexUserConfigLock.Lock()
	defer i.vectorIndexUserConfigLock.Unlock()

	for targetName, targetCfg := range updated {
		i.vectorIndexUserConfigs[targetName] = targetCfg
	}

	return nil
}

func (i *Index) GetInvertedIndexConfig() schema.InvertedIndexConfig {
	i.invertedIndexConfigLock.Lock()
	defer i.invertedIndexConfigLock.Unlock()

	return i.invertedIndexConfig
}

func (i *Index) updateInvertedIndexConfig(ctx context.Context,
	updated schema.InvertedIndexConfig,
) error {
	i.invertedIndexConfigLock.Lock()
	defer i.invertedIndexConfigLock.Unlock()

	i.invertedIndexConfig = updated

	return nil
}

func (i *Index) asyncReplicationGloballyDisabled() bool {
	return i.globalreplicationConfig.AsyncReplicationDisabled.Get()
}

func (i *Index) updateReplicationConfig(ctx context.Context, cfg *models.ReplicationConfig) error {
	i.replicationConfigLock.Lock()
	defer i.replicationConfigLock.Unlock()

	i.Config.ReplicationFactor = cfg.Factor
	i.Config.DeletionStrategy = cfg.DeletionStrategy
	i.Config.AsyncReplicationEnabled = cfg.AsyncEnabled && i.Config.ReplicationFactor > 1 && !i.asyncReplicationGloballyDisabled()

	err := i.ForEachLoadedShard(func(name string, shard ShardLike) error {
		if err := shard.SetAsyncReplicationEnabled(ctx, i.Config.AsyncReplicationEnabled); err != nil {
			return fmt.Errorf("updating async replication on shard %q: %w", name, err)
		}
		return nil
	})
	if err != nil {
		return err
	}

	return nil
}

func (i *Index) ReplicationFactor() int64 {
	i.replicationConfigLock.RLock()
	defer i.replicationConfigLock.RUnlock()

	return i.Config.ReplicationFactor
}

func (i *Index) DeletionStrategy() string {
	i.replicationConfigLock.RLock()
	defer i.replicationConfigLock.RUnlock()

	return i.Config.DeletionStrategy
}

type IndexConfig struct {
	RootPath                            string
	ClassName                           schema.ClassName
	QueryMaximumResults                 int64
	QueryHybridMaximumResults           int64
	QueryNestedRefLimit                 int64
	ResourceUsage                       config.ResourceUsage
	LazySegmentsDisabled                bool
	SegmentInfoIntoFileNameEnabled      bool
	WriteMetadataFilesEnabled           bool
	MemtablesFlushDirtyAfter            int
	MemtablesInitialSizeMB              int
	MemtablesMaxSizeMB                  int
	MemtablesMinActiveSeconds           int
	MemtablesMaxActiveSeconds           int
	MinMMapSize                         int64
	MaxReuseWalSize                     int64
	SegmentsCleanupIntervalSeconds      int
	SeparateObjectsCompactions          bool
	CycleManagerRoutinesFactor          int
	IndexRangeableInMemory              bool
	MaxSegmentSize                      int64
	ReplicationFactor                   int64
	DeletionStrategy                    string
	AsyncReplicationEnabled             bool
	AvoidMMap                           bool
	DisableLazyLoadShards               bool
	ForceFullReplicasSearch             bool
	TransferInactivityTimeout           time.Duration
	LSMEnableSegmentsChecksumValidation bool
	TrackVectorDimensions               bool
	TrackVectorDimensionsInterval       time.Duration
	UsageEnabled                        bool
	ShardLoadLimiter                    ShardLoadLimiter

	HNSWMaxLogSize                               int64
	HNSWDisableSnapshots                         bool
	HNSWSnapshotIntervalSeconds                  int
	HNSWSnapshotOnStartup                        bool
	HNSWSnapshotMinDeltaCommitlogsNumber         int
	HNSWSnapshotMinDeltaCommitlogsSizePercentage int
	HNSWWaitForCachePrefill                      bool
	HNSWFlatSearchConcurrency                    int
	HNSWAcornFilterRatio                         float64
	VisitedListPoolMaxSize                       int

	QuerySlowLogEnabled    *configRuntime.DynamicValue[bool]
	QuerySlowLogThreshold  *configRuntime.DynamicValue[time.Duration]
	InvertedSorterDisabled *configRuntime.DynamicValue[bool]
	MaintenanceModeEnabled func() bool

	SPFreshEnabled bool
}

func indexID(class schema.ClassName) string {
	return strings.ToLower(string(class))
}

func (i *Index) putObject(ctx context.Context, object *storobj.Object,
	replProps *additional.ReplicationProperties, tenantName string, schemaVersion uint64,
) error {
	if i.Config.ClassName != object.Class() {
		return fmt.Errorf("cannot import object of class %s into index of class %s",
			object.Class(), i.Config.ClassName)
	}

	targetShard, err := i.shardResolver.ResolveShard(ctx, object)
	if err != nil {
		switch {
		case errors.As(err, &objects.ErrMultiTenancy{}):
			return objects.NewErrMultiTenancy(fmt.Errorf("determine shard: %w", err))
		case errors.As(err, &authzerrors.Forbidden{}):
			return fmt.Errorf("determine shard: %w", err)
		default:
			return objects.NewErrInvalidUserInput("determine shard: %v", err)
		}
	}
	if replProps == nil {
		replProps = defaultConsistency()
	}
	if i.shardHasMultipleReplicasWrite(tenantName, targetShard.Shard) {
		cl := routerTypes.ConsistencyLevel(replProps.ConsistencyLevel)
		if err := i.replicator.PutObject(ctx, targetShard.Shard, object, cl, schemaVersion); err != nil {
			return fmt.Errorf("replicate insertion: shard=%q: %w", targetShard.Shard, err)
		}
		return nil
	}

	shard, release, err := i.getShardForDirectLocalOperation(ctx, object.Object.Tenant, targetShard.Shard, localShardOperationWrite)
	defer release()
	if err != nil {
		return err
	}

	// no replication, remote shard (or local not yet inited)
	if shard == nil {
		if err := i.remote.PutObject(ctx, targetShard.Shard, object, schemaVersion); err != nil {
			return fmt.Errorf("put remote object: shard=%q: %w", targetShard.Shard, err)
		}
		return nil
	}

	// no replication, local shard
	i.shardTransferMutex.RLock()
	defer i.shardTransferMutex.RUnlock()

	err = shard.PutObject(ctx, object)
	if err != nil {
		return fmt.Errorf("put local object: shard=%q: %w", targetShard.Shard, err)
	}

	return nil
}

func (i *Index) IncomingPutObject(ctx context.Context, shardName string,
	object *storobj.Object, schemaVersion uint64,
) error {
	i.shardTransferMutex.RLock()
	defer i.shardTransferMutex.RUnlock()

	// This is a bit hacky, the problem here is that storobj.Parse() currently
	// misses date fields as it has no way of knowing that a date-formatted
	// string was actually a date type. However, adding this functionality to
	// Parse() would break a lot of code, because it currently
	// schema-independent. To find out if a field is a date or date[], we need to
	// involve the schema, thus why we are doing it here. This was discovered as
	// part of https://github.com/weaviate/weaviate/issues/1775
	if err := i.parseDateFieldsInProps(object.Object.Properties); err != nil {
		return err
	}

	shard, release, err := i.getOrInitShard(ctx, shardName)
	if err != nil {
		return err
	}
	defer release()

	return shard.PutObject(ctx, object)
}

func (i *Index) replicationEnabled() bool {
	i.replicationConfigLock.RLock()
	defer i.replicationConfigLock.RUnlock()

	return i.Config.ReplicationFactor > 1
}

func (i *Index) shardHasMultipleReplicasWrite(tenantName, shardName string) bool {
	// if replication is enabled, we always have multiple replicas
	if i.replicationEnabled() {
		return true
	}
	// if the router is nil, preserve previous behavior by returning false
	if i.router == nil {
		return false
	}
	ws, err := i.router.GetWriteReplicasLocation(i.Config.ClassName.String(), tenantName, shardName)
	if err != nil {
		return false
	}
	// we're including additional replicas here to make sure we at least try to push the write
	// to them if they exist
	allReplicas := append(ws.NodeNames(), ws.AdditionalNodeNames()...)
	return len(allReplicas) > 1
}

func (i *Index) shardHasMultipleReplicasRead(tenantName, shardName string) bool {
	// if replication is enabled, we always have multiple replicas
	if i.replicationEnabled() {
		return true
	}
	// if the router is nil, preserve previous behavior by returning false
	if i.router == nil {
		return false
	}
	replicas, err := i.router.GetReadReplicasLocation(i.Config.ClassName.String(), tenantName, shardName)
	if err != nil {
		return false
	}
	return len(replicas.NodeNames()) > 1
}

// anyShardHasMultipleReplicasRead returns true if any of the shards has multiple replicas
func (i *Index) anyShardHasMultipleReplicasRead(tenantName string, shardNames []string) bool {
	if i.replicationEnabled() {
		return true
	}
	for _, shardName := range shardNames {
		if i.shardHasMultipleReplicasRead(tenantName, shardName) {
			return true
		}
	}
	return false
}

type localShardOperation string

const (
	localShardOperationWrite localShardOperation = "write"
	localShardOperationRead  localShardOperation = "read"
)

// getShardForDirectLocalOperation is used to try to get a shard for a local read/write operation.
// It will return the shard if it is found, and a release function to release the shard.
// The shard will be nil if the shard is not found, or if the local shard should not be used.
// The caller should always call the release function.
func (i *Index) getShardForDirectLocalOperation(ctx context.Context, tenantName string, shardName string, operation localShardOperation) (ShardLike, func(), error) {
	shard, release, err := i.GetShard(ctx, shardName)
	// NOTE release should always be ok to call, even if there is an error or the shard is nil,
	// see Index.getOptInitLocalShard for more details.
	if err != nil {
		return nil, release, err
	}

	// if the router is nil, just use the default behavior
	if i.router == nil {
		return shard, release, nil
	}

	// get the replicas for the shard
	var rs routerTypes.ReadReplicaSet
	var ws routerTypes.WriteReplicaSet
	switch operation {
	case localShardOperationWrite:
		ws, err = i.router.GetWriteReplicasLocation(i.Config.ClassName.String(), tenantName, shardName)
		if err != nil {
			return shard, release, nil
		}
		// if the local node is not in the list of replicas, don't return the shard (but still allow the caller to release)
		// we should not read/write from the local shard if the local node is not in the list of replicas (eg we should use the remote)
		if !slices.Contains(ws.NodeNames(), i.replicator.LocalNodeName()) {
			return nil, release, nil
		}
	case localShardOperationRead:
		rs, err = i.router.GetReadReplicasLocation(i.Config.ClassName.String(), tenantName, shardName)
		if err != nil {
			return shard, release, nil
		}
		// if the local node is not in the list of replicas, don't return the shard (but still allow the caller to release)
		// we should not read/write from the local shard if the local node is not in the list of replicas (eg we should use the remote)
		if !slices.Contains(rs.NodeNames(), i.replicator.LocalNodeName()) {
			return nil, release, nil
		}
	default:
		return nil, func() {}, fmt.Errorf("invalid local shard operation: %s", operation)
	}

	return shard, release, nil
}

func (i *Index) asyncReplicationEnabled() bool {
	i.replicationConfigLock.RLock()
	defer i.replicationConfigLock.RUnlock()

	return i.Config.ReplicationFactor > 1 && i.Config.AsyncReplicationEnabled && !i.asyncReplicationGloballyDisabled()
}

// parseDateFieldsInProps checks the schema for the current class for which
// fields are date fields, then - if they are set - parses them accordingly.
// Works for both date and date[].
func (i *Index) parseDateFieldsInProps(props interface{}) error {
	if props == nil {
		return nil
	}

	propMap, ok := props.(map[string]interface{})
	if !ok {
		// don't know what to do with this
		return nil
	}

	c := i.getSchema.ReadOnlyClass(i.Config.ClassName.String())
	if c == nil {
		return fmt.Errorf("class %s not found in schema", i.Config.ClassName)
	}

	for _, prop := range c.Properties {
		if prop.DataType[0] == string(schema.DataTypeDate) {
			raw, ok := propMap[prop.Name]
			if !ok {
				// prop is not set, nothing to do
				continue
			}

			parsed, err := parseAsStringToTime(raw)
			if err != nil {
				return errors.Wrapf(err, "time prop %q", prop.Name)
			}

			propMap[prop.Name] = parsed
		}

		if prop.DataType[0] == string(schema.DataTypeDateArray) {
			raw, ok := propMap[prop.Name]
			if !ok {
				// prop is not set, nothing to do
				continue
			}

			asSlice, ok := raw.([]string)
			if !ok {
				return errors.Errorf("parse as time array, expected []interface{} got %T",
					raw)
			}
			parsedSlice := make([]interface{}, len(asSlice))
			for j := range asSlice {
				parsed, err := parseAsStringToTime(interface{}(asSlice[j]))
				if err != nil {
					return errors.Wrapf(err, "time array prop %q at pos %d", prop.Name, j)
				}

				parsedSlice[j] = parsed
			}
			propMap[prop.Name] = parsedSlice

		}
	}

	return nil
}

func parseAsStringToTime(in interface{}) (time.Time, error) {
	var parsed time.Time
	var err error

	asString, ok := in.(string)
	if !ok {
		return parsed, errors.Errorf("parse as time, expected string got %T", in)
	}

	parsed, err = time.Parse(time.RFC3339, asString)
	if err != nil {
		return parsed, err
	}

	return parsed, nil
}

// return value []error gives the error for the index with the positions
// matching the inputs
func (i *Index) putObjectBatch(ctx context.Context, objects []*storobj.Object,
	replProps *additional.ReplicationProperties, schemaVersion uint64,
) []error {
	type objsAndPos struct {
		objects []*storobj.Object
		pos     []int
	}
	out := make([]error, len(objects))
	if replProps == nil {
		replProps = defaultConsistency()
	}

	byShard := map[string]objsAndPos{}
	for pos, obj := range objects {
		target, err := i.shardResolver.ResolveShard(ctx, obj)
		if err != nil {
			out[pos] = err
			continue
		}
		group := byShard[target.Shard]
		group.objects = append(group.objects, obj)
		group.pos = append(group.pos, pos)
		byShard[target.Shard] = group
	}

	wg := &sync.WaitGroup{}
	for shardName, group := range byShard {
		shardName := shardName
		group := group
		wg.Add(1)
		f := func() {
			defer wg.Done()

			defer func() {
				err := recover()
				if err != nil {
					for pos := range group.pos {
						out[pos] = fmt.Errorf("an unexpected error occurred: %s", err)
					}
					fmt.Fprintf(os.Stderr, "panic: %s\n", err)
					entsentry.Recover(err)
					debug.PrintStack()
				}
			}()
			// All objects in the same shard group have the same tenant since in multi-tenant
			// systems all objects belonging to a tenant end up in the same shard.
			// For non-multi-tenant collections, Object.Tenant is empty for all objects.
			// Therefore, we can safely use the tenant from any object in the group.
			tenantName := group.objects[0].Object.Tenant
			var errs []error
			if i.shardHasMultipleReplicasWrite(tenantName, shardName) {
				errs = i.replicator.PutObjects(ctx, shardName, group.objects,
					routerTypes.ConsistencyLevel(replProps.ConsistencyLevel), schemaVersion)
			} else {
				shard, release, err := i.getShardForDirectLocalOperation(ctx, tenantName, shardName, localShardOperationWrite)
				defer release()
				if err != nil {
					errs = []error{err}
				} else if shard != nil {
					i.shardTransferMutex.RLockGuard(func() error {
						errs = shard.PutObjectBatch(ctx, group.objects)
						return nil
					})
				} else {
					errs = i.remote.BatchPutObjects(ctx, shardName, group.objects, schemaVersion)
				}
			}

			for i, err := range errs {
				desiredPos := group.pos[i]
				out[desiredPos] = err
			}
		}
		enterrors.GoWrapper(f, i.logger)
	}

	wg.Wait()

	return out
}

func duplicateErr(in error, count int) []error {
	out := make([]error, count)
	for i := range out {
		out[i] = in
	}

	return out
}

func (i *Index) IncomingBatchPutObjects(ctx context.Context, shardName string,
	objects []*storobj.Object, schemaVersion uint64,
) []error {
	i.shardTransferMutex.RLock()
	defer i.shardTransferMutex.RUnlock()

	// This is a bit hacky, the problem here is that storobj.Parse() currently
	// misses date fields as it has no way of knowing that a date-formatted
	// string was actually a date type. However, adding this functionality to
	// Parse() would break a lot of code, because it currently
	// schema-independent. To find out if a field is a date or date[], we need to
	// involve the schema, thus why we are doing it here. This was discovered as
	// part of https://github.com/weaviate/weaviate/issues/1775
	for j := range objects {
		if err := i.parseDateFieldsInProps(objects[j].Object.Properties); err != nil {
			return duplicateErr(err, len(objects))
		}
	}

	shard, release, err := i.getOrInitShard(ctx, shardName)
	if err != nil {
		return duplicateErr(err, len(objects))
	}
	defer release()

	return shard.PutObjectBatch(ctx, objects)
}

// return value map[int]error gives the error for the index as it received it
func (i *Index) AddReferencesBatch(ctx context.Context, refs objects.BatchReferences,
	replProps *additional.ReplicationProperties, schemaVersion uint64,
) []error {
	type refsAndPos struct {
		refs objects.BatchReferences
		pos  []int
	}
	if replProps == nil {
		replProps = defaultConsistency()
	}

	byShard := map[string]refsAndPos{}
	out := make([]error, len(refs))

	for pos, ref := range refs {
		shardName, err := i.shardResolver.ResolveShardByObjectID(ctx, ref.From.TargetID, ref.Tenant)
		if err != nil {
			out[pos] = err
			continue
		}

		group := byShard[shardName]
		group.refs = append(group.refs, ref)
		group.pos = append(group.pos, pos)
		byShard[shardName] = group
	}

	for shardName, group := range byShard {
		// All references in the same shard group have the same tenant since in multi-tenant
		// systems all objects belonging to a tenant end up in the same shard.
		// For non-multi-tenant collections, ref.Tenant is empty for all references.
		// Therefore, we can safely use the tenant from any reference in the group.
		tenantName := group.refs[0].Tenant
		var errs []error
		if i.shardHasMultipleReplicasWrite(tenantName, shardName) {
			errs = i.replicator.AddReferences(ctx, shardName, group.refs, routerTypes.ConsistencyLevel(replProps.ConsistencyLevel), schemaVersion)
		} else {
			// anonymous function to ensure that the shard is released after each loop iteration
			func() {
				shard, release, err := i.getShardForDirectLocalOperation(ctx, tenantName, shardName, localShardOperationWrite)
				defer release()
				if err != nil {
					errs = duplicateErr(err, len(group.refs))
				} else if shard != nil {
					i.shardTransferMutex.RLockGuard(func() error {
						errs = shard.AddReferencesBatch(ctx, group.refs)
						return nil
					})
				} else {
					errs = i.remote.BatchAddReferences(ctx, shardName, group.refs, schemaVersion)
				}
			}()
		}

		for i, err := range errs {
			desiredPos := group.pos[i]
			out[desiredPos] = err
		}
	}

	return out
}

func (i *Index) IncomingBatchAddReferences(ctx context.Context, shardName string,
	refs objects.BatchReferences, schemaVersion uint64,
) []error {
	i.shardTransferMutex.RLock()
	defer i.shardTransferMutex.RUnlock()

	shard, release, err := i.getOrInitShard(ctx, shardName)
	if err != nil {
		return duplicateErr(err, len(refs))
	}
	defer release()

	return shard.AddReferencesBatch(ctx, refs)
}

func (i *Index) objectByID(ctx context.Context, id strfmt.UUID,
	props search.SelectProperties, addl additional.Properties,
	replProps *additional.ReplicationProperties, tenant string,
) (*storobj.Object, error) {
	shardName, err := i.shardResolver.ResolveShardByObjectID(ctx, id, tenant)
	if err != nil {
		switch {
		case errors.As(err, &objects.ErrMultiTenancy{}):
			return nil, objects.NewErrMultiTenancy(fmt.Errorf("determine shard: %w", err))
		case errors.As(err, &authzerrors.Forbidden{}):
			return nil, fmt.Errorf("determine shard: %w", err)
		default:
			return nil, objects.NewErrInvalidUserInput("determine shard: %v", err)
		}
	}

	var obj *storobj.Object

	if i.shardHasMultipleReplicasRead(tenant, shardName) {
		if replProps == nil {
			replProps = defaultConsistency()
		}
		if replProps.NodeName != "" {
			obj, err = i.replicator.NodeObject(ctx, replProps.NodeName, shardName, id, props, addl)
		} else {
			obj, err = i.replicator.GetOne(ctx, routerTypes.ConsistencyLevel(replProps.ConsistencyLevel), shardName, id, props, addl)
		}
		return obj, err
	}

	shard, release, err := i.getShardForDirectLocalOperation(ctx, tenant, shardName, localShardOperationRead)
	defer release()
	if err != nil {
		return obj, err
	}

	if shard != nil {
		if obj, err = shard.ObjectByID(ctx, id, props, addl); err != nil {
			return obj, fmt.Errorf("get local object: shard=%s: %w", shardName, err)
		}
	} else {
		if obj, err = i.remote.GetObject(ctx, shardName, id, props, addl); err != nil {
			return obj, fmt.Errorf("get remote object: shard=%s: %w", shardName, err)
		}
	}

	return obj, nil
}

func (i *Index) IncomingGetObject(ctx context.Context, shardName string,
	id strfmt.UUID, props search.SelectProperties,
	additional additional.Properties,
) (*storobj.Object, error) {
	shard, release, err := i.getOrInitShard(ctx, shardName)
	if err != nil {
		return nil, err
	}
	defer release()

	if shard.GetStatus() == storagestate.StatusLoading {
		return nil, enterrors.NewErrUnprocessable(fmt.Errorf("local %s shard is not ready", shardName))
	}

	return shard.ObjectByID(ctx, id, props, additional)
}

func (i *Index) IncomingMultiGetObjects(ctx context.Context, shardName string,
	ids []strfmt.UUID,
) ([]*storobj.Object, error) {
	shard, release, err := i.getOrInitShard(ctx, shardName)
	if err != nil {
		return nil, err
	}
	defer release()

	if shard.GetStatus() == storagestate.StatusLoading {
		return nil, enterrors.NewErrUnprocessable(fmt.Errorf("local %s shard is not ready", shardName))
	}

	return shard.MultiObjectByID(ctx, wrapIDsInMulti(ids))
}

func (i *Index) multiObjectByID(ctx context.Context,
	query []multi.Identifier, tenant string,
) ([]*storobj.Object, error) {
	type idsAndPos struct {
		ids []multi.Identifier
		pos []int
	}

	byShard := map[string]idsAndPos{}
	for pos, id := range query {
		shardName, err := i.shardResolver.ResolveShardByObjectID(ctx, strfmt.UUID(id.ID), tenant)
		if err != nil {
			switch {
			case errors.As(err, &objects.ErrMultiTenancy{}):
				return nil, objects.NewErrMultiTenancy(fmt.Errorf("determine shard: %w", err))
			case errors.As(err, &authzerrors.Forbidden{}):
				return nil, fmt.Errorf("determine shard: %w", err)
			default:
				return nil, objects.NewErrInvalidUserInput("determine shard: %v", err)
			}
		}

		group := byShard[shardName]
		group.ids = append(group.ids, id)
		group.pos = append(group.pos, pos)
		byShard[shardName] = group
	}

	out := make([]*storobj.Object, len(query))

	for shardName, group := range byShard {
		var objects []*storobj.Object
		var err error

		shard, release, err := i.getShardForDirectLocalOperation(ctx, tenant, shardName, localShardOperationRead)
		defer release()
		if err != nil {
			return nil, err
		} else if shard != nil {
			objects, err = shard.MultiObjectByID(ctx, group.ids)
			if err != nil {
				return nil, errors.Wrapf(err, "local shard %s", shardId(i.ID(), shardName))
			}
		} else {
			objects, err = i.remote.MultiGetObjects(ctx, shardName, extractIDsFromMulti(group.ids))
			if err != nil {
				return nil, errors.Wrapf(err, "remote shard %s", shardName)
			}
		}

		for i, obj := range objects {
			desiredPos := group.pos[i]
			out[desiredPos] = obj
		}
	}

	return out, nil
}

func extractIDsFromMulti(in []multi.Identifier) []strfmt.UUID {
	out := make([]strfmt.UUID, len(in))

	for i, id := range in {
		out[i] = strfmt.UUID(id.ID)
	}

	return out
}

func wrapIDsInMulti(in []strfmt.UUID) []multi.Identifier {
	out := make([]multi.Identifier, len(in))

	for i, id := range in {
		out[i] = multi.Identifier{ID: string(id)}
	}

	return out
}

func (i *Index) exists(ctx context.Context, id strfmt.UUID,
	replProps *additional.ReplicationProperties, tenant string,
) (bool, error) {
	shardName, err := i.shardResolver.ResolveShardByObjectID(ctx, id, tenant)
	if err != nil {
		switch {
		case errors.As(err, &objects.ErrMultiTenancy{}):
			return false, objects.NewErrMultiTenancy(fmt.Errorf("determine shard: %w", err))
		case errors.As(err, &authzerrors.Forbidden{}):
			return false, fmt.Errorf("determine shard: %w", err)
		default:
			return false, objects.NewErrInvalidUserInput("determine shard: %v", err)
		}
	}

	var exists bool
	if i.shardHasMultipleReplicasRead(tenant, shardName) {
		if replProps == nil {
			replProps = defaultConsistency()
		}
		cl := routerTypes.ConsistencyLevel(replProps.ConsistencyLevel)
		return i.replicator.Exists(ctx, cl, shardName, id)
	}

	shard, release, err := i.getShardForDirectLocalOperation(ctx, tenant, shardName, localShardOperationRead)
	defer release()
	if err != nil {
		return exists, err
	}

	if shard != nil {
		exists, err = shard.Exists(ctx, id)
		if err != nil {
			err = fmt.Errorf("exists locally: shard=%q: %w", shardName, err)
		}
	} else {
		exists, err = i.remote.Exists(ctx, shardName, id)
		if err != nil {
			owner, _ := i.getSchema.ShardOwner(i.Config.ClassName.String(), shardName)
			err = fmt.Errorf("exists remotely: shard=%q owner=%q: %w", shardName, owner, err)
		}
	}

	return exists, err
}

func (i *Index) IncomingExists(ctx context.Context, shardName string,
	id strfmt.UUID,
) (bool, error) {
	shard, release, err := i.getOrInitShard(ctx, shardName)
	if err != nil {
		return false, err
	}
	defer release()

	if shard.GetStatus() == storagestate.StatusLoading {
		return false, enterrors.NewErrUnprocessable(fmt.Errorf("local %s shard is not ready", shardName))
	}

	return shard.Exists(ctx, id)
}

func (i *Index) objectSearch(ctx context.Context, limit int, filters *filters.LocalFilter,
	keywordRanking *searchparams.KeywordRanking, sort []filters.Sort, cursor *filters.Cursor,
	addlProps additional.Properties, replProps *additional.ReplicationProperties, tenant string, autoCut int,
	properties []string,
) ([]*storobj.Object, []float32, error) {
	cl := i.consistencyLevel(replProps)
	readPlan, err := i.buildReadRoutingPlan(cl, tenant)
	if err != nil {
		return nil, nil, err
	}

	// If the request is a BM25F with no properties selected, use all possible properties
	if keywordRanking != nil && keywordRanking.Type == "bm25" && len(keywordRanking.Properties) == 0 {

		cl := i.getSchema.ReadOnlyClass(i.Config.ClassName.String())
		if cl == nil {
			return nil, nil, fmt.Errorf("class %s not found in schema", i.Config.ClassName)
		}

		propHash := cl.Properties
		// Get keys of hash
		for _, v := range propHash {
			if inverted.PropertyHasSearchableIndex(i.getSchema.ReadOnlyClass(i.Config.ClassName.String()), v.Name) {
				keywordRanking.Properties = append(keywordRanking.Properties, v.Name)
			}
		}

		// WEAVIATE-471 - error if we can't find a property to search
		if len(keywordRanking.Properties) == 0 {
			return nil, []float32{}, errors.New(
				"No properties provided, and no indexed properties found in class")
		}
	}

	outObjects, outScores, err := i.objectSearchByShard(ctx, limit, filters, keywordRanking, sort, cursor, addlProps, tenant, readPlan, properties)
	if err != nil {
		return nil, nil, err
	}

	if len(outObjects) == len(outScores) {
		if keywordRanking != nil && keywordRanking.Type == "bm25" {
			for ii := range outObjects {
				oo := outObjects[ii]

				if oo.AdditionalProperties() == nil {
					oo.Object.Additional = make(map[string]interface{})
				}

				// Additional score is filled in by the top level function

				// Collect all keys starting with "BM25F" and add them to the Additional
				if keywordRanking.AdditionalExplanations {
					explainScore := ""
					for k, v := range oo.Object.Additional {
						if strings.HasPrefix(k, "BM25F") {

							explainScore = fmt.Sprintf("%v, %v:%v", explainScore, k, v)
							delete(oo.Object.Additional, k)
						}
					}
					oo.Object.Additional["explainScore"] = explainScore
				}
			}
		}
	}

	if len(sort) > 0 {
		if len(readPlan.Shards()) > 1 {
			var err error
			outObjects, outScores, err = i.sort(outObjects, outScores, sort, limit)
			if err != nil {
				return nil, nil, errors.Wrap(err, "sort")
			}
		}
	} else if keywordRanking != nil {
		outObjects, outScores = i.sortKeywordRanking(outObjects, outScores)
	} else if len(readPlan.Shards()) > 1 && !addlProps.ReferenceQuery {
		// sort only for multiple shards (already sorted for single)
		// and for not reference nested query (sort is applied for root query)
		outObjects, outScores = i.sortByID(outObjects, outScores)
	}

	if autoCut > 0 {
		cutOff := autocut.Autocut(outScores, autoCut)
		outObjects = outObjects[:cutOff]
		outScores = outScores[:cutOff]
	}

	// if this search was caused by a reference property
	// search, we should not limit the number of results.
	// for example, if the query contains a where filter
	// whose operator is `And`, and one of the operands
	// contains a path to a reference prop, the Search
	// caused by such a ref prop being limited can cause
	// the `And` to return no results where results would
	// be expected. we won't know that unless we search
	// and return all referenced object properties.
	if !addlProps.ReferenceQuery && len(outObjects) > limit {
		if len(outObjects) == len(outScores) {
			outScores = outScores[:limit]
		}
		outObjects = outObjects[:limit]
	}

	if i.anyShardHasMultipleReplicasRead(tenant, readPlan.Shards()) {
		err = i.replicator.CheckConsistency(ctx, cl, outObjects)
		if err != nil {
			i.logger.WithField("action", "object_search").
				Errorf("failed to check consistency of search results: %v", err)
		}
	}

	return outObjects, outScores, nil
}

func (i *Index) objectSearchByShard(ctx context.Context, limit int, filters *filters.LocalFilter,
	keywordRanking *searchparams.KeywordRanking, sort []filters.Sort, cursor *filters.Cursor,
	addlProps additional.Properties, tenant string, readPlan routerTypes.ReadRoutingPlan, properties []string,
) ([]*storobj.Object, []float32, error) {
	resultObjects, resultScores := objectSearchPreallocate(limit, readPlan.Shards())

	eg := enterrors.NewErrorGroupWrapper(i.logger, "filters:", filters)
	eg.SetLimit(_NUMCPU * 2)
	shardResultLock := sync.Mutex{}

	remoteSearch := func(shardName string) error {
		objs, scores, nodeName, err := i.remote.SearchShard(ctx, shardName, nil, nil, 0, limit, filters, keywordRanking, sort, cursor, nil, addlProps, nil, properties)
		if err != nil {
			return fmt.Errorf(
				"remote shard object search %s: %w", shardName, err)
		}

		if i.shardHasMultipleReplicasRead(tenant, shardName) {
			storobj.AddOwnership(objs, nodeName, shardName)
		}

		shardResultLock.Lock()
		resultObjects = append(resultObjects, objs...)
		resultScores = append(resultScores, scores...)
		shardResultLock.Unlock()

		return nil
	}
	localSeach := func(shardName string) error {
		// We need to getOrInit here because the shard might not yet be loaded due to eventual consistency on the schema update
		// triggering the shard loading in the database
		shard, release, err := i.getOrInitShard(ctx, shardName)
		defer release()
		if err != nil {
			return fmt.Errorf("error getting local shard %s: %w", shardName, err)
		}
		if shard == nil {
			// This will make the code hit other remote replicas, and usually resolve any kind of eventual consistency issues just thanks to delaying
			// the search to the other replica.
			// This is not ideal, but it works for now.
			return remoteSearch(shardName)
		}

		localCtx := helpers.InitSlowQueryDetails(ctx)
		helpers.AnnotateSlowQueryLog(localCtx, "is_coordinator", true)
		objs, scores, err := shard.ObjectSearch(localCtx, limit, filters, keywordRanking, sort, cursor, addlProps, properties)
		if err != nil {
			return fmt.Errorf(
				"local shard object search %s: %w", shard.ID(), err)
		}
		nodeName := i.getSchema.NodeName()

		if i.shardHasMultipleReplicasRead(tenant, shardName) {
			storobj.AddOwnership(objs, nodeName, shardName)
		}

		shardResultLock.Lock()
		resultObjects = append(resultObjects, objs...)
		resultScores = append(resultScores, scores...)
		shardResultLock.Unlock()

		return nil
	}
	err := executor.ExecuteForEachShard(readPlan,
		// Local Shard Search
		func(replica routerTypes.Replica) error {
			shardName := replica.ShardName
			eg.Go(func() error {
				return localSeach(shardName)
			}, shardName)
			return nil
		},
		func(replica routerTypes.Replica) error {
			shardName := replica.ShardName
			eg.Go(func() error {
				return remoteSearch(shardName)
			}, shardName)
			return nil
		},
	)
	if err != nil {
		return nil, nil, fmt.Errorf("error executing search for each shard: %w", err)
	}
	if err := eg.Wait(); err != nil {
		return nil, nil, err
	}

	if len(resultObjects) == len(resultScores) {
		// Force a stable sort order by UUID
		type resultSortable struct {
			object *storobj.Object
			score  float32
		}
		objs := resultObjects
		scores := resultScores
		results := make([]resultSortable, len(objs))
		for i := range objs {
			results[i] = resultSortable{
				object: objs[i],
				score:  scores[i],
			}
		}

		golangSort.Slice(results, func(i, j int) bool {
			if results[i].score == results[j].score {
				return results[i].object.Object.ID > results[j].object.Object.ID
			}

			return results[i].score > results[j].score
		})

		finalObjs := make([]*storobj.Object, len(results))
		finalScores := make([]float32, len(results))
		for i, result := range results {
			finalObjs[i] = result.object
			finalScores[i] = result.score
		}

		return finalObjs, finalScores, nil
	}

	return resultObjects, resultScores, nil
}

func (i *Index) sortByID(objects []*storobj.Object, scores []float32,
) ([]*storobj.Object, []float32) {
	return newIDSorter().sort(objects, scores)
}

func (i *Index) sortKeywordRanking(objects []*storobj.Object,
	scores []float32,
) ([]*storobj.Object, []float32) {
	return newScoresSorter().sort(objects, scores)
}

func (i *Index) sort(objects []*storobj.Object, scores []float32,
	sort []filters.Sort, limit int,
) ([]*storobj.Object, []float32, error) {
	return sorter.NewObjectsSorter(i.getSchema.ReadOnlyClass).
		Sort(objects, scores, limit, sort)
}

func (i *Index) mergeGroups(objects []*storobj.Object, dists []float32,
	groupBy *searchparams.GroupBy, limit, shardCount int,
) ([]*storobj.Object, []float32, error) {
	return newGroupMerger(objects, dists, groupBy).Do()
}

func (i *Index) singleLocalShardObjectVectorSearch(ctx context.Context, searchVectors []models.Vector,
	targetVectors []string, dist float32, limit int, filters *filters.LocalFilter,
	sort []filters.Sort, groupBy *searchparams.GroupBy, additional additional.Properties,
	shard ShardLike, targetCombination *dto.TargetCombination, properties []string,
) ([]*storobj.Object, []float32, error) {
	ctx = helpers.InitSlowQueryDetails(ctx)
	helpers.AnnotateSlowQueryLog(ctx, "is_coordinator", true)
	if shard.GetStatus() == storagestate.StatusLoading {
		return nil, nil, enterrors.NewErrUnprocessable(fmt.Errorf("local %s shard is not ready", shard.Name()))
	}
	res, resDists, err := shard.ObjectVectorSearch(
		ctx, searchVectors, targetVectors, dist, limit, filters, sort, groupBy, additional, targetCombination, properties)
	if err != nil {
		return nil, nil, errors.Wrapf(err, "shard %s", shard.ID())
	}
	return res, resDists, nil
}

func (i *Index) localShardSearch(ctx context.Context, searchVectors []models.Vector,
	targetVectors []string, dist float32, limit int, localFilters *filters.LocalFilter,
	sort []filters.Sort, groupBy *searchparams.GroupBy, additionalProps additional.Properties,
	targetCombination *dto.TargetCombination, properties []string, tenantName string, shardName string,
) ([]*storobj.Object, []float32, error) {
	shard, release, err := i.GetShard(ctx, shardName)
	if err != nil {
		return nil, nil, err
	}
	if shard != nil {
		defer release()
	}

	localCtx := helpers.InitSlowQueryDetails(ctx)
	helpers.AnnotateSlowQueryLog(localCtx, "is_coordinator", true)
	localShardResult, localShardScores, err := shard.ObjectVectorSearch(
		localCtx, searchVectors, targetVectors, dist, limit, localFilters, sort, groupBy, additionalProps, targetCombination, properties)
	if err != nil {
		return nil, nil, errors.Wrapf(err, "shard %s", shard.ID())
	}
	// Append result to out
	if i.shardHasMultipleReplicasRead(tenantName, shardName) {
		storobj.AddOwnership(localShardResult, i.getSchema.NodeName(), shardName)
	}
	return localShardResult, localShardScores, nil
}

func (i *Index) remoteShardSearch(ctx context.Context, searchVectors []models.Vector,
	targetVectors []string, distance float32, limit int, localFilters *filters.LocalFilter,
	sort []filters.Sort, groupBy *searchparams.GroupBy, additional additional.Properties,
	targetCombination *dto.TargetCombination, properties []string, tenantName string, shardName string,
) ([]*storobj.Object, []float32, error) {
	var outObjects []*storobj.Object
	var outScores []float32

	shard, release, err := i.GetShard(ctx, shardName)
	if err != nil {
		return nil, nil, err
	}
	if shard != nil {
		defer release()
	}

	if i.Config.ForceFullReplicasSearch {
		// Force a search on all the replicas for the shard
		remoteSearchResults, err := i.remote.SearchAllReplicas(ctx,
			i.logger, shardName, searchVectors, targetVectors, distance, limit, localFilters,
			nil, sort, nil, groupBy, additional, i.getSchema.NodeName(), targetCombination, properties)
		// Only return an error if we failed to query remote shards AND we had no local shard to query
		if err != nil && shard == nil {
			return nil, nil, errors.Wrapf(err, "remote shard %s", shardName)
		}
		// Append the result of the search to the outgoing result
		for _, remoteShardResult := range remoteSearchResults {
			if i.shardHasMultipleReplicasRead(tenantName, shardName) {
				storobj.AddOwnership(remoteShardResult.Objects, remoteShardResult.Node, shardName)
			}
			outObjects = append(outObjects, remoteShardResult.Objects...)
			outScores = append(outScores, remoteShardResult.Scores...)
		}
	} else {
		// Search only what is necessary
		remoteResult, remoteDists, nodeName, err := i.remote.SearchShard(ctx,
			shardName, searchVectors, targetVectors, distance, limit, localFilters,
			nil, sort, nil, groupBy, additional, targetCombination, properties)
		if err != nil {
			return nil, nil, errors.Wrapf(err, "remote shard %s", shardName)
		}

		if i.shardHasMultipleReplicasRead(tenantName, shardName) {
			storobj.AddOwnership(remoteResult, nodeName, shardName)
		}
		outObjects = remoteResult
		outScores = remoteDists
	}
	return outObjects, outScores, nil
}

func (i *Index) objectVectorSearch(ctx context.Context, searchVectors []models.Vector,
	targetVectors []string, dist float32, limit int, localFilters *filters.LocalFilter, sort []filters.Sort,
	groupBy *searchparams.GroupBy, additionalProps additional.Properties,
	replProps *additional.ReplicationProperties, tenant string, targetCombination *dto.TargetCombination, properties []string,
) ([]*storobj.Object, []float32, error) {
	cl := i.consistencyLevel(replProps)
	readPlan, err := i.buildReadRoutingPlan(cl, tenant)
	if err != nil {
		return nil, nil, err
	}

	if len(readPlan.Shards()) == 1 && !i.Config.ForceFullReplicasSearch {
		shard, release, err := i.getShardForDirectLocalOperation(ctx, tenant, readPlan.Shards()[0], localShardOperationRead)
		defer release()
		if err != nil {
			return nil, nil, err
		}
		if shard != nil {
			return i.singleLocalShardObjectVectorSearch(ctx, searchVectors, targetVectors, dist, limit, localFilters,
				sort, groupBy, additionalProps, shard, targetCombination, properties)
		}
	}

	// a limit of -1 is used to signal a search by distance. if that is
	// the case we have to adjust how we calculate the output capacity
	var shardCap int
	if limit < 0 {
		shardCap = len(readPlan.Shards()) * hnsw.DefaultSearchByDistInitialLimit
	} else {
		shardCap = len(readPlan.Shards()) * limit
	}

	eg := enterrors.NewErrorGroupWrapper(i.logger, "tenant:", tenant)
	eg.SetLimit(_NUMCPU * 2)
	m := &sync.Mutex{}

	out := make([]*storobj.Object, 0, shardCap)
	dists := make([]float32, 0, shardCap)
	var localSearches atomic.Int64
	var localResponses atomic.Int64
	var remoteSearches atomic.Int64
	var remoteResponses atomic.Int64

	remoteSearch := func(shardName string) error {
		// If we have no local shard or if we force the query to reach all replicas
		remoteShardObject, remoteShardScores, err2 := i.remoteShardSearch(ctx, searchVectors, targetVectors, dist, limit, localFilters, sort, groupBy, additionalProps, targetCombination, properties, tenant, shardName)
		if err2 != nil {
			return fmt.Errorf(
				"remote shard object search %s: %w", shardName, err2)
		}
		m.Lock()
		remoteResponses.Add(1)
		out = append(out, remoteShardObject...)
		dists = append(dists, remoteShardScores...)
		m.Unlock()
		return nil
	}
	localSearch := func(shardName string) error {
		shard, release, err := i.GetShard(ctx, shardName)
		defer release()
		if err != nil {
			return err
		}
		if shard != nil {
			localShardResult, localShardScores, err1 := i.localShardSearch(ctx, searchVectors, targetVectors, dist, limit, localFilters, sort, groupBy, additionalProps, targetCombination, properties, tenant, shardName)
			if err1 != nil {
				return fmt.Errorf(
					"local shard object search %s: %w", shard.ID(), err1)
			}

			m.Lock()
			localResponses.Add(1)
			out = append(out, localShardResult...)
			dists = append(dists, localShardScores...)
			m.Unlock()
		} else {
			return remoteSearch(shardName)
		}

		return nil
	}

	err = executor.ExecuteForEachShard(readPlan,
		// Local Shard Search
		func(replica routerTypes.Replica) error {
			shardName := replica.ShardName
			eg.Go(func() error {
				localSearches.Add(1)
				return localSearch(shardName)
			}, shardName)
			return nil
		},
		func(replica routerTypes.Replica) error {
			shardName := replica.ShardName
			eg.Go(func() error {
				remoteSearches.Add(1)
				return remoteSearch(shardName)
			}, shardName)
			return nil
		},
	)
	if err != nil {
		return nil, nil, fmt.Errorf("error executing search for each shard: %w", err)
	}
	if err := eg.Wait(); err != nil {
		return nil, nil, err
	}

	// If we are force querying all replicas, we need to run deduplication on the result.
	if i.Config.ForceFullReplicasSearch {
		if localSearches.Load() != localResponses.Load() {
			i.logger.Warnf("(in full replica search) local search count does not match local response count: searches=%d responses=%d", localSearches.Load(), localResponses.Load())
		}
		if remoteSearches.Load() != remoteResponses.Load() {
			i.logger.Warnf("(in full replica search) remote search count does not match remote response count: searches=%d responses=%d", remoteSearches.Load(), remoteResponses.Load())
		}
		out, dists, err = searchResultDedup(out, dists)
		if err != nil {
			return nil, nil, fmt.Errorf("could not deduplicate result after full replicas search: %w", err)
		}
	}

	if len(readPlan.Shards()) == 1 {
		return out, dists, nil
	}

	if len(readPlan.Shards()) > 1 && groupBy != nil {
		return i.mergeGroups(out, dists, groupBy, limit, len(readPlan.Shards()))
	}

	if len(readPlan.Shards()) > 1 && len(sort) > 0 {
		return i.sort(out, dists, sort, limit)
	}

	out, dists = newDistancesSorter().sort(out, dists)
	if limit > 0 && len(out) > limit {
		out = out[:limit]
		dists = dists[:limit]
	}

	if i.anyShardHasMultipleReplicasRead(tenant, readPlan.Shards()) {
		err = i.replicator.CheckConsistency(ctx, cl, out)
		if err != nil {
			i.logger.WithField("action", "object_vector_search").
				Errorf("failed to check consistency of search results: %v", err)
		}
	}

	return out, dists, nil
}

func (i *Index) IncomingSearch(ctx context.Context, shardName string,
	searchVectors []models.Vector, targetVectors []string, distance float32, limit int,
	filters *filters.LocalFilter, keywordRanking *searchparams.KeywordRanking,
	sort []filters.Sort, cursor *filters.Cursor, groupBy *searchparams.GroupBy,
	additional additional.Properties, targetCombination *dto.TargetCombination, properties []string,
) ([]*storobj.Object, []float32, error) {
	shard, release, err := i.getOrInitShard(ctx, shardName)
	if err != nil {
		return nil, nil, err
	}
	defer release()

	ctx = helpers.InitSlowQueryDetails(ctx)
	helpers.AnnotateSlowQueryLog(ctx, "is_coordinator", false)

	// Hacky fix here
	// shard.GetStatus() will force a lazy shard to load and we have usecases that rely on that behaviour that a search
	// will force a lazy loaded shard to load
	// However we also have cases (related to FORCE_FULL_REPLICAS_SEARCH) where we want to avoid waiting for a shard to
	// load, therefore we only call GetStatusNoLoad if replication is enabled -> another replica will be able to answer
	// the request and we want to exit early
	if i.replicationEnabled() && shard.GetStatus() == storagestate.StatusLoading {
		return nil, nil, enterrors.NewErrUnprocessable(fmt.Errorf("local %s shard is not ready", shardName))
	} else {
		if shard.GetStatus() == storagestate.StatusLoading {
			// This effectively never happens with lazy loaded shard as GetStatus will wait for the lazy shard to load
			// and then status will never be "StatusLoading"
			return nil, nil, enterrors.NewErrUnprocessable(fmt.Errorf("local %s shard is not ready", shardName))
		}
	}

	if len(searchVectors) == 0 {
		res, scores, err := shard.ObjectSearch(ctx, limit, filters, keywordRanking, sort, cursor, additional, properties)
		if err != nil {
			return nil, nil, err
		}

		return res, scores, nil
	}

	res, resDists, err := shard.ObjectVectorSearch(
		ctx, searchVectors, targetVectors, distance, limit, filters, sort, groupBy, additional, targetCombination, properties)
	if err != nil {
		return nil, nil, errors.Wrapf(err, "shard %s", shard.ID())
	}

	return res, resDists, nil
}

func (i *Index) deleteObject(ctx context.Context, id strfmt.UUID,
	deletionTime time.Time, replProps *additional.ReplicationProperties, tenant string, schemaVersion uint64,
) error {
	shardName, err := i.shardResolver.ResolveShardByObjectID(ctx, id, tenant)
	if err != nil {
		switch {
		case errors.As(err, &objects.ErrMultiTenancy{}):
			return objects.NewErrMultiTenancy(fmt.Errorf("determine shard: %w", err))
		case errors.As(err, &authzerrors.Forbidden{}):
			return fmt.Errorf("determine shard: %w", err)
		default:
			return objects.NewErrInvalidUserInput("determine shard: %v", err)
		}
	}

	if i.shardHasMultipleReplicasWrite(tenant, shardName) {
		if replProps == nil {
			replProps = defaultConsistency()
		}
		cl := routerTypes.ConsistencyLevel(replProps.ConsistencyLevel)
		if err := i.replicator.DeleteObject(ctx, shardName, id, deletionTime, cl, schemaVersion); err != nil {
			return fmt.Errorf("replicate deletion: shard=%q %w", shardName, err)
		}
		return nil
	}

	shard, release, err := i.getShardForDirectLocalOperation(ctx, tenant, shardName, localShardOperationWrite)
	defer release()
	if err != nil {
		return err
	}

	// no replication, remote shard (or local not yet inited)
	if shard == nil {
		if err := i.remote.DeleteObject(ctx, shardName, id, deletionTime, schemaVersion); err != nil {
			return fmt.Errorf("delete remote object: shard=%q: %w", shardName, err)
		}
		return nil
	}

	// no replication, local shard
	i.shardTransferMutex.RLock()
	defer i.shardTransferMutex.RUnlock()
	if err = shard.DeleteObject(ctx, id, deletionTime); err != nil {
		return fmt.Errorf("delete local object: shard=%q: %w", shardName, err)
	}
	return nil
}

func (i *Index) IncomingDeleteObject(ctx context.Context, shardName string,
	id strfmt.UUID, deletionTime time.Time, schemaVersion uint64,
) error {
	i.shardTransferMutex.RLock()
	defer i.shardTransferMutex.RUnlock()

	shard, release, err := i.getOrInitShard(ctx, shardName)
	if err != nil {
		return err
	}
	defer release()

	return shard.DeleteObject(ctx, id, deletionTime)
}

func (i *Index) getClass() *models.Class {
	className := i.Config.ClassName.String()
	return i.getSchema.ReadOnlyClass(className)
}

// Intended to run on "receiver" nodes, where local shard
// is expected to exist and be active
// Method first tries to get shard from Index::shards map,
// or inits shard and adds it to the map if shard was not found
func (i *Index) initLocalShard(ctx context.Context, shardName string) error {
	return i.initLocalShardWithForcedLoading(ctx, i.getClass(), shardName, false, false)
}

func (i *Index) LoadLocalShard(ctx context.Context, shardName string, implicitShardLoading bool) error {
	mustLoad := !implicitShardLoading
	return i.initLocalShardWithForcedLoading(ctx, i.getClass(), shardName, mustLoad, implicitShardLoading)
}

func (i *Index) initLocalShardWithForcedLoading(ctx context.Context, class *models.Class, shardName string, mustLoad bool, implicitShardLoading bool) error {
	i.closeLock.RLock()
	defer i.closeLock.RUnlock()

	if i.closed {
		return errAlreadyShutdown
	}

	// make sure same shard is not inited in parallel
	i.shardCreateLocks.Lock(shardName)
	defer i.shardCreateLocks.Unlock(shardName)

	// check if created in the meantime by concurrent call
	if shard := i.shards.Load(shardName); shard != nil {
		if mustLoad {
			lazyShard, ok := shard.(*LazyLoadShard)
			if ok {
				return lazyShard.Load(ctx)
			}
		}

		return nil
	}

	disableLazyLoad := mustLoad || i.Config.DisableLazyLoadShards

	shard, err := i.initShard(ctx, shardName, class, i.metrics.baseMetrics, disableLazyLoad, implicitShardLoading)
	if err != nil {
		return err
	}

	i.shards.Store(shardName, shard)

	return nil
}

func (i *Index) UnloadLocalShard(ctx context.Context, shardName string) error {
	i.closeLock.RLock()
	defer i.closeLock.RUnlock()

	if i.closed {
		return errAlreadyShutdown
	}

	i.shardCreateLocks.Lock(shardName)
	defer i.shardCreateLocks.Unlock(shardName)

	shardLike, ok := i.shards.LoadAndDelete(shardName)
	if !ok {
		return nil // shard was not found, nothing to unload
	}

	if err := shardLike.Shutdown(ctx); err != nil {
		if !errors.Is(err, errAlreadyShutdown) {
			return errors.Wrapf(err, "shutdown shard %q", shardName)
		}
		return errors.Wrapf(errAlreadyShutdown, "shutdown shard %q", shardName)
	}

	return nil
}

func (i *Index) GetShard(ctx context.Context, shardName string) (
	shard ShardLike, release func(), err error,
) {
	return i.getOptInitLocalShard(ctx, shardName, false)
}

func (i *Index) getOrInitShard(ctx context.Context, shardName string) (
	shard ShardLike, release func(), err error,
) {
	return i.getOptInitLocalShard(ctx, shardName, true)
}

// getOptInitLocalShard returns the local shard with the given name.
// It is ensured that the returned instance is a fully loaded shard if ensureInit is set to true.
// The returned shard may be a lazy shard instance or nil if the shard hasn't yet been initialized.
// The returned shard cannot be closed until release is called.
func (i *Index) getOptInitLocalShard(ctx context.Context, shardName string, ensureInit bool) (
	shard ShardLike, release func(), err error,
) {
	i.closeLock.RLock()
	defer i.closeLock.RUnlock()

	if i.closed {
		return nil, func() {}, errAlreadyShutdown
	}

	// make sure same shard is not inited in parallel
	if !i.shardCreateLocks.TryLockWithContext(shardName, ctx) {
		return nil, func() {}, fmt.Errorf("unable to acquire shardCreateLocks lock: %w", ctx.Err())
	}
	defer i.shardCreateLocks.Unlock(shardName)

	// check if created in the meantime by concurrent call
	shard = i.shards.Load(shardName)
	if shard == nil {
		if !ensureInit {
			return nil, func() {}, nil
		}

		className := i.Config.ClassName.String()
		class := i.getSchema.ReadOnlyClass(className)
		if class == nil {
			return nil, func() {}, fmt.Errorf("class %s not found in schema", className)
		}

		shard, err = i.initShard(ctx, shardName, class, i.metrics.baseMetrics, true, false)
		if err != nil {
			return nil, func() {}, err
		}

		i.shards.Store(shardName, shard)
	}

	release, err = shard.preventShutdown()
	if err != nil {
		return nil, func() {}, fmt.Errorf("get/init local shard %q, no shutdown: %w", shardName, err)
	}

	return shard, release, nil
}

func (i *Index) mergeObject(ctx context.Context, merge objects.MergeDocument,
	replProps *additional.ReplicationProperties, tenant string, schemaVersion uint64,
) error {
	shardName, err := i.shardResolver.ResolveShardByObjectID(ctx, merge.ID, tenant)
	if err != nil {
		switch {
		case errors.As(err, &objects.ErrMultiTenancy{}):
			return objects.NewErrMultiTenancy(fmt.Errorf("determine shard: %w", err))
		case errors.As(err, &authzerrors.Forbidden{}):
			return fmt.Errorf("determine shard: %w", err)
		default:
			return objects.NewErrInvalidUserInput("determine shard: %v", err)
		}
	}

	if i.shardHasMultipleReplicasWrite(tenant, shardName) {
		if replProps == nil {
			replProps = defaultConsistency()
		}
		cl := routerTypes.ConsistencyLevel(replProps.ConsistencyLevel)
		if err := i.replicator.MergeObject(ctx, shardName, &merge, cl, schemaVersion); err != nil {
			return fmt.Errorf("replicate single update: %w", err)
		}
		return nil
	}

	shard, release, err := i.getShardForDirectLocalOperation(ctx, tenant, shardName, localShardOperationWrite)
	defer release()
	if err != nil {
		return err
	}

	// no replication, remote shard (or local not yet inited)
	if shard == nil {
		if err := i.remote.MergeObject(ctx, shardName, merge, schemaVersion); err != nil {
			return fmt.Errorf("update remote object: shard=%q: %w", shardName, err)
		}
		return nil
	}

	// no replication, local shard
	i.shardTransferMutex.RLock()
	defer i.shardTransferMutex.RUnlock()
	if err = shard.MergeObject(ctx, merge); err != nil {
		return fmt.Errorf("update local object: shard=%q: %w", shardName, err)
	}

	return nil
}

func (i *Index) IncomingMergeObject(ctx context.Context, shardName string,
	mergeDoc objects.MergeDocument, schemaVersion uint64,
) error {
	i.shardTransferMutex.RLock()
	defer i.shardTransferMutex.RUnlock()

	shard, release, err := i.getOrInitShard(ctx, shardName)
	if err != nil {
		return err
	}
	defer release()

	return shard.MergeObject(ctx, mergeDoc)
}

func (i *Index) aggregate(ctx context.Context, replProps *additional.ReplicationProperties,
	params aggregation.Params, modules *modules.Provider, tenant string,
) (*aggregation.Result, error) {
	cl := i.consistencyLevel(replProps)
	readPlan, err := i.buildReadRoutingPlan(cl, tenant)
	if err != nil {
		return nil, err
	}

	results := make([]*aggregation.Result, len(readPlan.Shards()))
	for j, shardName := range readPlan.Shards() {
		var err error
		var res *aggregation.Result

		var shard ShardLike
		var release func()
		// anonymous func is here to ensure release is executed after each loop iteration
		func() {
			shard, release, err = i.getShardForDirectLocalOperation(ctx, tenant, shardName, localShardOperationRead)
			defer release()
			if err == nil {
				if shard != nil {
					res, err = shard.Aggregate(ctx, params, modules)
				} else {
					res, err = i.remote.Aggregate(ctx, shardName, params)
				}
			}
		}()

		if err != nil {
			return nil, errors.Wrapf(err, "shard %s", shardName)
		}

		results[j] = res
	}

	return aggregator.NewShardCombiner().Do(results), nil
}

func (i *Index) IncomingAggregate(ctx context.Context, shardName string,
	params aggregation.Params, mods interface{},
) (*aggregation.Result, error) {
	shard, release, err := i.getOrInitShard(ctx, shardName)
	if err != nil {
		return nil, err
	}
	defer release()

	if shard.GetStatus() == storagestate.StatusLoading {
		return nil, enterrors.NewErrUnprocessable(fmt.Errorf("local %s shard is not ready", shardName))
	}

	return shard.Aggregate(ctx, params, mods.(*modules.Provider))
}

func (i *Index) drop() error {
	i.shardTransferMutex.RLock()
	defer i.shardTransferMutex.RUnlock()

	i.closeLock.Lock()
	defer i.closeLock.Unlock()

	if i.closed {
		return errAlreadyShutdown
	}

	i.closed = true

	i.closingCancel()

	eg := enterrors.NewErrorGroupWrapper(i.logger)
	eg.SetLimit(_NUMCPU * 2)
	fields := logrus.Fields{"action": "drop_shard", "class": i.Config.ClassName}
	dropShard := func(shardName string, _ ShardLike) error {
		eg.Go(func() error {
			i.shardCreateLocks.Lock(shardName)
			defer i.shardCreateLocks.Unlock(shardName)

			shard, ok := i.shards.LoadAndDelete(shardName)
			if !ok {
				return nil // shard already does not exist
			}
			if err := shard.drop(); err != nil {
				logrus.WithFields(fields).WithField("id", shard.ID()).Error(err)
			}

			return nil
		})
		return nil
	}

	i.shards.Range(dropShard)
	if err := eg.Wait(); err != nil {
		return err
	}

	// Dropping the shards only unregisters the shards callbacks, but we still
	// need to stop the cycle managers that those shards used to register with.
	ctx, cancel := context.WithTimeout(context.Background(), 60*time.Second)
	defer cancel()
	i.logger.WithFields(logrus.Fields{
		"action":   "drop_index",
		"duration": 60 * time.Second,
	}).Debug("context.WithTimeout")

	if err := i.stopCycleManagers(ctx, "drop"); err != nil {
		return err
	}

	return os.RemoveAll(i.path())
}

func (i *Index) DropShard(name string) error {
	return i.dropShards([]string{name})
}

func (i *Index) dropShards(names []string) error {
	i.shardTransferMutex.RLock()
	defer i.shardTransferMutex.RUnlock()

	i.closeLock.RLock()
	defer i.closeLock.RUnlock()

	if i.closed {
		return errAlreadyShutdown
	}

	ec := errorcompounder.New()
	eg := enterrors.NewErrorGroupWrapper(i.logger)
	eg.SetLimit(_NUMCPU * 2)

	for _, name := range names {
		name := name
		eg.Go(func() error {
			i.shardCreateLocks.Lock(name)
			defer i.shardCreateLocks.Unlock(name)

			shard, ok := i.shards.LoadAndDelete(name)
			if !ok {
				// Ensure that if the shard is not loaded we delete any reference on disk for any data.
				// This ensures that we also delete inactive shards/tenants
				if err := os.RemoveAll(shardPath(i.path(), name)); err != nil {
					ec.Add(err)
					i.logger.WithField("action", "drop_shard").WithField("shard", shard.ID()).Error(err)
				}
			} else {
				// If shard is loaded use the native primitive to drop it
				if err := shard.drop(); err != nil {
					ec.Add(err)
					i.logger.WithField("action", "drop_shard").WithField("shard", shard.ID()).Error(err)
				}
			}

			return nil
		})
	}

	eg.Wait()
	return ec.ToError()
}

func (i *Index) dropCloudShards(ctx context.Context, cloud modulecapabilities.OffloadCloud, names []string, nodeId string) error {
	i.shardTransferMutex.RLock()
	defer i.shardTransferMutex.RUnlock()

	i.closeLock.RLock()
	defer i.closeLock.RUnlock()

	if i.closed {
		return errAlreadyShutdown
	}

	ec := &errorcompounder.ErrorCompounder{}
	eg := enterrors.NewErrorGroupWrapper(i.logger)
	eg.SetLimit(_NUMCPU * 2)

	for _, name := range names {
		name := name
		eg.Go(func() error {
			i.shardCreateLocks.Lock(name)
			defer i.shardCreateLocks.Unlock(name)

			if err := cloud.Delete(ctx, i.ID(), name, nodeId); err != nil {
				ec.Add(err)
				i.logger.WithField("action", "cloud_drop_shard").
					WithField("shard", name).Error(err)
			}
			return nil
		})
	}

	eg.Wait()
	return ec.ToError()
}

func (i *Index) Shutdown(ctx context.Context) error {
	i.shardTransferMutex.RLock()
	defer i.shardTransferMutex.RUnlock()

	i.closeLock.Lock()
	defer i.closeLock.Unlock()

	if i.closed {
		return errAlreadyShutdown
	}

	i.closed = true

	i.closingCancel()

	// TODO allow every resource cleanup to run, before returning early with error
	if err := i.shards.RangeConcurrently(i.logger, func(name string, shard ShardLike) error {
		if err := shard.Shutdown(ctx); err != nil {
			if !errors.Is(err, errAlreadyShutdown) {
				return errors.Wrapf(err, "shutdown shard %q", name)
			}
			i.logger.WithField("shard", shard.Name()).Debug("was already shut or dropped")
		}
		return nil
	}); err != nil {
		return err
	}
	if err := i.stopCycleManagers(ctx, "shutdown"); err != nil {
		return err
	}

	return nil
}

func (i *Index) stopCycleManagers(ctx context.Context, usecase string) error {
	if err := i.cycleCallbacks.compactionCycle.StopAndWait(ctx); err != nil {
		return fmt.Errorf("%s: stop objects compaction cycle: %w", usecase, err)
	}
	if err := i.cycleCallbacks.compactionAuxCycle.StopAndWait(ctx); err != nil {
		return fmt.Errorf("%s: stop non objects compaction cycle: %w", usecase, err)
	}
	if err := i.cycleCallbacks.flushCycle.StopAndWait(ctx); err != nil {
		return fmt.Errorf("%s: stop flush cycle: %w", usecase, err)
	}
	if err := i.cycleCallbacks.vectorCommitLoggerCycle.StopAndWait(ctx); err != nil {
		return fmt.Errorf("%s: stop vector commit logger cycle: %w", usecase, err)
	}
	if err := i.cycleCallbacks.vectorTombstoneCleanupCycle.StopAndWait(ctx); err != nil {
		return fmt.Errorf("%s: stop vector tombstone cleanup cycle: %w", usecase, err)
	}
	if err := i.cycleCallbacks.geoPropsCommitLoggerCycle.StopAndWait(ctx); err != nil {
		return fmt.Errorf("%s: stop geo props commit logger cycle: %w", usecase, err)
	}
	if err := i.cycleCallbacks.geoPropsTombstoneCleanupCycle.StopAndWait(ctx); err != nil {
		return fmt.Errorf("%s: stop geo props tombstone cleanup cycle: %w", usecase, err)
	}
	return nil
}

func (i *Index) getShardsQueueSize(ctx context.Context, tenant string) (map[string]int64, error) {
	className := i.Config.ClassName.String()
	shardNames, err := i.schemaReader.Shards(className)
	if err != nil {
		return nil, err
	}

	shardsQueueSize := make(map[string]int64)
	for _, shardName := range shardNames {
		if tenant != "" && shardName != tenant {
			continue
		}
		var err error
		var size int64
		var shard ShardLike
		var release func()

		// anonymous func is here to ensure release is executed after each loop iteration
		func() {
			shard, release, err = i.getShardForDirectLocalOperation(ctx, tenant, shardName, localShardOperationRead)
			defer release()
			if err == nil {
				if shard != nil {
					_ = shard.ForEachVectorQueue(func(_ string, queue *VectorIndexQueue) error {
						size += queue.Size()
						return nil
					})
				} else {
					size, err = i.remote.GetShardQueueSize(ctx, shardName)
				}
			}
		}()

		if err != nil {
			return nil, errors.Wrapf(err, "shard %s", shardName)
		}

		shardsQueueSize[shardName] = size
	}

	return shardsQueueSize, nil
}

func (i *Index) IncomingGetShardQueueSize(ctx context.Context, shardName string) (int64, error) {
	shard, release, err := i.getOrInitShard(ctx, shardName)
	if err != nil {
		return 0, err
	}
	defer release()

	if shard.GetStatus() == storagestate.StatusLoading {
		return 0, enterrors.NewErrUnprocessable(fmt.Errorf("local %s shard is not ready", shardName))
	}
	var size int64
	_ = shard.ForEachVectorQueue(func(_ string, queue *VectorIndexQueue) error {
		size += queue.Size()
		return nil
	})
	return size, nil
}

func (i *Index) getShardsStatus(ctx context.Context, tenant string) (map[string]string, error) {
	className := i.Config.ClassName.String()
	shardNames, err := i.schemaReader.Shards(className)
	if err != nil {
		return nil, err
	}

	shardsStatus := make(map[string]string)

	for _, shardName := range shardNames {
		if tenant != "" && shardName != tenant {
			continue
		}
		var err error
		var status string
		var shard ShardLike
		var release func()

		// anonymous func is here to ensure release is executed after each loop iteration
		func() {
			shard, release, err = i.getShardForDirectLocalOperation(ctx, tenant, shardName, localShardOperationRead)
			defer release()
			if err == nil {
				if shard != nil {
					status = shard.GetStatus().String()
				} else {
					status, err = i.remote.GetShardStatus(ctx, shardName)
				}
			}
		}()

		if err != nil {
			return nil, errors.Wrapf(err, "shard %s", shardName)
		}

		shardsStatus[shardName] = status
	}

	return shardsStatus, nil
}

func (i *Index) IncomingGetShardStatus(ctx context.Context, shardName string) (string, error) {
	shard, release, err := i.getOrInitShard(ctx, shardName)
	if err != nil {
		return "", err
	}
	defer release()

	if shard.GetStatus() == storagestate.StatusLoading {
		return "", enterrors.NewErrUnprocessable(fmt.Errorf("local %s shard is not ready", shardName))
	}
	return shard.GetStatus().String(), nil
}

func (i *Index) updateShardStatus(ctx context.Context, tenantName, shardName, targetStatus string, schemaVersion uint64) error {
	shard, release, err := i.getShardForDirectLocalOperation(ctx, tenantName, shardName, localShardOperationWrite)
	if err != nil {
		return err
	}
	if shard == nil {
		return i.remote.UpdateShardStatus(ctx, shardName, targetStatus, schemaVersion)
	}
	defer release()
	return shard.UpdateStatus(targetStatus, "manually set by user")
}

func (i *Index) IncomingUpdateShardStatus(ctx context.Context, shardName, targetStatus string, schemaVersion uint64) error {
	shard, release, err := i.getOrInitShard(ctx, shardName)
	if err != nil {
		return err
	}
	defer release()

	return shard.UpdateStatus(targetStatus, "manually set by user")
}

func (i *Index) findUUIDs(ctx context.Context,
	filters *filters.LocalFilter, tenant string, repl *additional.ReplicationProperties,
) (map[string][]strfmt.UUID, error) {
	before := time.Now()
	defer i.metrics.BatchDelete(before, "filter_total")
	cl := i.consistencyLevel(repl)
	readPlan, err := i.buildReadRoutingPlan(cl, tenant)
	if err != nil {
		return nil, err
	}
	className := i.Config.ClassName.String()

	results := make(map[string][]strfmt.UUID)
	for _, shardName := range readPlan.Shards() {
		var shard ShardLike
		var release func()
		var err error

		if i.shardHasMultipleReplicasRead(tenant, shardName) {
			results[shardName], err = i.replicator.FindUUIDs(ctx, className, shardName, filters, cl)
		} else {
			// anonymous func is here to ensure release is executed after each loop iteration
			func() {
				shard, release, err = i.getShardForDirectLocalOperation(ctx, tenant, shardName, localShardOperationRead)
				defer release()
				if err == nil {
					if shard != nil {
						results[shardName], err = shard.FindUUIDs(ctx, filters)
					} else {
						results[shardName], err = i.remote.FindUUIDs(ctx, shardName, filters)
					}
				}
			}()
		}

		if err != nil {
			return nil, fmt.Errorf("find matching doc ids in shard %q: %w", shardName, err)
		}
	}

	return results, nil
}

func (i *Index) consistencyLevel(repl *additional.ReplicationProperties) routerTypes.ConsistencyLevel {
	if repl == nil {
		repl = defaultConsistency()
	}
	return routerTypes.ConsistencyLevel(repl.ConsistencyLevel)
}

func (i *Index) IncomingFindUUIDs(ctx context.Context, shardName string,
	filters *filters.LocalFilter,
) ([]strfmt.UUID, error) {
	shard, release, err := i.getOrInitShard(ctx, shardName)
	if err != nil {
		return nil, err
	}
	defer release()

	if shard.GetStatus() == storagestate.StatusLoading {
		return nil, enterrors.NewErrUnprocessable(fmt.Errorf("local %s shard is not ready", shardName))
	}

	return shard.FindUUIDs(ctx, filters)
}

func (i *Index) batchDeleteObjects(ctx context.Context, shardUUIDs map[string][]strfmt.UUID,
	deletionTime time.Time, dryRun bool, replProps *additional.ReplicationProperties, schemaVersion uint64,
	tenant string,
) (objects.BatchSimpleObjects, error) {
	before := time.Now()
	defer i.metrics.BatchDelete(before, "delete_from_shards_total")

	type result struct {
		objs objects.BatchSimpleObjects
	}

	if replProps == nil {
		replProps = defaultConsistency()
	}

	wg := &sync.WaitGroup{}
	ch := make(chan result, len(shardUUIDs))
	for shardName, uuids := range shardUUIDs {
		uuids := uuids
		shardName := shardName
		wg.Add(1)
		f := func() {
			defer wg.Done()

			var objs objects.BatchSimpleObjects
			if i.shardHasMultipleReplicasWrite(tenant, shardName) {
				objs = i.replicator.DeleteObjects(ctx, shardName, uuids, deletionTime,
					dryRun, routerTypes.ConsistencyLevel(replProps.ConsistencyLevel), schemaVersion)
			} else {
				shard, release, err := i.getShardForDirectLocalOperation(ctx, tenant, shardName, localShardOperationWrite)
				defer release()
				if err != nil {
					objs = objects.BatchSimpleObjects{
						objects.BatchSimpleObject{Err: err},
					}
				}
				if shard != nil {
					i.shardTransferMutex.RLockGuard(func() error {
						objs = shard.DeleteObjectBatch(ctx, uuids, deletionTime, dryRun)
						return nil
					})
				} else {
					objs = i.remote.DeleteObjectBatch(ctx, shardName, uuids, deletionTime, dryRun, schemaVersion)
				}
			}

			ch <- result{objs}
		}
		enterrors.GoWrapper(f, i.logger)
	}

	wg.Wait()
	close(ch)

	var out objects.BatchSimpleObjects
	for res := range ch {
		out = append(out, res.objs...)
	}

	return out, nil
}

func (i *Index) IncomingDeleteObjectBatch(ctx context.Context, shardName string,
	uuids []strfmt.UUID, deletionTime time.Time, dryRun bool, schemaVersion uint64,
) objects.BatchSimpleObjects {
	i.shardTransferMutex.RLock()
	defer i.shardTransferMutex.RUnlock()

	shard, release, err := i.getOrInitShard(ctx, shardName)
	if err != nil {
		return objects.BatchSimpleObjects{
			objects.BatchSimpleObject{Err: err},
		}
	}
	defer release()

	return shard.DeleteObjectBatch(ctx, uuids, deletionTime, dryRun)
}

func defaultConsistency(l ...routerTypes.ConsistencyLevel) *additional.ReplicationProperties {
	rp := &additional.ReplicationProperties{}
	if len(l) != 0 {
		rp.ConsistencyLevel = string(l[0])
	} else {
		rp.ConsistencyLevel = string(routerTypes.ConsistencyLevelQuorum)
	}
	return rp
}

func objectSearchPreallocate(limit int, shards []string) ([]*storobj.Object, []float32) {
	perShardLimit := config.DefaultQueryMaximumResults
	if perShardLimit > int64(limit) {
		perShardLimit = int64(limit)
	}
	capacity := perShardLimit * int64(len(shards))
	objects := make([]*storobj.Object, 0, capacity)
	scores := make([]float32, 0, capacity)

	return objects, scores
}

// GetVectorIndexConfig returns a vector index configuration associated with targetVector.
// In case targetVector is empty string, legacy vector configuration is returned.
// Method expects that configuration associated with targetVector is present.
func (i *Index) GetVectorIndexConfig(targetVector string) schemaConfig.VectorIndexConfig {
	i.vectorIndexUserConfigLock.Lock()
	defer i.vectorIndexUserConfigLock.Unlock()

	if targetVector == "" {
		return i.vectorIndexUserConfig
	}

	return i.vectorIndexUserConfigs[targetVector]
}

// GetVectorIndexConfigs returns a map of vector index configurations.
// If present, legacy vector is return under the key of empty string.
func (i *Index) GetVectorIndexConfigs() map[string]schemaConfig.VectorIndexConfig {
	i.vectorIndexUserConfigLock.Lock()
	defer i.vectorIndexUserConfigLock.Unlock()

	configs := make(map[string]schemaConfig.VectorIndexConfig, len(i.vectorIndexUserConfigs)+1)
	for k, v := range i.vectorIndexUserConfigs {
		configs[k] = v
	}

	if i.vectorIndexUserConfig != nil {
		configs[""] = i.vectorIndexUserConfig
	}

	return configs
}

func convertToVectorIndexConfig(config interface{}) schemaConfig.VectorIndexConfig {
	if config == nil {
		return nil
	}
	// in case legacy vector config was set as an empty map/object instead of nil
	if empty, ok := config.(map[string]interface{}); ok && len(empty) == 0 {
		return nil
	}
	// Safe type assertion
	if vectorIndexConfig, ok := config.(schemaConfig.VectorIndexConfig); ok {
		return vectorIndexConfig
	}
	return nil
}

func convertToVectorIndexConfigs(configs map[string]models.VectorConfig) map[string]schemaConfig.VectorIndexConfig {
	if len(configs) > 0 {
		vectorIndexConfigs := make(map[string]schemaConfig.VectorIndexConfig)
		for targetVector, vectorConfig := range configs {
			if vectorIndexConfig, ok := vectorConfig.VectorIndexConfig.(schemaConfig.VectorIndexConfig); ok {
				vectorIndexConfigs[targetVector] = vectorIndexConfig
			}
		}
		return vectorIndexConfigs
	}
	return nil
}

// IMPORTANT:
// DebugResetVectorIndex is intended to be used for debugging purposes only.
// It drops the selected vector index, creates a new one, then reindexes it in the background.
// This function assumes the node is not receiving any traffic besides the
// debug endpoints and that async indexing is enabled.
func (i *Index) DebugResetVectorIndex(ctx context.Context, shardName, targetVector string) error {
	shard, release, err := i.GetShard(ctx, shardName)
	if err != nil {
		return err
	}
	if shard == nil {
		return errors.New("shard not found")
	}
	defer release()

	// Get the vector index
	vidx, ok := shard.GetVectorIndex(targetVector)
	if !ok {
		return errors.New("vector index not found")
	}

	if !hnsw.IsHNSWIndex(vidx) {
		return errors.New("vector index is not hnsw")
	}

	// Reset the vector index
	err = shard.DebugResetVectorIndex(ctx, targetVector)
	if err != nil {
		return errors.Wrap(err, "failed to reset vector index")
	}

	// Reindex in the background
	enterrors.GoWrapper(func() {
		err = shard.FillQueue(targetVector, 0)
		if err != nil {
			i.logger.WithField("shard", shardName).WithError(err).Error("failed to reindex vector index")
			return
		}
	}, i.logger)

	return nil
}

func (i *Index) DebugRepairIndex(ctx context.Context, shardName, targetVector string) error {
	shard, release, err := i.GetShard(ctx, shardName)
	if err != nil {
		return err
	}
	if shard == nil {
		return errors.New("shard not found")
	}
	defer release()

	// Repair in the background
	enterrors.GoWrapper(func() {
		err := shard.RepairIndex(context.Background(), targetVector)
		if err != nil {
			i.logger.WithField("shard", shardName).WithError(err).Error("failed to repair vector index")
			return
		}
	}, i.logger)

	return nil
}

func (i *Index) tenantDirExists(tenantName string) (bool, error) {
	tenantPath := shardPath(i.path(), tenantName)
	if _, err := os.Stat(tenantPath); err != nil {
		// when inactive tenant is not populated, its directory does not exist yet
		if !errors.Is(err, os.ErrNotExist) {
			return false, err
		}
		return false, nil
	}
	return true, nil
}

// CalculateUnloadedObjectsMetrics calculates both object count and storage size for a cold tenant without loading it into memory
// func (i *Index) CalculateUnloadedObjectsMetrics(ctx context.Context, tenantName string) (usagetypes.ObjectUsage, error) {
// 	// Obtain a lock that prevents tenant activation
// 	i.shardCreateLocks.Lock(tenantName)
// 	defer i.shardCreateLocks.Unlock(tenantName)

// 	// check if created in the meantime by concurrent call
// 	if shard := i.shards.Loaded(tenantName); shard != nil {
// 		size, err := shard.ObjectStorageSize(ctx)
// 		if err != nil {
// 			return usagetypes.ObjectUsage{}, err
// 		}

// 		count, err := shard.ObjectCountAsync(ctx)
// 		if err != nil {
// 			return usagetypes.ObjectUsage{}, err
// 		}

// 		return usagetypes.ObjectUsage{
// 			Count:        count,
// 			StorageBytes: size,
// 		}, nil
// 	}

// 	if ok, err := i.tenantDirExists(tenantName); err != nil {
// 		return usagetypes.ObjectUsage{}, err
// 	} else if !ok {
// 		return usagetypes.ObjectUsage{Count: 0, StorageBytes: 0}, nil
// 	}

// 	// Parse all .cna files in the object store and sum them up
// 	totalObjectCount := int64(0)
// 	totalDiskSize := int64(0)

// 	// Use a single walk to avoid multiple filepath.Walk calls and reduce file descriptors
// 	if err := filepath.Walk(shardPathObjectsLSM(i.path(), tenantName), func(path string, info os.FileInfo, err error) error {
// 		if err != nil {
// 			return err
// 		}

// 		// Only count files, not directories
// 		if !info.IsDir() {
// 			totalDiskSize += info.Size()

// 			// Look for .cna files (net count additions)
// 			if strings.HasSuffix(info.Name(), lsmkv.CountNetAdditionsFileSuffix) {
// 				count, err := lsmkv.ReadCountNetAdditionsFile(path)
// 				if err != nil {
// 					i.logger.WithField("path", path).WithError(err).Warn("failed to read .cna file")
// 					return err
// 				}
// 				totalObjectCount += count
// 			}

// 			// Look for .metadata files (bloom filters + count net additions)
// 			if strings.HasSuffix(info.Name(), lsmkv.MetadataFileSuffix) {
// 				count, err := lsmkv.ReadObjectCountFromMetadataFile(path)
// 				if err != nil {
// 					i.logger.WithField("path", path).WithError(err).Warn("failed to read .metadata file")
// 					return err
// 				}
// 				totalObjectCount += count
// 			}
// 		}

// 		return nil
// 	}); err != nil {
// 		return usagetypes.ObjectUsage{}, err
// 	}

// 	// If we can't determine object count, return the disk size as fallback
// 	return usagetypes.ObjectUsage{
// 		Count:        totalObjectCount,
// 		StorageBytes: totalDiskSize,
// 	}, nil
// }

// CalculateUnloadedDimensionsUsage calculates dimensions and object count for an unloaded shard without loading it into memory
// func (i *Index) CalculateUnloadedDimensionsUsage(ctx context.Context, tenantName, targetVector string,
// ) (usagetypes.Dimensionality, error) {
// 	// Obtain a lock that prevents tenant activation
// 	i.shardCreateLocks.Lock(tenantName)
// 	defer i.shardCreateLocks.Unlock(tenantName)

// 	// check if created in the meantime by concurrent call
// 	if shard := i.shards.Loaded(tenantName); shard != nil {
// 		return shard.DimensionsUsage(ctx, targetVector)
// 	}

// 	if ok, err := i.tenantDirExists(tenantName); err != nil {
// 		return usagetypes.Dimensionality{}, err
// 	} else if !ok {
// 		return usagetypes.Dimensionality{Count: 0, Dimensions: 0}, nil
// 	}

// 	bucketPath := shardPathDimensionsLSM(i.path(), tenantName)
// 	strategy, err := lsmkv.DetermineUnloadedBucketStrategyAmong(bucketPath, DimensionsBucketPrioritizedStrategies)
// 	if err != nil {
// 		return usagetypes.Dimensionality{}, fmt.Errorf("determine dimensions bucket strategy: %w", err)
// 	}

// 	bucket, err := lsmkv.NewBucketCreator().NewBucket(ctx,
// 		bucketPath,
// 		i.path(),
// 		i.logger,
// 		nil,
// 		cyclemanager.NewCallbackGroupNoop(),
// 		cyclemanager.NewCallbackGroupNoop(),
// 		lsmkv.WithStrategy(strategy),
// 	)
// 	if err != nil {
// 		return usagetypes.Dimensionality{}, err
// 	}
// 	defer bucket.Shutdown(ctx)

// 	return calcTargetVectorDimensionsFromBucket(ctx, bucket, targetVector)
// }

// CalculateUnloadedVectorsMetrics calculates vector storage size for a cold tenant without loading it into memory
// func (i *Index) CalculateUnloadedVectorsMetrics(ctx context.Context, tenantName string) (int64, error) {
// 	// Obtain a lock that prevents tenant activation
// 	i.shardCreateLocks.Lock(tenantName)
// 	defer i.shardCreateLocks.Unlock(tenantName)

// 	// check if created in the meantime by concurrent call
// 	if shard := i.shards.Loaded(tenantName); shard != nil {
// 		return shard.VectorStorageSize(ctx)
// 	}

// 	if ok, err := i.tenantDirExists(tenantName); err != nil {
// 		return 0, err
// 	} else if !ok {
// 		return 0, nil
// 	}

// 	totalSize := int64(0)

// 	// For each target vector, calculate storage size using dimensions bucket and config-based compression
// 	for targetVector, config := range i.GetVectorIndexConfigs() {
// 		err := func() error {
// 			bucketPath := shardPathDimensionsLSM(i.path(), tenantName)
// 			strategy, err := lsmkv.DetermineUnloadedBucketStrategyAmong(bucketPath, DimensionsBucketPrioritizedStrategies)
// 			if err != nil {
// 				return fmt.Errorf("determine dimensions bucket strategy: %w", err)
// 			}

// 			// Get dimensions and object count from the dimensions bucket
// 			bucket, err := lsmkv.NewBucketCreator().NewBucket(ctx,
// 				bucketPath,
// 				i.path(),
// 				i.logger,
// 				nil,
// 				cyclemanager.NewCallbackGroupNoop(),
// 				cyclemanager.NewCallbackGroupNoop(),
// 				lsmkv.WithStrategy(strategy),
// 			)
// 			if err != nil {
// 				return err
// 			}
// 			defer bucket.Shutdown(ctx)

// 			dimensionality, err := calcTargetVectorDimensionsFromBucket(ctx, bucket, targetVector)
// 			if err != nil {
// 				return err
// 			}

// 			if dimensionality.Count != 0 && dimensionality.Dimensions != 0 {
// 				// Calculate uncompressed size (float32 = 4 bytes per dimension)
// 				uncompressedSize := int64(dimensionality.Count) * int64(dimensionality.Dimensions) * 4

// 				// For inactive tenants, use vector index config for dimension tracking
// 				// This is similar to the original shard dimension tracking approach
// 				totalSize += int64(float64(uncompressedSize) / helpers.CompressionRatioFromConfig(config, dimensionality.Dimensions))
// 			}
// 			return nil
// 		}()
// 		if err != nil {
// 			return 0, err
// 		}
// 	}

// 	return totalSize, nil
// }

func (i *Index) buildReadRoutingPlan(cl routerTypes.ConsistencyLevel, tenantName string) (routerTypes.ReadRoutingPlan, error) {
	planOptions := routerTypes.RoutingPlanBuildOptions{
		Tenant:           tenantName,
		ConsistencyLevel: cl,
	}
	readPlan, err := i.router.BuildReadRoutingPlan(planOptions)
	if err != nil {
		return routerTypes.ReadRoutingPlan{}, err
	}

	return readPlan, nil
}

func (i *Index) DebugRequantizeIndex(ctx context.Context, shardName, targetVector string) error {
	shard, release, err := i.GetShard(ctx, shardName)
	if err != nil {
		return err
	}
	if shard == nil {
		return errors.New("shard not found")
	}
	defer release()

	// Repair in the background
	enterrors.GoWrapper(func() {
		err := shard.RequantizeIndex(context.Background(), targetVector)
		if err != nil {
			i.logger.WithField("shard", shardName).WithError(err).Error("failed to requantize vector index")
			return
		}
	}, i.logger)

	return nil
}<|MERGE_RESOLUTION|>--- conflicted
+++ resolved
@@ -422,15 +422,11 @@
 	var localShards []shardInfo
 	className := i.Config.ClassName.String()
 
-<<<<<<< HEAD
-	err := i.schemaReader.Read(className, func(_ *models.Class, state *sharding.State) error {
-=======
 	err := i.schemaReader.Read(className, true, func(_ *models.Class, state *sharding.State) error {
 		if state == nil {
 			return fmt.Errorf("unable to retrieve sharding state for class %s", className)
 		}
 
->>>>>>> 3652b765
 		for shardName, physical := range state.Physical {
 			if state.IsLocalShard(shardName) {
 				localShards = append(localShards, shardInfo{
