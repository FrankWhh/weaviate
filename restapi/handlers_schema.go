/*                          _       _
 *__      _____  __ ___   ___  __ _| |_ ___
 *\ \ /\ / / _ \/ _` \ \ / / |/ _` | __/ _ \
 * \ V  V /  __/ (_| |\ V /| | (_| | ||  __/
 *  \_/\_/ \___|\__,_| \_/ |_|\__,_|\__\___|
 *
 * Copyright © 2016 - 2019 Weaviate. All rights reserved.
 * LICENSE: https://github.com/creativesoftwarefdn/weaviate/blob/develop/LICENSE.md
 * DESIGN & CONCEPT: Bob van Luijt (@bobvanluijt)
 * CONTACT: hello@creativesoftwarefdn.org
 */
package restapi

import (
	"log"

	"github.com/creativesoftwarefdn/weaviate/restapi/operations"
	"github.com/creativesoftwarefdn/weaviate/restapi/operations/schema"
	middleware "github.com/go-openapi/runtime/middleware"

	"github.com/creativesoftwarefdn/weaviate/database/schema/kind"
	"github.com/creativesoftwarefdn/weaviate/models"
	"github.com/creativesoftwarefdn/weaviate/telemetry"
)

<<<<<<< HEAD
func setupSchemaHandlers(api *operations.WeaviateAPI, requestsLog *telemetry.RequestsLog) {
	api.SchemaWeaviateSchemaActionsCreateHandler = schema.WeaviateSchemaActionsCreateHandlerFunc(func(params schema.WeaviateSchemaActionsCreateParams) middleware.Responder {
=======
func setupSchemaHandlers(api *operations.WeaviateAPI) {
	api.SchemaWeaviateSchemaActionsCreateHandler = schema.WeaviateSchemaActionsCreateHandlerFunc(func(params schema.WeaviateSchemaActionsCreateParams, principal *models.Principal) middleware.Responder {
>>>>>>> aa9a1754
		schemaLock, err := db.SchemaLock()
		if err != nil {
			return schema.NewWeaviateSchemaActionsCreateInternalServerError().WithPayload(errPayloadFromSingleErr(err))
		}
		defer unlock(schemaLock)

		schemaManager := schemaLock.SchemaManager()
		ctx := params.HTTPRequest.Context()
		err = schemaManager.AddClass(ctx, kind.ACTION_KIND, params.ActionClass)

		if err == nil {
<<<<<<< HEAD

			// Register the function call
			go func() {
				requestsLog.Register(telemetry.TypeREST, telemetry.LocalAddMeta)
			}()

			return schema.NewWeaviateSchemaActionsCreateOK()
=======
			return schema.NewWeaviateSchemaActionsCreateOK().WithPayload(params.ActionClass)
>>>>>>> aa9a1754
		} else {
			errorResponse := models.ErrorResponse{Error: []*models.ErrorResponseErrorItems0{&models.ErrorResponseErrorItems0{Message: err.Error()}}}
			return schema.NewWeaviateSchemaActionsCreateUnprocessableEntity().WithPayload(&errorResponse)
		}
	})

	api.SchemaWeaviateSchemaActionsDeleteHandler = schema.WeaviateSchemaActionsDeleteHandlerFunc(func(params schema.WeaviateSchemaActionsDeleteParams, principal *models.Principal) middleware.Responder {
		schemaLock, err := db.SchemaLock()
		if err != nil {
			return schema.NewWeaviateSchemaActionsDeleteInternalServerError().WithPayload(errPayloadFromSingleErr(err))
		}
		defer unlock(schemaLock)

		schemaManager := schemaLock.SchemaManager()
		ctx := params.HTTPRequest.Context()
		err = schemaManager.DropClass(ctx, kind.ACTION_KIND, params.ClassName)

		if err == nil {

			// Register the function call
			go func() {
				requestsLog.Register(telemetry.TypeREST, telemetry.LocalManipulateMeta)
			}()
			return schema.NewWeaviateSchemaActionsDeleteOK()
		} else {
			errorResponse := models.ErrorResponse{Error: []*models.ErrorResponseErrorItems0{&models.ErrorResponseErrorItems0{Message: err.Error()}}}
			return schema.NewWeaviateSchemaActionsDeleteBadRequest().WithPayload(&errorResponse)
		}
	})

	api.SchemaWeaviateSchemaActionsPropertiesAddHandler = schema.WeaviateSchemaActionsPropertiesAddHandlerFunc(func(params schema.WeaviateSchemaActionsPropertiesAddParams, principal *models.Principal) middleware.Responder {
		schemaLock, err := db.SchemaLock()
		if err != nil {
			return schema.NewWeaviateSchemaActionsPropertiesAddInternalServerError().WithPayload(errPayloadFromSingleErr(err))
		}
		defer unlock(schemaLock)

		schemaManager := schemaLock.SchemaManager()
		ctx := params.HTTPRequest.Context()
		err = schemaManager.AddProperty(ctx, kind.ACTION_KIND, params.ClassName, params.Body)

		if err == nil {
<<<<<<< HEAD
			// Register the function call
			go func() {
				requestsLog.Register(telemetry.TypeREST, telemetry.LocalManipulateMeta)
			}()

			return schema.NewWeaviateSchemaActionsPropertiesAddOK()
=======
			return schema.NewWeaviateSchemaActionsPropertiesAddOK().WithPayload(params.Body)
>>>>>>> aa9a1754
		} else {
			errorResponse := models.ErrorResponse{Error: []*models.ErrorResponseErrorItems0{&models.ErrorResponseErrorItems0{Message: err.Error()}}}
			return schema.NewWeaviateSchemaActionsPropertiesAddUnprocessableEntity().WithPayload(&errorResponse)
		}
	})

	api.SchemaWeaviateSchemaActionsPropertiesDeleteHandler = schema.WeaviateSchemaActionsPropertiesDeleteHandlerFunc(func(params schema.WeaviateSchemaActionsPropertiesDeleteParams, principal *models.Principal) middleware.Responder {
		schemaLock, err := db.SchemaLock()
		if err != nil {
			return schema.NewWeaviateSchemaActionsPropertiesDeleteInternalServerError().WithPayload(errPayloadFromSingleErr(err))
		}
		defer unlock(schemaLock)

		schemaManager := schemaLock.SchemaManager()
		ctx := params.HTTPRequest.Context()
		_ = schemaManager.DropProperty(ctx, kind.ACTION_KIND, params.ClassName, params.PropertyName)

		// Register the function call
		go func() {
			requestsLog.Register(telemetry.TypeREST, telemetry.LocalManipulateMeta)
		}()

		return schema.NewWeaviateSchemaActionsPropertiesDeleteOK()
	})

	api.SchemaWeaviateSchemaActionsPropertiesUpdateHandler = schema.WeaviateSchemaActionsPropertiesUpdateHandlerFunc(func(params schema.WeaviateSchemaActionsPropertiesUpdateParams, principal *models.Principal) middleware.Responder {
		schemaLock, err := db.SchemaLock()
		if err != nil {
			return schema.NewWeaviateSchemaActionsPropertiesUpdateInternalServerError().WithPayload(errPayloadFromSingleErr(err))
		}
		defer unlock(schemaLock)

		schemaManager := schemaLock.SchemaManager()

		var newName *string
		var newKeywords *models.SemanticSchemaKeywords

		if params.Body.NewName != "" {
			newName = &params.Body.NewName
		}

		// TODO gh-619: This implies that we can't undo setting keywords, because we can't detect if keywords is not present, or empty.
		if len(params.Body.Keywords) > 0 {
			newKeywords = &params.Body.Keywords
		}
		ctx := params.HTTPRequest.Context()
		err = schemaManager.UpdateProperty(ctx, kind.ACTION_KIND, params.ClassName, params.PropertyName, newName, newKeywords)

		if err == nil {
			// Register the function call
			go func() {
				requestsLog.Register(telemetry.TypeREST, telemetry.LocalManipulateMeta)
			}()

			return schema.NewWeaviateSchemaActionsPropertiesUpdateOK()
		} else {
			errorResponse := models.ErrorResponse{Error: []*models.ErrorResponseErrorItems0{&models.ErrorResponseErrorItems0{Message: err.Error()}}}
			return schema.NewWeaviateSchemaActionsPropertiesUpdateUnprocessableEntity().WithPayload(&errorResponse)
		}
	})

	api.SchemaWeaviateSchemaActionsUpdateHandler = schema.WeaviateSchemaActionsUpdateHandlerFunc(func(params schema.WeaviateSchemaActionsUpdateParams, principal *models.Principal) middleware.Responder {
		schemaLock, err := db.SchemaLock()
		if err != nil {
			return schema.NewWeaviateSchemaActionsUpdateInternalServerError().WithPayload(errPayloadFromSingleErr(err))
		}
		defer unlock(schemaLock)

		schemaManager := schemaLock.SchemaManager()

		var newName *string
		var newKeywords *models.SemanticSchemaKeywords

		if params.Body.NewName != "" {
			newName = &params.Body.NewName
		}

		// TODO gh-619: This implies that we can't undo setting keywords, because we can't detect if keywords is not present, or empty.
		if len(params.Body.Keywords) > 0 {
			newKeywords = &params.Body.Keywords
		}
		ctx := params.HTTPRequest.Context()
		err = schemaManager.UpdateClass(ctx, kind.ACTION_KIND, params.ClassName, newName, newKeywords)

		if err == nil {
			// Register the function call
			go func() {
				requestsLog.Register(telemetry.TypeREST, telemetry.LocalManipulateMeta)
			}()
			return schema.NewWeaviateSchemaActionsUpdateOK()
		} else {
			errorResponse := models.ErrorResponse{Error: []*models.ErrorResponseErrorItems0{&models.ErrorResponseErrorItems0{Message: err.Error()}}}
			return schema.NewWeaviateSchemaActionsUpdateUnprocessableEntity().WithPayload(&errorResponse)
		}
	})
	api.SchemaWeaviateSchemaDumpHandler = schema.WeaviateSchemaDumpHandlerFunc(func(params schema.WeaviateSchemaDumpParams, principal *models.Principal) middleware.Responder {
		connectorLock, err := db.ConnectorLock()
		if err != nil {
			return schema.NewWeaviateSchemaDumpInternalServerError().WithPayload(errPayloadFromSingleErr(err))
		}

		defer connectorLock.Unlock()

		dbSchema := connectorLock.GetSchema()

		payload := &schema.WeaviateSchemaDumpOKBody{
			Actions: dbSchema.Actions,
			Things:  dbSchema.Things,
		}
		// TODO: validate this serviceID
		// Register the function call
		go func() {
			requestsLog.Register(telemetry.TypeREST, telemetry.LocalManipulateMeta)
		}()
		return schema.NewWeaviateSchemaDumpOK().WithPayload(payload)
	})

	api.SchemaWeaviateSchemaThingsCreateHandler = schema.WeaviateSchemaThingsCreateHandlerFunc(func(params schema.WeaviateSchemaThingsCreateParams, principal *models.Principal) middleware.Responder {
		schemaLock, err := db.SchemaLock()
		if err != nil {
			return schema.NewWeaviateSchemaThingsCreateInternalServerError().WithPayload(errPayloadFromSingleErr(err))
		}
		defer unlock(schemaLock)

		schemaManager := schemaLock.SchemaManager()
		ctx := params.HTTPRequest.Context()
		err = schemaManager.AddClass(ctx, kind.THING_KIND, params.ThingClass)

		if err == nil {
<<<<<<< HEAD
			// Register the function call
			go func() {
				requestsLog.Register(telemetry.TypeREST, telemetry.LocalAddMeta)
			}()
			return schema.NewWeaviateSchemaThingsCreateOK()
=======
			return schema.NewWeaviateSchemaThingsCreateOK().WithPayload(params.ThingClass)
>>>>>>> aa9a1754
		} else {
			errorResponse := models.ErrorResponse{Error: []*models.ErrorResponseErrorItems0{&models.ErrorResponseErrorItems0{Message: err.Error()}}}
			return schema.NewWeaviateSchemaThingsCreateUnprocessableEntity().WithPayload(&errorResponse)
		}
	})

	api.SchemaWeaviateSchemaThingsDeleteHandler = schema.WeaviateSchemaThingsDeleteHandlerFunc(func(params schema.WeaviateSchemaThingsDeleteParams, principal *models.Principal) middleware.Responder {
		schemaLock, err := db.SchemaLock()
		if err != nil {
			return schema.NewWeaviateSchemaThingsDeleteInternalServerError().WithPayload(errPayloadFromSingleErr(err))
		}
		defer unlock(schemaLock)

		schemaManager := schemaLock.SchemaManager()
		ctx := params.HTTPRequest.Context()
		err = schemaManager.DropClass(ctx, kind.THING_KIND, params.ClassName)

		if err == nil {
			// Register the function call
			go func() {
				requestsLog.Register(telemetry.TypeREST, telemetry.LocalManipulateMeta)
			}()
			return schema.NewWeaviateSchemaThingsDeleteOK()
		} else {
			errorResponse := models.ErrorResponse{Error: []*models.ErrorResponseErrorItems0{&models.ErrorResponseErrorItems0{Message: err.Error()}}}
			return schema.NewWeaviateSchemaThingsDeleteBadRequest().WithPayload(&errorResponse)
		}
	})

	api.SchemaWeaviateSchemaThingsPropertiesAddHandler = schema.WeaviateSchemaThingsPropertiesAddHandlerFunc(func(params schema.WeaviateSchemaThingsPropertiesAddParams, principal *models.Principal) middleware.Responder {
		schemaLock, err := db.SchemaLock()
		if err != nil {
			return schema.NewWeaviateSchemaThingsPropertiesAddInternalServerError().WithPayload(errPayloadFromSingleErr(err))
		}
		defer unlock(schemaLock)

		schemaManager := schemaLock.SchemaManager()
		ctx := params.HTTPRequest.Context()
		err = schemaManager.AddProperty(ctx, kind.THING_KIND, params.ClassName, params.Body)

		if err == nil {
<<<<<<< HEAD
			// Register the function call
			go func() {
				requestsLog.Register(telemetry.TypeREST, telemetry.LocalManipulateMeta)
			}()
			return schema.NewWeaviateSchemaThingsPropertiesAddOK()
=======
			return schema.NewWeaviateSchemaThingsPropertiesAddOK().WithPayload(params.Body)
>>>>>>> aa9a1754
		} else {
			errorResponse := models.ErrorResponse{Error: []*models.ErrorResponseErrorItems0{&models.ErrorResponseErrorItems0{Message: err.Error()}}}
			return schema.NewWeaviateSchemaThingsPropertiesAddUnprocessableEntity().WithPayload(&errorResponse)
		}
	})

	api.SchemaWeaviateSchemaThingsPropertiesDeleteHandler = schema.WeaviateSchemaThingsPropertiesDeleteHandlerFunc(func(params schema.WeaviateSchemaThingsPropertiesDeleteParams, principal *models.Principal) middleware.Responder {
		schemaLock, err := db.SchemaLock()
		if err != nil {
			return schema.NewWeaviateSchemaThingsPropertiesDeleteInternalServerError().WithPayload(errPayloadFromSingleErr(err))
		}
		defer unlock(schemaLock)

		schemaManager := schemaLock.SchemaManager()
		ctx := params.HTTPRequest.Context()
		_ = schemaManager.DropProperty(ctx, kind.THING_KIND, params.ClassName, params.PropertyName)

		// Register the function call
		go func() {
			requestsLog.Register(telemetry.TypeREST, telemetry.LocalManipulateMeta)
		}()
		return schema.NewWeaviateSchemaThingsPropertiesDeleteOK()
	})

	api.SchemaWeaviateSchemaThingsPropertiesUpdateHandler = schema.WeaviateSchemaThingsPropertiesUpdateHandlerFunc(func(params schema.WeaviateSchemaThingsPropertiesUpdateParams, principal *models.Principal) middleware.Responder {
		schemaLock, err := db.SchemaLock()
		if err != nil {
			return schema.NewWeaviateSchemaThingsPropertiesUpdateInternalServerError().WithPayload(errPayloadFromSingleErr(err))
		}
		defer unlock(schemaLock)

		schemaManager := schemaLock.SchemaManager()

		var newName *string
		var newKeywords *models.SemanticSchemaKeywords

		if params.Body.NewName != "" {
			newName = &params.Body.NewName
		}

		// TODO gh-619: This implies that we can't undo setting keywords, because we can't detect if keywords is not present, or empty.
		if len(params.Body.Keywords) > 0 {
			newKeywords = &params.Body.Keywords
		}
		ctx := params.HTTPRequest.Context()
		err = schemaManager.UpdateProperty(ctx, kind.THING_KIND, params.ClassName, params.PropertyName, newName, newKeywords)

		if err == nil {
			// Register the function call
			go func() {
				requestsLog.Register(telemetry.TypeREST, telemetry.LocalManipulateMeta)
			}()
			return schema.NewWeaviateSchemaThingsPropertiesUpdateOK()
		} else {
			errorResponse := models.ErrorResponse{Error: []*models.ErrorResponseErrorItems0{&models.ErrorResponseErrorItems0{Message: err.Error()}}}
			return schema.NewWeaviateSchemaThingsPropertiesUpdateUnprocessableEntity().WithPayload(&errorResponse)
		}
	})

	api.SchemaWeaviateSchemaThingsUpdateHandler = schema.WeaviateSchemaThingsUpdateHandlerFunc(func(params schema.WeaviateSchemaThingsUpdateParams, principal *models.Principal) middleware.Responder {
		schemaLock, err := db.SchemaLock()
		if err != nil {
			return schema.NewWeaviateSchemaThingsUpdateInternalServerError().WithPayload(errPayloadFromSingleErr(err))
		}
		defer unlock(schemaLock)

		schemaManager := schemaLock.SchemaManager()

		var newName *string
		var newKeywords *models.SemanticSchemaKeywords

		if params.Body.NewName != "" {
			newName = &params.Body.NewName
		}

		// TODO gh-619: This implies that we can't undo setting keywords, because we can't detect if keywords is not present, or empty.
		if len(params.Body.Keywords) > 0 {
			newKeywords = &params.Body.Keywords
		}
		ctx := params.HTTPRequest.Context()
		err = schemaManager.UpdateClass(ctx, kind.THING_KIND, params.ClassName, newName, newKeywords)

		if err == nil {
			// Register the function call
			go func() {
				requestsLog.Register(telemetry.TypeREST, telemetry.LocalManipulateMeta)
			}()
			return schema.NewWeaviateSchemaThingsUpdateOK()
		} else {
			errorResponse := models.ErrorResponse{Error: []*models.ErrorResponseErrorItems0{&models.ErrorResponseErrorItems0{Message: err.Error()}}}
			return schema.NewWeaviateSchemaThingsUpdateUnprocessableEntity().WithPayload(&errorResponse)
		}
	})
}

type unlocker interface {
	Unlock() error
}

func unlock(l unlocker) {
	err := l.Unlock()
	if err != nil {
		log.Fatal(err)
	}
}<|MERGE_RESOLUTION|>--- conflicted
+++ resolved
@@ -23,13 +23,8 @@
 	"github.com/creativesoftwarefdn/weaviate/telemetry"
 )
 
-<<<<<<< HEAD
-func setupSchemaHandlers(api *operations.WeaviateAPI, requestsLog *telemetry.RequestsLog) {
-	api.SchemaWeaviateSchemaActionsCreateHandler = schema.WeaviateSchemaActionsCreateHandlerFunc(func(params schema.WeaviateSchemaActionsCreateParams) middleware.Responder {
-=======
 func setupSchemaHandlers(api *operations.WeaviateAPI) {
 	api.SchemaWeaviateSchemaActionsCreateHandler = schema.WeaviateSchemaActionsCreateHandlerFunc(func(params schema.WeaviateSchemaActionsCreateParams, principal *models.Principal) middleware.Responder {
->>>>>>> aa9a1754
 		schemaLock, err := db.SchemaLock()
 		if err != nil {
 			return schema.NewWeaviateSchemaActionsCreateInternalServerError().WithPayload(errPayloadFromSingleErr(err))
@@ -41,17 +36,13 @@
 		err = schemaManager.AddClass(ctx, kind.ACTION_KIND, params.ActionClass)
 
 		if err == nil {
-<<<<<<< HEAD
 
 			// Register the function call
 			go func() {
 				requestsLog.Register(telemetry.TypeREST, telemetry.LocalAddMeta)
 			}()
 
-			return schema.NewWeaviateSchemaActionsCreateOK()
-=======
 			return schema.NewWeaviateSchemaActionsCreateOK().WithPayload(params.ActionClass)
->>>>>>> aa9a1754
 		} else {
 			errorResponse := models.ErrorResponse{Error: []*models.ErrorResponseErrorItems0{&models.ErrorResponseErrorItems0{Message: err.Error()}}}
 			return schema.NewWeaviateSchemaActionsCreateUnprocessableEntity().WithPayload(&errorResponse)
@@ -94,16 +85,12 @@
 		err = schemaManager.AddProperty(ctx, kind.ACTION_KIND, params.ClassName, params.Body)
 
 		if err == nil {
-<<<<<<< HEAD
-			// Register the function call
-			go func() {
-				requestsLog.Register(telemetry.TypeREST, telemetry.LocalManipulateMeta)
-			}()
-
-			return schema.NewWeaviateSchemaActionsPropertiesAddOK()
-=======
+			// Register the function call
+			go func() {
+				requestsLog.Register(telemetry.TypeREST, telemetry.LocalManipulateMeta)
+			}()
+
 			return schema.NewWeaviateSchemaActionsPropertiesAddOK().WithPayload(params.Body)
->>>>>>> aa9a1754
 		} else {
 			errorResponse := models.ErrorResponse{Error: []*models.ErrorResponseErrorItems0{&models.ErrorResponseErrorItems0{Message: err.Error()}}}
 			return schema.NewWeaviateSchemaActionsPropertiesAddUnprocessableEntity().WithPayload(&errorResponse)
@@ -233,15 +220,11 @@
 		err = schemaManager.AddClass(ctx, kind.THING_KIND, params.ThingClass)
 
 		if err == nil {
-<<<<<<< HEAD
 			// Register the function call
 			go func() {
 				requestsLog.Register(telemetry.TypeREST, telemetry.LocalAddMeta)
 			}()
-			return schema.NewWeaviateSchemaThingsCreateOK()
-=======
 			return schema.NewWeaviateSchemaThingsCreateOK().WithPayload(params.ThingClass)
->>>>>>> aa9a1754
 		} else {
 			errorResponse := models.ErrorResponse{Error: []*models.ErrorResponseErrorItems0{&models.ErrorResponseErrorItems0{Message: err.Error()}}}
 			return schema.NewWeaviateSchemaThingsCreateUnprocessableEntity().WithPayload(&errorResponse)
@@ -283,15 +266,11 @@
 		err = schemaManager.AddProperty(ctx, kind.THING_KIND, params.ClassName, params.Body)
 
 		if err == nil {
-<<<<<<< HEAD
-			// Register the function call
-			go func() {
-				requestsLog.Register(telemetry.TypeREST, telemetry.LocalManipulateMeta)
-			}()
-			return schema.NewWeaviateSchemaThingsPropertiesAddOK()
-=======
+			// Register the function call
+			go func() {
+				requestsLog.Register(telemetry.TypeREST, telemetry.LocalManipulateMeta)
+			}()
 			return schema.NewWeaviateSchemaThingsPropertiesAddOK().WithPayload(params.Body)
->>>>>>> aa9a1754
 		} else {
 			errorResponse := models.ErrorResponse{Error: []*models.ErrorResponseErrorItems0{&models.ErrorResponseErrorItems0{Message: err.Error()}}}
 			return schema.NewWeaviateSchemaThingsPropertiesAddUnprocessableEntity().WithPayload(&errorResponse)
