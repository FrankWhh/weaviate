--- conflicted
+++ resolved
@@ -8090,17 +8090,12 @@
       "description": "Operations related to managing collections. In Weaviate, 'collections' (formerly called 'classes') store your data objects. Each collection has a definition that specifies its data structure (properties and their data types), vectorizer settings (how vectors are generated or managed), and indexing configuration (how data is indexed for efficient search). These endpoints allow you to create, retrieve, update, and delete collection definitions. For detailed usage and code examples on interacting with collections, see the documentation: [https://weaviate.io/developers/weaviate/manage-data/collections](https://weaviate.io/developers/weaviate/manage-data/collections)."
     },
     {
-<<<<<<< HEAD
       "name": "backups",
       "description": "Operations related to creating and managing backups of Weaviate data. This feature allows you to create snapshots of your collections and store them on external storage backends such as cloud object storage (S3, GCS, Azure) or a shared filesystem. These endpoints enable you to initiate backup and restore processes, monitor their status, list available backups on a backend, and delete unwanted backups. Backups are essential for disaster recovery, data migration, and maintaining point-in-time copies of your vector database."
-=======
-      "name": "schema",
-      "description": "These operations enable manipulation of the schema in Weaviate schema."
     },
     {
       "name": "replication",
       "description": "Operations related to managing data replication, including initiating and monitoring shard replica movements between nodes, querying current sharding states, and managing the lifecycle of replication tasks."
->>>>>>> 5cacd67f
     }
   ]
 }