//                           _       _
// __      _____  __ ___   ___  __ _| |_ ___
// \ \ /\ / / _ \/ _` \ \ / / |/ _` | __/ _ \
//  \ V  V /  __/ (_| |\ V /| | (_| | ||  __/
//   \_/\_/ \___|\__,_| \_/ |_|\__,_|\__\___|
//
//  Copyright © 2016 - 2023 Weaviate B.V. All rights reserved.
//
//  CONTACT: hello@weaviate.io
//

package db

import (
	"context"
	"fmt"

	"github.com/pkg/errors"
	"github.com/weaviate/weaviate/entities/additional"
	"github.com/weaviate/weaviate/entities/schema"
	"github.com/weaviate/weaviate/entities/storobj"
	"github.com/weaviate/weaviate/usecases/objects"
)

type batchQueue struct {
	objects       []*storobj.Object
	originalIndex []int
}

func (db *DB) BatchPutObjects(ctx context.Context, objs objects.BatchObjects,
	repl *additional.ReplicationProperties, tenantKey string,
) (objects.BatchObjects, error) {
	objectByClass := make(map[string]batchQueue)
	indexByClass := make(map[string]*Index)

	for _, item := range objs {
		if item.Err != nil {
			// item has a validation error or another reason to ignore
			continue
		}
		queue := objectByClass[item.Object.Class]
		queue.objects = append(queue.objects, storobj.FromObject(item.Object, item.Vector))
		queue.originalIndex = append(queue.originalIndex, item.OriginalIndex)
		objectByClass[item.Object.Class] = queue
	}

	// wrapped by func to acquire and safely release indexLock only for duration of loop
	func() {
		db.indexLock.RLock()
		defer db.indexLock.RUnlock()

		for class, queue := range objectByClass {
			index, ok := db.indices[indexID(schema.ClassName(class))]
			if !ok {
				for _, ind := range queue.originalIndex {
					objs[queue.originalIndex[ind]].Err = fmt.Errorf("could not find index for class %v. It might have been deleted in the meantime", class)
				}
				continue
			}
			index.dropIndex.RLock()
			indexByClass[class] = index
		}
	}()

	// safely release remaining locks (in case of panic)
	defer func() {
		for _, index := range indexByClass {
			if index != nil {
				index.dropIndex.RUnlock()
			}
		}
<<<<<<< HEAD
		errs := index.putObjectBatch(ctx, queue.objects, repl, tenantKey)
=======
	}()

	for class, index := range indexByClass {
		queue := objectByClass[class]
		errs := index.putObjectBatch(ctx, queue.objects, repl)
		// remove index from map to skip releasing its lock in defer
		indexByClass[class] = nil
>>>>>>> 94fe21ea
		index.dropIndex.RUnlock()
		for i, err := range errs {
			if err != nil {
				objs[queue.originalIndex[i]].Err = err
			}
		}
	}

	return objs, nil
}

func (db *DB) AddBatchReferences(ctx context.Context, references objects.BatchReferences,
	repl *additional.ReplicationProperties, tenantKey string,
) (objects.BatchReferences, error) {
	refByClass := make(map[schema.ClassName]objects.BatchReferences)
	indexByClass := make(map[schema.ClassName]*Index)

	for _, item := range references {
		if item.Err != nil {
			// item has a validation error or another reason to ignore
			continue
		}
		refByClass[item.From.Class] = append(refByClass[item.From.Class], item)
	}

	// wrapped by func to acquire and safely release indexLock only for duration of loop
	func() {
		db.indexLock.RLock()
		defer db.indexLock.RUnlock()

		for class, queue := range refByClass {
			index, ok := db.indices[indexID(class)]
			if !ok {
				for _, item := range queue {
					references[item.OriginalIndex].Err = fmt.Errorf("could not find index for class %v. It might have been deleted in the meantime", class)
				}
				continue
			}
			index.dropIndex.RLock()
			indexByClass[class] = index
		}
	}()

	// safely release remaining locks (in case of panic)
	defer func() {
		for _, index := range indexByClass {
			if index != nil {
				index.dropIndex.RUnlock()
			}
		}
<<<<<<< HEAD
		errs := index.addReferencesBatch(ctx, queue, repl, tenantKey)
=======
	}()

	for class, index := range indexByClass {
		queue := refByClass[class]
		errs := index.addReferencesBatch(ctx, queue, repl)
		// remove index from map to skip releasing its lock in defer
		indexByClass[class] = nil
>>>>>>> 94fe21ea
		index.dropIndex.RUnlock()
		for i, err := range errs {
			if err != nil {
				references[queue[i].OriginalIndex].Err = err
			}
		}
	}

	return references, nil
}

func (db *DB) BatchDeleteObjects(ctx context.Context, params objects.BatchDeleteParams,
	repl *additional.ReplicationProperties, tenantKey string,
) (objects.BatchDeleteResult, error) {
	// get index for a given class
	idx := db.GetIndex(params.ClassName)
	if idx == nil {
		return objects.BatchDeleteResult{}, errors.Errorf("cannot find index for class %v", params.ClassName)
	}
	if err := idx.validateMultiTenancy(tenantKey, nil); err != nil {
		return objects.BatchDeleteResult{}, err
	}
	// find all DocIDs in all shards that match the filter
	shardDocIDs, err := idx.findDocIDs(ctx, params.Filters, tenantKey)
	if err != nil {
		return objects.BatchDeleteResult{}, errors.Wrapf(err, "cannot find objects")
	}
	// prepare to be deleted list of DocIDs from all shards
	toDelete := map[string][]uint64{}
	limit := db.config.QueryMaximumResults

	matches := int64(0)
	for shardName, docIDs := range shardDocIDs {
		docIDsLength := int64(len(docIDs))
		if matches <= limit {
			if matches+docIDsLength <= limit {
				toDelete[shardName] = docIDs
			} else {
				toDelete[shardName] = docIDs[:limit-matches]
			}
		}
		matches += docIDsLength
	}
	// delete the DocIDs in given shards
	deletedObjects, err := idx.batchDeleteObjects(ctx, toDelete, params.DryRun, repl)
	if err != nil {
		return objects.BatchDeleteResult{}, errors.Wrapf(err, "cannot delete objects")
	}

	result := objects.BatchDeleteResult{
		Matches: matches,
		Limit:   db.config.QueryMaximumResults,
		DryRun:  params.DryRun,
		Objects: deletedObjects,
	}
	return result, nil
}<|MERGE_RESOLUTION|>--- conflicted
+++ resolved
@@ -69,17 +69,13 @@
 				index.dropIndex.RUnlock()
 			}
 		}
-<<<<<<< HEAD
-		errs := index.putObjectBatch(ctx, queue.objects, repl, tenantKey)
-=======
 	}()
 
 	for class, index := range indexByClass {
 		queue := objectByClass[class]
-		errs := index.putObjectBatch(ctx, queue.objects, repl)
+		errs := index.putObjectBatch(ctx, queue.objects, repl, tenantKey)
 		// remove index from map to skip releasing its lock in defer
 		indexByClass[class] = nil
->>>>>>> 94fe21ea
 		index.dropIndex.RUnlock()
 		for i, err := range errs {
 			if err != nil {
@@ -130,17 +126,13 @@
 				index.dropIndex.RUnlock()
 			}
 		}
-<<<<<<< HEAD
-		errs := index.addReferencesBatch(ctx, queue, repl, tenantKey)
-=======
 	}()
 
 	for class, index := range indexByClass {
 		queue := refByClass[class]
-		errs := index.addReferencesBatch(ctx, queue, repl)
+		errs := index.addReferencesBatch(ctx, queue, repl, tenantKey)
 		// remove index from map to skip releasing its lock in defer
 		indexByClass[class] = nil
->>>>>>> 94fe21ea
 		index.dropIndex.RUnlock()
 		for i, err := range errs {
 			if err != nil {
