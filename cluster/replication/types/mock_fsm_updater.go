//                           _       _
// __      _____  __ ___   ___  __ _| |_ ___
// \ \ /\ / / _ \/ _` \ \ / / |/ _` | __/ _ \
//  \ V  V /  __/ (_| |\ V /| | (_| | ||  __/
//   \_/\_/ \___|\__,_| \_/ |_|\__,_|\__\___|
//
//  Copyright © 2016 - 2024 Weaviate B.V. All rights reserved.
//
//  CONTACT: hello@weaviate.io
//

// Code generated by mockery v2.53.2. DO NOT EDIT.

package types

import (
	context "context"

	api "github.com/weaviate/weaviate/cluster/proto/api"

	mock "github.com/stretchr/testify/mock"
)

// MockFSMUpdater is an autogenerated mock type for the FSMUpdater type
type MockFSMUpdater struct {
	mock.Mock
}

type MockFSMUpdater_Expecter struct {
	mock *mock.Mock
}

func (_m *MockFSMUpdater) EXPECT() *MockFSMUpdater_Expecter {
	return &MockFSMUpdater_Expecter{mock: &_m.Mock}
}

// AddReplicaToShard provides a mock function with given fields: _a0, _a1, _a2, _a3
func (_m *MockFSMUpdater) AddReplicaToShard(_a0 context.Context, _a1 string, _a2 string, _a3 string) (uint64, error) {
	ret := _m.Called(_a0, _a1, _a2, _a3)

	if len(ret) == 0 {
		panic("no return value specified for AddReplicaToShard")
	}

	var r0 uint64
	var r1 error
	if rf, ok := ret.Get(0).(func(context.Context, string, string, string) (uint64, error)); ok {
		return rf(_a0, _a1, _a2, _a3)
	}
	if rf, ok := ret.Get(0).(func(context.Context, string, string, string) uint64); ok {
		r0 = rf(_a0, _a1, _a2, _a3)
	} else {
		r0 = ret.Get(0).(uint64)
	}

	if rf, ok := ret.Get(1).(func(context.Context, string, string, string) error); ok {
		r1 = rf(_a0, _a1, _a2, _a3)
	} else {
		r1 = ret.Error(1)
	}

	return r0, r1
}

// MockFSMUpdater_AddReplicaToShard_Call is a *mock.Call that shadows Run/Return methods with type explicit version for method 'AddReplicaToShard'
type MockFSMUpdater_AddReplicaToShard_Call struct {
	*mock.Call
}

// AddReplicaToShard is a helper method to define mock.On call
//   - _a0 context.Context
//   - _a1 string
//   - _a2 string
//   - _a3 string
func (_e *MockFSMUpdater_Expecter) AddReplicaToShard(_a0 interface{}, _a1 interface{}, _a2 interface{}, _a3 interface{}) *MockFSMUpdater_AddReplicaToShard_Call {
	return &MockFSMUpdater_AddReplicaToShard_Call{Call: _e.mock.On("AddReplicaToShard", _a0, _a1, _a2, _a3)}
}

func (_c *MockFSMUpdater_AddReplicaToShard_Call) Run(run func(_a0 context.Context, _a1 string, _a2 string, _a3 string)) *MockFSMUpdater_AddReplicaToShard_Call {
	_c.Call.Run(func(args mock.Arguments) {
		run(args[0].(context.Context), args[1].(string), args[2].(string), args[3].(string))
	})
	return _c
}

func (_c *MockFSMUpdater_AddReplicaToShard_Call) Return(_a0 uint64, _a1 error) *MockFSMUpdater_AddReplicaToShard_Call {
	_c.Call.Return(_a0, _a1)
	return _c
}

func (_c *MockFSMUpdater_AddReplicaToShard_Call) RunAndReturn(run func(context.Context, string, string, string) (uint64, error)) *MockFSMUpdater_AddReplicaToShard_Call {
	_c.Call.Return(run)
	return _c
}

// DeleteReplicaFromShard provides a mock function with given fields: _a0, _a1, _a2, _a3
func (_m *MockFSMUpdater) DeleteReplicaFromShard(_a0 context.Context, _a1 string, _a2 string, _a3 string) (uint64, error) {
	ret := _m.Called(_a0, _a1, _a2, _a3)

	if len(ret) == 0 {
		panic("no return value specified for DeleteReplicaFromShard")
	}

	var r0 uint64
	var r1 error
	if rf, ok := ret.Get(0).(func(context.Context, string, string, string) (uint64, error)); ok {
		return rf(_a0, _a1, _a2, _a3)
	}
	if rf, ok := ret.Get(0).(func(context.Context, string, string, string) uint64); ok {
		r0 = rf(_a0, _a1, _a2, _a3)
	} else {
		r0 = ret.Get(0).(uint64)
	}

	if rf, ok := ret.Get(1).(func(context.Context, string, string, string) error); ok {
		r1 = rf(_a0, _a1, _a2, _a3)
	} else {
		r1 = ret.Error(1)
	}

	return r0, r1
}

// MockFSMUpdater_DeleteReplicaFromShard_Call is a *mock.Call that shadows Run/Return methods with type explicit version for method 'DeleteReplicaFromShard'
type MockFSMUpdater_DeleteReplicaFromShard_Call struct {
	*mock.Call
}

// DeleteReplicaFromShard is a helper method to define mock.On call
//   - _a0 context.Context
//   - _a1 string
//   - _a2 string
//   - _a3 string
func (_e *MockFSMUpdater_Expecter) DeleteReplicaFromShard(_a0 interface{}, _a1 interface{}, _a2 interface{}, _a3 interface{}) *MockFSMUpdater_DeleteReplicaFromShard_Call {
	return &MockFSMUpdater_DeleteReplicaFromShard_Call{Call: _e.mock.On("DeleteReplicaFromShard", _a0, _a1, _a2, _a3)}
}

func (_c *MockFSMUpdater_DeleteReplicaFromShard_Call) Run(run func(_a0 context.Context, _a1 string, _a2 string, _a3 string)) *MockFSMUpdater_DeleteReplicaFromShard_Call {
	_c.Call.Run(func(args mock.Arguments) {
		run(args[0].(context.Context), args[1].(string), args[2].(string), args[3].(string))
	})
	return _c
}

func (_c *MockFSMUpdater_DeleteReplicaFromShard_Call) Return(_a0 uint64, _a1 error) *MockFSMUpdater_DeleteReplicaFromShard_Call {
	_c.Call.Return(_a0, _a1)
	return _c
}

func (_c *MockFSMUpdater_DeleteReplicaFromShard_Call) RunAndReturn(run func(context.Context, string, string, string) (uint64, error)) *MockFSMUpdater_DeleteReplicaFromShard_Call {
	_c.Call.Return(run)
	return _c
}

// ReplicationCancellationComplete provides a mock function with given fields: id
func (_m *MockFSMUpdater) ReplicationCancellationComplete(id uint64) error {
	ret := _m.Called(id)

	if len(ret) == 0 {
		panic("no return value specified for ReplicationCancellationComplete")
	}

	var r0 error
	if rf, ok := ret.Get(0).(func(uint64) error); ok {
		r0 = rf(id)
	} else {
		r0 = ret.Error(0)
	}

	return r0
}

// MockFSMUpdater_ReplicationCancellationComplete_Call is a *mock.Call that shadows Run/Return methods with type explicit version for method 'ReplicationCancellationComplete'
type MockFSMUpdater_ReplicationCancellationComplete_Call struct {
	*mock.Call
}

// ReplicationCancellationComplete is a helper method to define mock.On call
//   - id uint64
func (_e *MockFSMUpdater_Expecter) ReplicationCancellationComplete(id interface{}) *MockFSMUpdater_ReplicationCancellationComplete_Call {
	return &MockFSMUpdater_ReplicationCancellationComplete_Call{Call: _e.mock.On("ReplicationCancellationComplete", id)}
}

func (_c *MockFSMUpdater_ReplicationCancellationComplete_Call) Run(run func(id uint64)) *MockFSMUpdater_ReplicationCancellationComplete_Call {
	_c.Call.Run(func(args mock.Arguments) {
		run(args[0].(uint64))
	})
	return _c
}

func (_c *MockFSMUpdater_ReplicationCancellationComplete_Call) Return(_a0 error) *MockFSMUpdater_ReplicationCancellationComplete_Call {
	_c.Call.Return(_a0)
	return _c
}

func (_c *MockFSMUpdater_ReplicationCancellationComplete_Call) RunAndReturn(run func(uint64) error) *MockFSMUpdater_ReplicationCancellationComplete_Call {
	_c.Call.Return(run)
	return _c
}

// ReplicationGetReplicaOpStatus provides a mock function with given fields: id
func (_m *MockFSMUpdater) ReplicationGetReplicaOpStatus(id uint64) (api.ShardReplicationState, error) {
	ret := _m.Called(id)

	if len(ret) == 0 {
		panic("no return value specified for ReplicationGetReplicaOpStatus")
	}

	var r0 api.ShardReplicationState
	var r1 error
	if rf, ok := ret.Get(0).(func(uint64) (api.ShardReplicationState, error)); ok {
		return rf(id)
	}
	if rf, ok := ret.Get(0).(func(uint64) api.ShardReplicationState); ok {
		r0 = rf(id)
	} else {
		r0 = ret.Get(0).(api.ShardReplicationState)
	}

	if rf, ok := ret.Get(1).(func(uint64) error); ok {
		r1 = rf(id)
	} else {
		r1 = ret.Error(1)
	}

	return r0, r1
}

// MockFSMUpdater_ReplicationGetReplicaOpStatus_Call is a *mock.Call that shadows Run/Return methods with type explicit version for method 'ReplicationGetReplicaOpStatus'
type MockFSMUpdater_ReplicationGetReplicaOpStatus_Call struct {
	*mock.Call
}

// ReplicationGetReplicaOpStatus is a helper method to define mock.On call
//   - id uint64
func (_e *MockFSMUpdater_Expecter) ReplicationGetReplicaOpStatus(id interface{}) *MockFSMUpdater_ReplicationGetReplicaOpStatus_Call {
	return &MockFSMUpdater_ReplicationGetReplicaOpStatus_Call{Call: _e.mock.On("ReplicationGetReplicaOpStatus", id)}
}

func (_c *MockFSMUpdater_ReplicationGetReplicaOpStatus_Call) Run(run func(id uint64)) *MockFSMUpdater_ReplicationGetReplicaOpStatus_Call {
	_c.Call.Run(func(args mock.Arguments) {
		run(args[0].(uint64))
	})
	return _c
}

func (_c *MockFSMUpdater_ReplicationGetReplicaOpStatus_Call) Return(_a0 api.ShardReplicationState, _a1 error) *MockFSMUpdater_ReplicationGetReplicaOpStatus_Call {
	_c.Call.Return(_a0, _a1)
	return _c
}

func (_c *MockFSMUpdater_ReplicationGetReplicaOpStatus_Call) RunAndReturn(run func(uint64) (api.ShardReplicationState, error)) *MockFSMUpdater_ReplicationGetReplicaOpStatus_Call {
	_c.Call.Return(run)
	return _c
}

// ReplicationRegisterError provides a mock function with given fields: id, errorToRegister
func (_m *MockFSMUpdater) ReplicationRegisterError(id uint64, errorToRegister string) error {
	ret := _m.Called(id, errorToRegister)

	if len(ret) == 0 {
		panic("no return value specified for ReplicationRegisterError")
	}

	var r0 error
	if rf, ok := ret.Get(0).(func(uint64, string) error); ok {
		r0 = rf(id, errorToRegister)
	} else {
		r0 = ret.Error(0)
	}

	return r0
}

// MockFSMUpdater_ReplicationRegisterError_Call is a *mock.Call that shadows Run/Return methods with type explicit version for method 'ReplicationRegisterError'
type MockFSMUpdater_ReplicationRegisterError_Call struct {
	*mock.Call
}

// ReplicationRegisterError is a helper method to define mock.On call
//   - id uint64
//   - errorToRegister string
func (_e *MockFSMUpdater_Expecter) ReplicationRegisterError(id interface{}, errorToRegister interface{}) *MockFSMUpdater_ReplicationRegisterError_Call {
	return &MockFSMUpdater_ReplicationRegisterError_Call{Call: _e.mock.On("ReplicationRegisterError", id, errorToRegister)}
}

func (_c *MockFSMUpdater_ReplicationRegisterError_Call) Run(run func(id uint64, errorToRegister string)) *MockFSMUpdater_ReplicationRegisterError_Call {
	_c.Call.Run(func(args mock.Arguments) {
		run(args[0].(uint64), args[1].(string))
	})
	return _c
}

func (_c *MockFSMUpdater_ReplicationRegisterError_Call) Return(_a0 error) *MockFSMUpdater_ReplicationRegisterError_Call {
	_c.Call.Return(_a0)
	return _c
}

func (_c *MockFSMUpdater_ReplicationRegisterError_Call) RunAndReturn(run func(uint64, string) error) *MockFSMUpdater_ReplicationRegisterError_Call {
	_c.Call.Return(run)
	return _c
}

// ReplicationRemoveReplicaOp provides a mock function with given fields: id
func (_m *MockFSMUpdater) ReplicationRemoveReplicaOp(id uint64) error {
	ret := _m.Called(id)

	if len(ret) == 0 {
		panic("no return value specified for ReplicationRemoveReplicaOp")
	}

	var r0 error
	if rf, ok := ret.Get(0).(func(uint64) error); ok {
		r0 = rf(id)
	} else {
		r0 = ret.Error(0)
	}

	return r0
}

// MockFSMUpdater_ReplicationRemoveReplicaOp_Call is a *mock.Call that shadows Run/Return methods with type explicit version for method 'ReplicationRemoveReplicaOp'
type MockFSMUpdater_ReplicationRemoveReplicaOp_Call struct {
	*mock.Call
}

// ReplicationRemoveReplicaOp is a helper method to define mock.On call
//   - id uint64
func (_e *MockFSMUpdater_Expecter) ReplicationRemoveReplicaOp(id interface{}) *MockFSMUpdater_ReplicationRemoveReplicaOp_Call {
	return &MockFSMUpdater_ReplicationRemoveReplicaOp_Call{Call: _e.mock.On("ReplicationRemoveReplicaOp", id)}
}

func (_c *MockFSMUpdater_ReplicationRemoveReplicaOp_Call) Run(run func(id uint64)) *MockFSMUpdater_ReplicationRemoveReplicaOp_Call {
	_c.Call.Run(func(args mock.Arguments) {
		run(args[0].(uint64))
	})
	return _c
}

func (_c *MockFSMUpdater_ReplicationRemoveReplicaOp_Call) Return(_a0 error) *MockFSMUpdater_ReplicationRemoveReplicaOp_Call {
	_c.Call.Return(_a0)
	return _c
}

func (_c *MockFSMUpdater_ReplicationRemoveReplicaOp_Call) RunAndReturn(run func(uint64) error) *MockFSMUpdater_ReplicationRemoveReplicaOp_Call {
	_c.Call.Return(run)
	return _c
}

// ReplicationStoreSchemaVersion provides a mock function with given fields: id, schemaVersion
func (_m *MockFSMUpdater) ReplicationStoreSchemaVersion(id uint64, schemaVersion uint64) error {
	ret := _m.Called(id, schemaVersion)

	if len(ret) == 0 {
		panic("no return value specified for ReplicationStoreSchemaVersion")
	}

	var r0 error
	if rf, ok := ret.Get(0).(func(uint64, uint64) error); ok {
		r0 = rf(id, schemaVersion)
	} else {
		r0 = ret.Error(0)
	}

	return r0
}

// MockFSMUpdater_ReplicationStoreSchemaVersion_Call is a *mock.Call that shadows Run/Return methods with type explicit version for method 'ReplicationStoreSchemaVersion'
type MockFSMUpdater_ReplicationStoreSchemaVersion_Call struct {
	*mock.Call
}

// ReplicationStoreSchemaVersion is a helper method to define mock.On call
//   - id uint64
//   - schemaVersion uint64
func (_e *MockFSMUpdater_Expecter) ReplicationStoreSchemaVersion(id interface{}, schemaVersion interface{}) *MockFSMUpdater_ReplicationStoreSchemaVersion_Call {
	return &MockFSMUpdater_ReplicationStoreSchemaVersion_Call{Call: _e.mock.On("ReplicationStoreSchemaVersion", id, schemaVersion)}
}

func (_c *MockFSMUpdater_ReplicationStoreSchemaVersion_Call) Run(run func(id uint64, schemaVersion uint64)) *MockFSMUpdater_ReplicationStoreSchemaVersion_Call {
	_c.Call.Run(func(args mock.Arguments) {
		run(args[0].(uint64), args[1].(uint64))
	})
	return _c
}

func (_c *MockFSMUpdater_ReplicationStoreSchemaVersion_Call) Return(_a0 error) *MockFSMUpdater_ReplicationStoreSchemaVersion_Call {
	_c.Call.Return(_a0)
	return _c
}

func (_c *MockFSMUpdater_ReplicationStoreSchemaVersion_Call) RunAndReturn(run func(uint64, uint64) error) *MockFSMUpdater_ReplicationStoreSchemaVersion_Call {
	_c.Call.Return(run)
	return _c
}

// ReplicationUpdateReplicaOpStatus provides a mock function with given fields: id, state
func (_m *MockFSMUpdater) ReplicationUpdateReplicaOpStatus(id uint64, state api.ShardReplicationState) error {
	ret := _m.Called(id, state)

	if len(ret) == 0 {
		panic("no return value specified for ReplicationUpdateReplicaOpStatus")
	}

	var r0 error
	if rf, ok := ret.Get(0).(func(uint64, api.ShardReplicationState) error); ok {
		r0 = rf(id, state)
	} else {
		r0 = ret.Error(0)
	}

	return r0
}

// MockFSMUpdater_ReplicationUpdateReplicaOpStatus_Call is a *mock.Call that shadows Run/Return methods with type explicit version for method 'ReplicationUpdateReplicaOpStatus'
type MockFSMUpdater_ReplicationUpdateReplicaOpStatus_Call struct {
	*mock.Call
}

// ReplicationUpdateReplicaOpStatus is a helper method to define mock.On call
//   - id uint64
//   - state api.ShardReplicationState
func (_e *MockFSMUpdater_Expecter) ReplicationUpdateReplicaOpStatus(id interface{}, state interface{}) *MockFSMUpdater_ReplicationUpdateReplicaOpStatus_Call {
	return &MockFSMUpdater_ReplicationUpdateReplicaOpStatus_Call{Call: _e.mock.On("ReplicationUpdateReplicaOpStatus", id, state)}
}

func (_c *MockFSMUpdater_ReplicationUpdateReplicaOpStatus_Call) Run(run func(id uint64, state api.ShardReplicationState)) *MockFSMUpdater_ReplicationUpdateReplicaOpStatus_Call {
	_c.Call.Run(func(args mock.Arguments) {
		run(args[0].(uint64), args[1].(api.ShardReplicationState))
	})
	return _c
}

func (_c *MockFSMUpdater_ReplicationUpdateReplicaOpStatus_Call) Return(_a0 error) *MockFSMUpdater_ReplicationUpdateReplicaOpStatus_Call {
	_c.Call.Return(_a0)
	return _c
}

func (_c *MockFSMUpdater_ReplicationUpdateReplicaOpStatus_Call) RunAndReturn(run func(uint64, api.ShardReplicationState) error) *MockFSMUpdater_ReplicationUpdateReplicaOpStatus_Call {
	_c.Call.Return(run)
	return _c
}

<<<<<<< HEAD
// UpdateTenants provides a mock function with given fields: ctx, class, req
func (_m *MockFSMUpdater) UpdateTenants(ctx context.Context, class string, req *api.UpdateTenantsRequest) (uint64, error) {
	ret := _m.Called(ctx, class, req)

	if len(ret) == 0 {
		panic("no return value specified for UpdateTenants")
=======
// SyncShard provides a mock function with given fields: ctx, collection, shard, nodeId
func (_m *MockFSMUpdater) SyncShard(ctx context.Context, collection string, shard string, nodeId string) (uint64, error) {
	ret := _m.Called(ctx, collection, shard, nodeId)

	if len(ret) == 0 {
		panic("no return value specified for SyncShard")
>>>>>>> 6ac50dcb
	}

	var r0 uint64
	var r1 error
<<<<<<< HEAD
	if rf, ok := ret.Get(0).(func(context.Context, string, *api.UpdateTenantsRequest) (uint64, error)); ok {
		return rf(ctx, class, req)
	}
	if rf, ok := ret.Get(0).(func(context.Context, string, *api.UpdateTenantsRequest) uint64); ok {
		r0 = rf(ctx, class, req)
=======
	if rf, ok := ret.Get(0).(func(context.Context, string, string, string) (uint64, error)); ok {
		return rf(ctx, collection, shard, nodeId)
	}
	if rf, ok := ret.Get(0).(func(context.Context, string, string, string) uint64); ok {
		r0 = rf(ctx, collection, shard, nodeId)
>>>>>>> 6ac50dcb
	} else {
		r0 = ret.Get(0).(uint64)
	}

<<<<<<< HEAD
	if rf, ok := ret.Get(1).(func(context.Context, string, *api.UpdateTenantsRequest) error); ok {
		r1 = rf(ctx, class, req)
=======
	if rf, ok := ret.Get(1).(func(context.Context, string, string, string) error); ok {
		r1 = rf(ctx, collection, shard, nodeId)
>>>>>>> 6ac50dcb
	} else {
		r1 = ret.Error(1)
	}

	return r0, r1
}

<<<<<<< HEAD
// MockFSMUpdater_UpdateTenants_Call is a *mock.Call that shadows Run/Return methods with type explicit version for method 'UpdateTenants'
type MockFSMUpdater_UpdateTenants_Call struct {
	*mock.Call
}

// UpdateTenants is a helper method to define mock.On call
//   - ctx context.Context
//   - class string
//   - req *api.UpdateTenantsRequest
func (_e *MockFSMUpdater_Expecter) UpdateTenants(ctx interface{}, class interface{}, req interface{}) *MockFSMUpdater_UpdateTenants_Call {
	return &MockFSMUpdater_UpdateTenants_Call{Call: _e.mock.On("UpdateTenants", ctx, class, req)}
}

func (_c *MockFSMUpdater_UpdateTenants_Call) Run(run func(ctx context.Context, class string, req *api.UpdateTenantsRequest)) *MockFSMUpdater_UpdateTenants_Call {
	_c.Call.Run(func(args mock.Arguments) {
		run(args[0].(context.Context), args[1].(string), args[2].(*api.UpdateTenantsRequest))
=======
// MockFSMUpdater_SyncShard_Call is a *mock.Call that shadows Run/Return methods with type explicit version for method 'SyncShard'
type MockFSMUpdater_SyncShard_Call struct {
	*mock.Call
}

// SyncShard is a helper method to define mock.On call
//   - ctx context.Context
//   - collection string
//   - shard string
//   - nodeId string
func (_e *MockFSMUpdater_Expecter) SyncShard(ctx interface{}, collection interface{}, shard interface{}, nodeId interface{}) *MockFSMUpdater_SyncShard_Call {
	return &MockFSMUpdater_SyncShard_Call{Call: _e.mock.On("SyncShard", ctx, collection, shard, nodeId)}
}

func (_c *MockFSMUpdater_SyncShard_Call) Run(run func(ctx context.Context, collection string, shard string, nodeId string)) *MockFSMUpdater_SyncShard_Call {
	_c.Call.Run(func(args mock.Arguments) {
		run(args[0].(context.Context), args[1].(string), args[2].(string), args[3].(string))
>>>>>>> 6ac50dcb
	})
	return _c
}

<<<<<<< HEAD
func (_c *MockFSMUpdater_UpdateTenants_Call) Return(_a0 uint64, _a1 error) *MockFSMUpdater_UpdateTenants_Call {
=======
func (_c *MockFSMUpdater_SyncShard_Call) Return(_a0 uint64, _a1 error) *MockFSMUpdater_SyncShard_Call {
>>>>>>> 6ac50dcb
	_c.Call.Return(_a0, _a1)
	return _c
}

<<<<<<< HEAD
func (_c *MockFSMUpdater_UpdateTenants_Call) RunAndReturn(run func(context.Context, string, *api.UpdateTenantsRequest) (uint64, error)) *MockFSMUpdater_UpdateTenants_Call {
=======
func (_c *MockFSMUpdater_SyncShard_Call) RunAndReturn(run func(context.Context, string, string, string) (uint64, error)) *MockFSMUpdater_SyncShard_Call {
>>>>>>> 6ac50dcb
	_c.Call.Return(run)
	return _c
}

// NewMockFSMUpdater creates a new instance of MockFSMUpdater. It also registers a testing interface on the mock and a cleanup function to assert the mocks expectations.
// The first argument is typically a *testing.T value.
func NewMockFSMUpdater(t interface {
	mock.TestingT
	Cleanup(func())
}) *MockFSMUpdater {
	mock := &MockFSMUpdater{}
	mock.Mock.Test(t)

	t.Cleanup(func() { mock.AssertExpectations(t) })

	return mock
}<|MERGE_RESOLUTION|>--- conflicted
+++ resolved
@@ -441,49 +441,27 @@
 	return _c
 }
 
-<<<<<<< HEAD
-// UpdateTenants provides a mock function with given fields: ctx, class, req
-func (_m *MockFSMUpdater) UpdateTenants(ctx context.Context, class string, req *api.UpdateTenantsRequest) (uint64, error) {
-	ret := _m.Called(ctx, class, req)
-
-	if len(ret) == 0 {
-		panic("no return value specified for UpdateTenants")
-=======
 // SyncShard provides a mock function with given fields: ctx, collection, shard, nodeId
 func (_m *MockFSMUpdater) SyncShard(ctx context.Context, collection string, shard string, nodeId string) (uint64, error) {
 	ret := _m.Called(ctx, collection, shard, nodeId)
 
 	if len(ret) == 0 {
 		panic("no return value specified for SyncShard")
->>>>>>> 6ac50dcb
 	}
 
 	var r0 uint64
 	var r1 error
-<<<<<<< HEAD
-	if rf, ok := ret.Get(0).(func(context.Context, string, *api.UpdateTenantsRequest) (uint64, error)); ok {
-		return rf(ctx, class, req)
-	}
-	if rf, ok := ret.Get(0).(func(context.Context, string, *api.UpdateTenantsRequest) uint64); ok {
-		r0 = rf(ctx, class, req)
-=======
 	if rf, ok := ret.Get(0).(func(context.Context, string, string, string) (uint64, error)); ok {
 		return rf(ctx, collection, shard, nodeId)
 	}
 	if rf, ok := ret.Get(0).(func(context.Context, string, string, string) uint64); ok {
 		r0 = rf(ctx, collection, shard, nodeId)
->>>>>>> 6ac50dcb
 	} else {
 		r0 = ret.Get(0).(uint64)
 	}
 
-<<<<<<< HEAD
-	if rf, ok := ret.Get(1).(func(context.Context, string, *api.UpdateTenantsRequest) error); ok {
-		r1 = rf(ctx, class, req)
-=======
 	if rf, ok := ret.Get(1).(func(context.Context, string, string, string) error); ok {
 		r1 = rf(ctx, collection, shard, nodeId)
->>>>>>> 6ac50dcb
 	} else {
 		r1 = ret.Error(1)
 	}
@@ -491,24 +469,6 @@
 	return r0, r1
 }
 
-<<<<<<< HEAD
-// MockFSMUpdater_UpdateTenants_Call is a *mock.Call that shadows Run/Return methods with type explicit version for method 'UpdateTenants'
-type MockFSMUpdater_UpdateTenants_Call struct {
-	*mock.Call
-}
-
-// UpdateTenants is a helper method to define mock.On call
-//   - ctx context.Context
-//   - class string
-//   - req *api.UpdateTenantsRequest
-func (_e *MockFSMUpdater_Expecter) UpdateTenants(ctx interface{}, class interface{}, req interface{}) *MockFSMUpdater_UpdateTenants_Call {
-	return &MockFSMUpdater_UpdateTenants_Call{Call: _e.mock.On("UpdateTenants", ctx, class, req)}
-}
-
-func (_c *MockFSMUpdater_UpdateTenants_Call) Run(run func(ctx context.Context, class string, req *api.UpdateTenantsRequest)) *MockFSMUpdater_UpdateTenants_Call {
-	_c.Call.Run(func(args mock.Arguments) {
-		run(args[0].(context.Context), args[1].(string), args[2].(*api.UpdateTenantsRequest))
-=======
 // MockFSMUpdater_SyncShard_Call is a *mock.Call that shadows Run/Return methods with type explicit version for method 'SyncShard'
 type MockFSMUpdater_SyncShard_Call struct {
 	*mock.Call
@@ -526,25 +486,74 @@
 func (_c *MockFSMUpdater_SyncShard_Call) Run(run func(ctx context.Context, collection string, shard string, nodeId string)) *MockFSMUpdater_SyncShard_Call {
 	_c.Call.Run(func(args mock.Arguments) {
 		run(args[0].(context.Context), args[1].(string), args[2].(string), args[3].(string))
->>>>>>> 6ac50dcb
-	})
-	return _c
-}
-
-<<<<<<< HEAD
+	})
+	return _c
+}
+
+func (_c *MockFSMUpdater_SyncShard_Call) Return(_a0 uint64, _a1 error) *MockFSMUpdater_SyncShard_Call {
+	_c.Call.Return(_a0, _a1)
+	return _c
+}
+
+func (_c *MockFSMUpdater_SyncShard_Call) RunAndReturn(run func(context.Context, string, string, string) (uint64, error)) *MockFSMUpdater_SyncShard_Call {
+	_c.Call.Return(run)
+	return _c
+}
+
+// UpdateTenants provides a mock function with given fields: ctx, class, req
+func (_m *MockFSMUpdater) UpdateTenants(ctx context.Context, class string, req *api.UpdateTenantsRequest) (uint64, error) {
+	ret := _m.Called(ctx, class, req)
+
+	if len(ret) == 0 {
+		panic("no return value specified for UpdateTenants")
+	}
+
+	var r0 uint64
+	var r1 error
+	if rf, ok := ret.Get(0).(func(context.Context, string, *api.UpdateTenantsRequest) (uint64, error)); ok {
+		return rf(ctx, class, req)
+	}
+	if rf, ok := ret.Get(0).(func(context.Context, string, *api.UpdateTenantsRequest) uint64); ok {
+		r0 = rf(ctx, class, req)
+	} else {
+		r0 = ret.Get(0).(uint64)
+	}
+
+	if rf, ok := ret.Get(1).(func(context.Context, string, *api.UpdateTenantsRequest) error); ok {
+		r1 = rf(ctx, class, req)
+	} else {
+		r1 = ret.Error(1)
+	}
+
+	return r0, r1
+}
+
+// MockFSMUpdater_UpdateTenants_Call is a *mock.Call that shadows Run/Return methods with type explicit version for method 'UpdateTenants'
+type MockFSMUpdater_UpdateTenants_Call struct {
+	*mock.Call
+}
+
+// UpdateTenants is a helper method to define mock.On call
+//   - ctx context.Context
+//   - class string
+//   - req *api.UpdateTenantsRequest
+func (_e *MockFSMUpdater_Expecter) UpdateTenants(ctx interface{}, class interface{}, req interface{}) *MockFSMUpdater_UpdateTenants_Call {
+	return &MockFSMUpdater_UpdateTenants_Call{Call: _e.mock.On("UpdateTenants", ctx, class, req)}
+}
+
+func (_c *MockFSMUpdater_UpdateTenants_Call) Run(run func(ctx context.Context, class string, req *api.UpdateTenantsRequest)) *MockFSMUpdater_UpdateTenants_Call {
+	_c.Call.Run(func(args mock.Arguments) {
+		run(args[0].(context.Context), args[1].(string), args[2].(*api.UpdateTenantsRequest))
+	})
+	return _c
+}
+
 func (_c *MockFSMUpdater_UpdateTenants_Call) Return(_a0 uint64, _a1 error) *MockFSMUpdater_UpdateTenants_Call {
-=======
-func (_c *MockFSMUpdater_SyncShard_Call) Return(_a0 uint64, _a1 error) *MockFSMUpdater_SyncShard_Call {
->>>>>>> 6ac50dcb
 	_c.Call.Return(_a0, _a1)
 	return _c
 }
 
-<<<<<<< HEAD
 func (_c *MockFSMUpdater_UpdateTenants_Call) RunAndReturn(run func(context.Context, string, *api.UpdateTenantsRequest) (uint64, error)) *MockFSMUpdater_UpdateTenants_Call {
-=======
-func (_c *MockFSMUpdater_SyncShard_Call) RunAndReturn(run func(context.Context, string, string, string) (uint64, error)) *MockFSMUpdater_SyncShard_Call {
->>>>>>> 6ac50dcb
 	_c.Call.Return(run)
 	return _c
 }
