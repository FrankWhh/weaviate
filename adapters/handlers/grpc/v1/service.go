--- conflicted
+++ resolved
@@ -152,12 +152,9 @@
 		return nil, fmt.Errorf("extract auth: %w", err)
 	}
 
-<<<<<<< HEAD
 	scheme := s.schemaManager.GetSchemaSkipAuth()
 	replier := NewReplier(req.Uses_123Api, req.Uses_125Api)
 
-=======
->>>>>>> 70767512
 	type reply struct {
 		Result *pb.SearchReply
 		Error  error
@@ -197,11 +194,7 @@
 			}
 		}
 
-<<<<<<< HEAD
 		proto, err := replier.Search(res, before, searchParams, scheme)
-=======
-		proto, err := searchResultsToProto(res, before, searchParams, s.schemaManager.ReadOnlyClass, req.Uses_123Api)
->>>>>>> 70767512
 		c <- reply{
 			Result: proto,
 			Error:  err,
