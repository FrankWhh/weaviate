--- conflicted
+++ resolved
@@ -47,14 +47,9 @@
 	DefaultDistributedTasksSchedulerTickInterval = time.Minute
 	DefaultDistributedTasksCompletedTaskTTL      = 5 * 24 * time.Hour
 
-<<<<<<< HEAD
 	DefaultReplicationEngineMaxWorkers      = 10
 	DefaultReplicaMovementMinimumAsyncWait  = 60 * time.Second
 	DefaultReplicationEngineFileCopyWorkers = 10
-=======
-	DefaultReplicationEngineMaxWorkers     = 10
-	DefaultReplicaMovementMinimumAsyncWait = 60 * time.Second
->>>>>>> 21518d29
 
 	DefaultTransferInactivityTimeout = 5 * time.Minute
 
@@ -100,18 +95,6 @@
 		interval, err := time.ParseDuration(v)
 		if err != nil {
 			return fmt.Errorf("parse TRACK_VECTOR_DIMENSIONS_INTERVAL as duration: %w", err)
-<<<<<<< HEAD
-=======
-		}
-		config.TrackVectorDimensionsInterval = interval
-	} else {
-		config.TrackVectorDimensionsInterval = DefaultTrackVectorDimensionsInterval
-	}
-
-	if entcfg.Enabled(os.Getenv("REINDEX_VECTOR_DIMENSIONS_AT_STARTUP")) {
-		if config.TrackVectorDimensions {
-			config.ReindexVectorDimensionsAtStartup = true
->>>>>>> 21518d29
 		}
 		config.TrackVectorDimensionsInterval = interval
 	} else {
@@ -460,15 +443,12 @@
 	}
 	// ---- HNSW snapshots ----
 
-<<<<<<< HEAD
 	defaultQuantization := ""
 	if v := os.Getenv("DEFAULT_QUANTIZATION"); v != "" {
 		defaultQuantization = strings.ToLower(v)
 	}
 	config.DefaultQuantization = runtime.NewDynamicValue(defaultQuantization)
 
-=======
->>>>>>> 21518d29
 	if entcfg.Enabled(os.Getenv("INDEX_RANGEABLE_IN_MEMORY")) {
 		config.Persistence.IndexRangeableInMemory = true
 	}
@@ -873,13 +853,8 @@
 		config.DistributedTasks.Enabled = entcfg.Enabled(v)
 	}
 
-<<<<<<< HEAD
 	if v := os.Getenv("REPLICA_MOVEMENT_DISABLED"); v != "" {
 		config.ReplicaMovementDisabled = entcfg.Enabled(v)
-=======
-	if v := os.Getenv("REPLICA_MOVEMENT_ENABLED"); v != "" {
-		config.ReplicaMovementEnabled = entcfg.Enabled(v)
->>>>>>> 21518d29
 	}
 
 	if v := os.Getenv("REPLICA_MOVEMENT_MINIMUM_ASYNC_WAIT"); v != "" {
@@ -1166,7 +1141,6 @@
 		return err
 	}
 
-<<<<<<< HEAD
 	if err := parsePositiveInt(
 		"REPLICATION_ENGINE_FILE_COPY_WORKERS",
 		func(val int) { c.ReplicationEngineFileCopyWorkers = val },
@@ -1175,8 +1149,6 @@
 		return err
 	}
 
-=======
->>>>>>> 21518d29
 	return nil
 }
 
