//                           _       _
// __      _____  __ ___   ___  __ _| |_ ___
// \ \ /\ / / _ \/ _` \ \ / / |/ _` | __/ _ \
//  \ V  V /  __/ (_| |\ V /| | (_| | ||  __/
//   \_/\_/ \___|\__,_| \_/ |_|\__,_|\__\___|
//
//  Copyright © 2016 - 2025 Weaviate B.V. All rights reserved.
//
//  CONTACT: hello@weaviate.io
//

package db

import (
	"context"
	"fmt"
	"strings"
	"testing"
	"time"

	"github.com/weaviate/weaviate/cluster/router/types"

	"github.com/go-openapi/strfmt"
	"github.com/sirupsen/logrus/hooks/test"
	"github.com/stretchr/testify/assert"
	"github.com/stretchr/testify/mock"
	"github.com/stretchr/testify/require"

	"github.com/weaviate/weaviate/adapters/repos/db/helpers"
	"github.com/weaviate/weaviate/adapters/repos/db/inverted"
	"github.com/weaviate/weaviate/adapters/repos/db/queue"
	"github.com/weaviate/weaviate/adapters/repos/db/roaringset"
	"github.com/weaviate/weaviate/entities/models"
	"github.com/weaviate/weaviate/entities/replication"
	"github.com/weaviate/weaviate/entities/schema"
	"github.com/weaviate/weaviate/entities/storobj"
	enthnsw "github.com/weaviate/weaviate/entities/vectorindex/hnsw"
	"github.com/weaviate/weaviate/usecases/monitoring"
	schemaUC "github.com/weaviate/weaviate/usecases/schema"
	"github.com/weaviate/weaviate/usecases/sharding"
)

func TestIndex_ObjectStorageSize_Comprehensive(t *testing.T) {
	ctx := context.Background()
	dirName := t.TempDir()
	logger, _ := test.NewNullLogger()

	tests := []struct {
		name                   string
		className              string
		shardName              string
		objectCount            int
		objectSize             int // approximate size in bytes per object
		expectedObjectCount    int
		expectedStorageSizeMin int64 // minimum expected storage size
		expectedStorageSizeMax int64 // maximum expected storage size (allowing for overhead)
		setupData              bool
		description            string
	}{
		{
			name:        "empty shard",
			className:   "TestClass",
			shardName:   "test-shard-empty",
			setupData:   false,
			description: "Empty shard should have zero storage size",
		},
		{
			name:                   "shard with small objects",
			className:              "TestClass",
			shardName:              "test-shard-small",
			objectCount:            10,
			objectSize:             100, // ~100 bytes per object
			expectedObjectCount:    10,
			expectedStorageSizeMin: int64(10 * 100),     // minimum: just the data
			expectedStorageSizeMax: int64(10 * 100 * 5), // maximum: data + overhead (increased to 5x)
			setupData:              true,
			description:            "Shard with small objects should have proportional storage size",
		},
		{
			name:                   "shard with medium objects",
			className:              "TestClass",
			shardName:              "test-shard-medium",
			objectCount:            50,
			objectSize:             500, // ~500 bytes per object
			expectedObjectCount:    50,
			expectedStorageSizeMin: int64(50 * 500),     // minimum: just the data
			expectedStorageSizeMax: int64(50 * 500 * 3), // maximum: data + overhead
			setupData:              true,
			description:            "Shard with medium objects should have proportional storage size",
		},
	}

	for _, tt := range tests {
		t.Run(tt.name, func(t *testing.T) {
			// Create sharding state
			shardState := &sharding.State{
				Physical: map[string]sharding.Physical{
					tt.shardName: {
						Name:           tt.shardName,
						BelongsToNodes: []string{"test-node"},
						Status:         models.TenantActivityStatusHOT,
					},
				},
			}
			shardState.SetLocalName("test-node")
			// Create test class
			class := &models.Class{
				Class: tt.className,
				Properties: []*models.Property{
					{
						Name:         "name",
						DataType:     schema.DataTypeText.PropString(),
						Tokenization: models.PropertyTokenizationWhitespace,
					},
					{
						Name:         "description",
						DataType:     schema.DataTypeText.PropString(),
						Tokenization: models.PropertyTokenizationWhitespace,
					},
					{
						Name:     "count",
						DataType: schema.DataTypeInt.PropString(),
					},
				},
				InvertedIndexConfig: &models.InvertedIndexConfig{},
				MultiTenancyConfig: &models.MultiTenancyConfig{
					Enabled: shardState.PartitioningEnabled,
				},
			}

			// Create fake schema
			fakeSchema := schema.Schema{
				Objects: &models.Schema{
					Classes: []*models.Class{class},
				},
			}

			// Create scheduler
			scheduler := queue.NewScheduler(queue.SchedulerOptions{
				Logger:  logger,
				Workers: 1,
			})

			mockSchemaReader := schemaUC.NewMockSchemaReader(t)
			mockSchemaReader.EXPECT().Read(mock.Anything, mock.Anything).RunAndReturn(func(className string, readerFunc func(*models.Class, *sharding.State) error) error {
				return readerFunc(class, shardState)
			}).Maybe()

			// Create mock schema getter
			mockSchema := schemaUC.NewMockSchemaGetter(t)
			mockSchema.EXPECT().GetSchemaSkipAuth().Maybe().Return(fakeSchema)
			mockSchema.EXPECT().ReadOnlyClass(tt.className).Maybe().Return(class)
			mockSchemaReader.EXPECT().Read(mock.Anything, mock.Anything).RunAndReturn(func(className string, readFunc func(*models.Class, *sharding.State) error) error {
				return readFunc(class, shardState)
			}).Maybe()
			mockSchema.EXPECT().NodeName().Maybe().Return("test-node")
			mockSchema.EXPECT().ShardFromUUID("TestClass", mock.Anything).Return(tt.shardName).Maybe()
			mockSchema.EXPECT().ShardOwner(tt.className, tt.shardName).Maybe().Return("test-node", nil)

			mockRouter := types.NewMockRouter(t)
			mockRouter.EXPECT().GetWriteReplicasLocation(tt.className, mock.Anything, tt.shardName).
				Return(types.WriteReplicaSet{Replicas: []types.Replica{{NodeName: "test-node", ShardName: tt.shardName, HostAddr: "110.12.15.23"}}}, nil).Maybe()
			// Create index
			index, err := NewIndex(ctx, IndexConfig{
				RootPath:              dirName,
				ClassName:             schema.ClassName(tt.className),
				ReplicationFactor:     1,
				ShardLoadLimiter:      NewShardLoadLimiter(monitoring.NoopRegisterer, 1),
				TrackVectorDimensions: true,
			}, inverted.ConfigFromModel(class.InvertedIndexConfig),
				enthnsw.UserConfig{
					VectorCacheMaxObjects: 1000,
				}, nil, mockRouter, mockSchema, mockSchemaReader, nil, logger, nil, nil, nil, &replication.GlobalConfig{}, nil, class, nil, scheduler, nil, nil, NewShardReindexerV3Noop(), roaringset.NewBitmapBufPoolNoop())
			require.NoError(t, err)
			defer index.Shutdown(ctx)

			// Add properties
			for _, prop := range class.Properties {
				err = index.addProperty(ctx, prop)
				require.NoError(t, err)
			}

			if tt.setupData {
				// Create objects with varying sizes
				for i := 0; i < tt.objectCount; i++ {
					// Create object with properties that approximate the desired size
					obj := &models.Object{
						Class: tt.className,
						ID:    strfmt.UUID(fmt.Sprintf("00000000-0000-0000-0000-%012d", i)),
						Properties: map[string]interface{}{
							"name":        fmt.Sprintf("test-object-%d", i),
							"description": generateStringOfSize(tt.objectSize - 50), // Leave room for other properties
							"count":       i,
						},
					}
					storageObj := storobj.FromObject(obj, nil, nil, nil)
					err := index.putObject(ctx, storageObj, nil, obj.Tenant, 0)
					require.NoError(t, err)
				}

				// Wait for indexing to complete
				time.Sleep(2 * time.Second)

				// Test object storage size
				shard, release, err := index.GetShard(ctx, tt.shardName)
				require.NoError(t, err)
				require.NotNil(t, shard)
				defer release()

				objectStorageSize, err := shard.ObjectStorageSize(ctx)
				require.NoError(t, err)
				objectCount, err := shard.ObjectCount(ctx)
				require.NoError(t, err)

				// Verify object count
				assert.Equal(t, tt.expectedObjectCount, objectCount, "Object count should match expected")

				// Verify storage size is within expected range
				assert.GreaterOrEqual(t, objectStorageSize, tt.expectedStorageSizeMin,
					"Storage size should be at least the minimum expected size")
				assert.LessOrEqual(t, objectStorageSize, tt.expectedStorageSizeMax,
					"Storage size should not exceed the maximum expected size")

			} else {
				// Test empty shard
				shard, release, err := index.GetShard(ctx, tt.shardName)
				require.NoError(t, err)
				require.NotNil(t, shard)
				defer release()

				objectStorageSize, err := shard.ObjectStorageSize(ctx)
				require.NoError(t, err)
				objectCount, err := shard.ObjectCount(ctx)
				require.NoError(t, err)

				assert.Equal(t, tt.expectedObjectCount, objectCount, "Empty shard should have 0 objects")
				assert.Equal(t, tt.expectedStorageSizeMin, objectStorageSize, "Empty shard should have 0 storage size")
			}
			mockSchema.AssertExpectations(t)
		})
	}
}

func TestIndex_CalculateUnloadedObjectsMetrics_ActiveVsUnloaded(t *testing.T) {
	ctx := context.Background()
	dirName := t.TempDir()
	logger, _ := test.NewNullLogger()

	className := "TestClass"
	tenantNamePopulated := "test-tenant"
	tenantNameEmpty := "empty-tenant"
	objectCount := 50
	objectSize := 500 // ~500 bytes per object

	// Create sharding state with multi-tenancy enabled
	shardState := &sharding.State{
		Physical: map[string]sharding.Physical{
			tenantName: {
				Name:           tenantName,
				BelongsToNodes: []string{"test-node"},
				Status:         models.TenantActivityStatusHOT,
			},
		},
		PartitioningEnabled: true,
	}
	shardState.SetLocalName("test-node")

	// Create test class with multi-tenancy enabled
	class := &models.Class{
		Class: className,
		Properties: []*models.Property{
			{
				Name:         "name",
				DataType:     schema.DataTypeText.PropString(),
				Tokenization: models.PropertyTokenizationWhitespace,
			},
			{
				Name:         "description",
				DataType:     schema.DataTypeText.PropString(),
				Tokenization: models.PropertyTokenizationWhitespace,
			},
		},
		InvertedIndexConfig: &models.InvertedIndexConfig{},
		MultiTenancyConfig: &models.MultiTenancyConfig{
			Enabled: shardState.PartitioningEnabled,
		},
	}

	// Create fake schema
	fakeSchema := schema.Schema{
		Objects: &models.Schema{
			Classes: []*models.Class{class},
		},
	}

<<<<<<< HEAD
=======
	// Create sharding state with multi-tenancy enabled
	shardState := &sharding.State{
		Physical: map[string]sharding.Physical{
			tenantNamePopulated: {
				Name:           tenantNamePopulated,
				BelongsToNodes: []string{"test-node"},
				Status:         models.TenantActivityStatusHOT,
			},
			tenantNameEmpty: {
				Name:           tenantNameEmpty,
				BelongsToNodes: []string{"test-node"},
				Status:         models.TenantActivityStatusCOLD,
			},
		},
		PartitioningEnabled: true,
	}
	shardState.SetLocalName("test-node")

>>>>>>> cee5269e
	// Create scheduler
	scheduler := queue.NewScheduler(queue.SchedulerOptions{
		Logger:  logger,
		Workers: 1,
	})

	mockSchemaReader := schemaUC.NewMockSchemaReader(t)
	mockSchemaReader.EXPECT().Read(mock.Anything, mock.Anything).RunAndReturn(func(className string, readerFunc func(*models.Class, *sharding.State) error) error {
		return readerFunc(class, shardState)
	}).Maybe()

	// Create mock schema getter
	mockSchema := schemaUC.NewMockSchemaGetter(t)
	mockSchema.EXPECT().GetSchemaSkipAuth().Maybe().Return(fakeSchema)
	mockSchema.EXPECT().ReadOnlyClass(className).Maybe().Return(class)
	mockSchemaReader.EXPECT().Read(mock.Anything, mock.Anything).RunAndReturn(func(className string, readFunc func(*models.Class, *sharding.State) error) error {
		return readFunc(class, shardState)
	}).Maybe()
	mockSchema.EXPECT().NodeName().Maybe().Return("test-node")
	mockSchema.EXPECT().ShardOwner(className, tenantNamePopulated).Maybe().Return("test-node", nil)
	mockSchema.EXPECT().TenantsShards(ctx, className, tenantNamePopulated).Maybe().
		Return(map[string]string{tenantNamePopulated: models.TenantActivityStatusHOT}, nil)

	mockRouter := types.NewMockRouter(t)
	mockRouter.EXPECT().GetWriteReplicasLocation(className, mock.Anything, tenantName).
		Return(types.WriteReplicaSet{Replicas: []types.Replica{{NodeName: "test-node", ShardName: tenantName, HostAddr: "110.12.15.23"}}}, nil).Maybe()

	// Create index with lazy loading disabled to test active calculation methods
	index, err := NewIndex(ctx, IndexConfig{
		RootPath:              dirName,
		ClassName:             schema.ClassName(className),
		ReplicationFactor:     1,
		ShardLoadLimiter:      NewShardLoadLimiter(monitoring.NoopRegisterer, 1),
		TrackVectorDimensions: true,
		DisableLazyLoadShards: true, // we have to make sure lazyload shard disabled to load directly
	}, inverted.ConfigFromModel(class.InvertedIndexConfig),
		enthnsw.UserConfig{
			VectorCacheMaxObjects: 1000,
		}, nil, nil, mockSchema, mockSchemaReader, nil, logger, nil, nil, nil, &replication.GlobalConfig{}, nil, class, nil, scheduler, nil, nil, NewShardReindexerV3Noop(), roaringset.NewBitmapBufPoolNoop())
	require.NoError(t, err)

	// Add properties
	for _, prop := range class.Properties {
		err = index.addProperty(ctx, prop)
		require.NoError(t, err)
	}

	// Add test objects
	for i := range objectCount {
		obj := &models.Object{
			Class:  className,
			ID:     strfmt.UUID(fmt.Sprintf("00000000-0000-0000-0000-%012d", i)),
			Tenant: tenantNamePopulated,
			Properties: map[string]interface{}{
				"name":        fmt.Sprintf("test-object-%d", i),
				"description": generateStringOfSize(objectSize - 50), // Leave room for other properties
			},
		}
		storageObj := storobj.FromObject(obj, nil, nil, nil)
		err := index.putObject(ctx, storageObj, nil, obj.Tenant, 0)
		require.NoError(t, err)
	}

	// Wait for indexing to complete
	time.Sleep(1 * time.Second)

	// Test active shard object storage size
	activeShard, release, err := index.GetShard(ctx, tenantNamePopulated)
	require.NoError(t, err)
	require.NotNil(t, activeShard)

	// Force flush to ensure .cna files are created
	objectsBucket := activeShard.Store().Bucket(helpers.ObjectsBucketLSM)
	require.NotNil(t, objectsBucket)
	require.NoError(t, objectsBucket.FlushMemtable())

	activeObjectStorageSize, err := activeShard.ObjectStorageSize(ctx)
	require.NoError(t, err)
	activeObjectCount, err := activeShard.ObjectCount(ctx)
	require.NoError(t, err)
	assert.Greater(t, activeObjectStorageSize, int64(0), "Active shard calculation should have object storage size > 0")

	// Test that active calculations are correct
	assert.Equal(t, objectCount, activeObjectCount, "Active shard object count should match")
	assert.Greater(t, activeObjectStorageSize, int64(objectCount*objectSize/2), "Active object storage size should be reasonable")

	// Release the shard (this will flush all data to disk)
	release()

	// Explicitly shutdown all shards to ensure data is flushed to disk
	err = index.ForEachShard(func(name string, shard ShardLike) error {
		return shard.Shutdown(ctx)
	})
	require.NoError(t, err)

	// Wait a bit for all shards to complete shutdown and data to be flushed
	time.Sleep(1 * time.Second)

	// Unload the shard from memory to test inactive calculation methods
	index.shards.LoadAndDelete(tenantNamePopulated)

	// Shut down the entire index to ensure all store metadata is persisted
	require.NoError(t, index.Shutdown(ctx))

	// Create a new index instance to test inactive calculation methods
	// This ensures we're testing the inactive methods on a fresh index that reads from disk
	newIndex, err := NewIndex(ctx, IndexConfig{
		RootPath:              dirName,
		ClassName:             schema.ClassName(className),
		ReplicationFactor:     1,
		ShardLoadLimiter:      NewShardLoadLimiter(monitoring.NoopRegisterer, 1),
		TrackVectorDimensions: true,
		DisableLazyLoadShards: false, // we have to make sure lazyload enabled
	}, inverted.ConfigFromModel(class.InvertedIndexConfig),
		enthnsw.UserConfig{
			VectorCacheMaxObjects: 1000,
		}, index.GetVectorIndexConfigs(), nil, mockSchema, mockSchemaReader, nil, logger, nil, nil, nil, &replication.GlobalConfig{}, nil, class, nil, scheduler, nil, nil, NewShardReindexerV3Noop(), roaringset.NewBitmapBufPoolNoop())
	require.NoError(t, err)
	defer newIndex.Shutdown(ctx)

	// Explicitly shutdown all shards to ensure data is flushed to disk
	require.NoError(t, newIndex.ForEachShard(func(name string, shard ShardLike) error {
		return shard.Shutdown(ctx)
	}))
	newIndex.shards.LoadAndDelete(tenantNamePopulated)

	inactiveObjectUsageOfPopulatedTenant, err := newIndex.CalculateUnloadedObjectsMetrics(ctx, tenantNamePopulated)
	require.NoError(t, err)
	// Compare active and inactive metrics
	assert.Equal(t, int64(activeObjectCount), inactiveObjectUsageOfPopulatedTenant.Count, "Active and inactive object count should match")
	assert.InDelta(t, activeObjectStorageSize, inactiveObjectUsageOfPopulatedTenant.StorageBytes, 1024, "Active and inactive object storage size should be close")

	inactiveObjectUsageOfEmptyTenant, err := newIndex.CalculateUnloadedObjectsMetrics(ctx, tenantNameEmpty)
	require.NoError(t, err)
	assert.Equal(t, int64(0), inactiveObjectUsageOfEmptyTenant.Count)
	assert.Equal(t, int64(0), inactiveObjectUsageOfEmptyTenant.StorageBytes)

	// Verify all mock expectations were met
	mockSchema.AssertExpectations(t)
}

// Helper function to generate a string of approximately the given size
func generateStringOfSize(size int) string {
	if size <= 0 {
		return ""
	}

	// Use a repeating pattern to create a string of approximately the desired size
	pattern := "abcdefghijklmnopqrstuvwxyz0123456789"
	result := strings.Repeat(pattern, size/len(pattern))
	if remainder := size % len(pattern); remainder > 0 {
		result += pattern[:remainder]
	}
	return result
}<|MERGE_RESOLUTION|>--- conflicted
+++ resolved
@@ -247,6 +247,7 @@
 	logger, _ := test.NewNullLogger()
 
 	className := "TestClass"
+	tenantName := "test-tenant"
 	tenantNamePopulated := "test-tenant"
 	tenantNameEmpty := "empty-tenant"
 	objectCount := 50
@@ -293,27 +294,8 @@
 		},
 	}
 
-<<<<<<< HEAD
-=======
-	// Create sharding state with multi-tenancy enabled
-	shardState := &sharding.State{
-		Physical: map[string]sharding.Physical{
-			tenantNamePopulated: {
-				Name:           tenantNamePopulated,
-				BelongsToNodes: []string{"test-node"},
-				Status:         models.TenantActivityStatusHOT,
-			},
-			tenantNameEmpty: {
-				Name:           tenantNameEmpty,
-				BelongsToNodes: []string{"test-node"},
-				Status:         models.TenantActivityStatusCOLD,
-			},
-		},
-		PartitioningEnabled: true,
-	}
 	shardState.SetLocalName("test-node")
 
->>>>>>> cee5269e
 	// Create scheduler
 	scheduler := queue.NewScheduler(queue.SchedulerOptions{
 		Logger:  logger,
