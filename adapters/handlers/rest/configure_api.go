--- conflicted
+++ resolved
@@ -250,10 +250,6 @@
 			Fatal("invalid config")
 	}
 
-<<<<<<< HEAD
-	// initializing at the top to reflect the config changes before we pass on to different components.
-	initRuntimeOverrides(appState)
-
 	// Initialize OpenTelemetry tracing
 	if err := opentelemetry.Init(appState.Logger); err != nil {
 		appState.Logger.
@@ -261,8 +257,6 @@
 			Error("failed to initialize OpenTelemetry")
 	}
 
-=======
->>>>>>> 9e26d0ba
 	if appState.ServerConfig.Config.Monitoring.Enabled {
 		appState.HTTPServerMetrics = monitoring.NewHTTPServerMetrics(monitoring.DefaultMetricsNamespace, prometheus.DefaultRegisterer)
 		appState.GRPCServerMetrics = monitoring.NewGRPCServerMetrics(monitoring.DefaultMetricsNamespace, prometheus.DefaultRegisterer)
