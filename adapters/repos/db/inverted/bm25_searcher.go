//                           _       _
// __      _____  __ ___   ___  __ _| |_ ___
// \ \ /\ / / _ \/ _` \ \ / / |/ _` | __/ _ \
//  \ V  V /  __/ (_| |\ V /| | (_| | ||  __/
//   \_/\_/ \___|\__,_| \_/ |_|\__,_|\__\___|
//
//  Copyright © 2016 - 2024 Weaviate B.V. All rights reserved.
//
//  CONTACT: hello@weaviate.io
//

package inverted

import (
	"bytes"
	"context"
	"encoding/binary"
	"fmt"
	"math"
	"sort"
	"strconv"
	"strings"
	"sync"

	"github.com/weaviate/weaviate/entities/additional"

	enterrors "github.com/weaviate/weaviate/entities/errors"

	"github.com/pkg/errors"
	"github.com/sirupsen/logrus"
	"github.com/weaviate/sroar"
	"github.com/weaviate/weaviate/adapters/repos/db/helpers"
	"github.com/weaviate/weaviate/adapters/repos/db/inverted/stopwords"
	"github.com/weaviate/weaviate/adapters/repos/db/lsmkv"
	"github.com/weaviate/weaviate/adapters/repos/db/priorityqueue"
	"github.com/weaviate/weaviate/adapters/repos/db/propertyspecific"
	"github.com/weaviate/weaviate/entities/inverted"
	"github.com/weaviate/weaviate/entities/models"
	"github.com/weaviate/weaviate/entities/schema"
	"github.com/weaviate/weaviate/entities/searchparams"
	"github.com/weaviate/weaviate/entities/storobj"
)

type BM25Searcher struct {
	config         schema.BM25Config
	store          *lsmkv.Store
	getClass       func(string) *models.Class
	classSearcher  ClassSearcher // to allow recursive searches on ref-props
	propIndices    propertyspecific.Indices
	propLenTracker propLengthRetriever
	logger         logrus.FieldLogger
	shardVersion   uint16
}

type propLengthRetriever interface {
	PropertyMean(prop string) (float32, error)
}

func NewBM25Searcher(config schema.BM25Config, store *lsmkv.Store,
	getClass func(string) *models.Class, propIndices propertyspecific.Indices,
	classSearcher ClassSearcher, propLenTracker propLengthRetriever,
	logger logrus.FieldLogger, shardVersion uint16,
) *BM25Searcher {
	return &BM25Searcher{
		config:         config,
		store:          store,
		getClass:       getClass,
		propIndices:    propIndices,
		classSearcher:  classSearcher,
		propLenTracker: propLenTracker,
		logger:         logger.WithField("action", "bm25_search"),
		shardVersion:   shardVersion,
	}
}

func (b *BM25Searcher) BM25F(ctx context.Context, filterDocIds helpers.AllowList,
	className schema.ClassName, limit int, keywordRanking searchparams.KeywordRanking, additional additional.Properties,
) ([]*storobj.Object, []float32, error) {
	// WEAVIATE-471 - If a property is not searchable, return an error
	for _, property := range keywordRanking.Properties {
		if !PropertyHasSearchableIndex(b.getClass(className.String()), property) {
			return nil, nil, inverted.NewMissingSearchableIndexError(property)
		}
	}

	class := b.getClass(className.String())
	if class == nil {
		return nil, nil, fmt.Errorf("could not find class %s in schema", className)
	}

	objs, scores, err := b.wand(ctx, filterDocIds, class, keywordRanking, limit, additional)
	if err != nil {
		return nil, nil, errors.Wrap(err, "wand")
	}

	return objs, scores, nil
}

func (b *BM25Searcher) GetPropertyLengthTracker() *JsonShardMetaData {
	return b.propLenTracker.(*JsonShardMetaData)
}

func (b *BM25Searcher) wand(
	ctx context.Context, filterDocIds helpers.AllowList, class *models.Class, params searchparams.KeywordRanking, limit int,
	additional additional.Properties,
) ([]*storobj.Object, []float32, error) {
	N := float64(b.store.Bucket(helpers.ObjectsBucketLSM).Count())

	var stopWordDetector *stopwords.Detector
	if class.InvertedIndexConfig != nil && class.InvertedIndexConfig.Stopwords != nil {
		var err error
		stopWordDetector, err = stopwords.NewDetectorFromConfig(*(class.InvertedIndexConfig.Stopwords))
		if err != nil {
			return nil, nil, err
		}
	}

	// There are currently cases, for different tokenization:
	// word, lowercase, whitespace and field.
	// Query is tokenized and respective properties are then searched for the search terms,
	// results at the end are combined using WAND

	queryTermsByTokenization := map[string][]string{}
	duplicateBoostsByTokenization := map[string][]int{}
	propNamesByTokenization := map[string][]string{}
	propertyBoosts := make(map[string]float32, len(params.Properties))

	for _, tokenization := range helpers.Tokenizations {
		queryTerms, dupBoosts := helpers.TokenizeAndCountDuplicates(tokenization, params.Query)
		queryTermsByTokenization[tokenization] = queryTerms
		duplicateBoostsByTokenization[tokenization] = dupBoosts

		// stopword filtering for word tokenization
		if tokenization == models.PropertyTokenizationWord {
			queryTerms, dupBoosts = b.removeStopwordsFromQueryTerms(queryTermsByTokenization[tokenization],
				duplicateBoostsByTokenization[tokenization], stopWordDetector)
			queryTermsByTokenization[tokenization] = queryTerms
			duplicateBoostsByTokenization[tokenization] = dupBoosts
		}

		propNamesByTokenization[tokenization] = make([]string, 0)
	}

	averagePropLength := 0.
	for _, propertyWithBoost := range params.Properties {
		property := propertyWithBoost
		propBoost := 1
		if strings.Contains(propertyWithBoost, "^") {
			property = strings.Split(propertyWithBoost, "^")[0]
			boostStr := strings.Split(propertyWithBoost, "^")[1]
			propBoost, _ = strconv.Atoi(boostStr)
		}
		propertyBoosts[property] = float32(propBoost)

		propMean, err := b.GetPropertyLengthTracker().PropertyMean(property)
		if err != nil {
			return nil, nil, err
		}
		averagePropLength += float64(propMean)

		prop, err := schema.GetPropertyByName(class, property)
		if err != nil {
			return nil, nil, err
		}

		switch dt, _ := schema.AsPrimitive(prop.DataType); dt {
		case schema.DataTypeText, schema.DataTypeTextArray:
			if _, exists := propNamesByTokenization[prop.Tokenization]; !exists {
				return nil, nil, fmt.Errorf("cannot handle tokenization '%v' of property '%s'",
					prop.Tokenization, prop.Name)
			}
			propNamesByTokenization[prop.Tokenization] = append(propNamesByTokenization[prop.Tokenization], property)
		default:
			return nil, nil, fmt.Errorf("cannot handle datatype '%v' of property '%s'", dt, prop.Name)
		}
	}

	averagePropLength = averagePropLength / float64(len(params.Properties))

	// 100 is a reasonable expected capacity for the total number of terms to query.
	results := make(terms, 0, 100)
	indices := make([]map[uint64]int, 0, 100)

	eg := enterrors.NewErrorGroupWrapper(b.logger)
	eg.SetLimit(_NUMCPU)

	var resultsLock sync.Mutex

	for _, tokenization := range helpers.Tokenizations {
		propNames := propNamesByTokenization[tokenization]
		if len(propNames) > 0 {
			queryTerms, duplicateBoosts := helpers.TokenizeAndCountDuplicates(tokenization, params.Query)

			// stopword filtering for word tokenization
			if tokenization == models.PropertyTokenizationWord {
				queryTerms, duplicateBoosts = b.removeStopwordsFromQueryTerms(
					queryTerms, duplicateBoosts, stopWordDetector)
			}

			for i := range queryTerms {
				j := i

				eg.Go(func() (err error) {
					termResult, docIndices, termErr := b.createTerm(ctx, N, filterDocIds, queryTerms[j], propNames,
						propertyBoosts, duplicateBoosts[j], params.AdditionalExplanations)
					if termErr != nil {
						err = termErr
						return
					}
					resultsLock.Lock()
					results = append(results, termResult)
					indices = append(indices, docIndices)
					resultsLock.Unlock()
					return
				}, "query_term", queryTerms[j], "prop_names", propNames, "has_filter", filterDocIds != nil)
			}
		}
	}

	if err := eg.Wait(); err != nil {
		return nil, nil, err
	}
	// all results. Sum up the length of the results from all terms to get an upper bound of how many results there are
	if limit == 0 {
		for _, ind := range indices {
			limit += len(ind)
		}
	}

	// the results are needed in the original order to be able to locate frequency/property length for the top-results
	resultsOriginalOrder := make(terms, len(results))
	copy(resultsOriginalOrder, results)

	topKHeap := b.getTopKHeap(limit, results, averagePropLength)
	return b.getTopKObjects(topKHeap, resultsOriginalOrder, indices, params.AdditionalExplanations, additional)
}

func (b *BM25Searcher) removeStopwordsFromQueryTerms(queryTerms []string,
	duplicateBoost []int, detector *stopwords.Detector,
) ([]string, []int) {
	if detector == nil || len(queryTerms) == 0 {
		return queryTerms, duplicateBoost
	}

	i := 0
WordLoop:
	for {
		if i == len(queryTerms) {
			return queryTerms, duplicateBoost
		}
		queryTerm := queryTerms[i]
		if detector.IsStopword(queryTerm) {
			queryTerms[i] = queryTerms[len(queryTerms)-1]
			queryTerms = queryTerms[:len(queryTerms)-1]
			duplicateBoost[i] = duplicateBoost[len(duplicateBoost)-1]
			duplicateBoost = duplicateBoost[:len(duplicateBoost)-1]

			continue WordLoop
		}

		i++
	}
}

func (b *BM25Searcher) getTopKObjects(topKHeap *priorityqueue.Queue[any],
	results terms, indices []map[uint64]int, additionalExplanations bool, additional additional.Properties,
) ([]*storobj.Object, []float32, error) {
	objectsBucket := b.store.Bucket(helpers.ObjectsBucketLSM)
	if objectsBucket == nil {
		return nil, nil, errors.Errorf("objects bucket not found")
	}

	scores := make([]float32, 0, topKHeap.Len())
	ids := make([]uint64, 0, topKHeap.Len())
	for topKHeap.Len() > 0 {
		res := topKHeap.Pop()
		ids = append(ids, res.ID)
		scores = append(scores, res.Dist)
	}

	objs, err := storobj.ObjectsByDocID(objectsBucket, ids, additional, b.logger)
	if err != nil {
		return objs, nil, errors.Errorf("objects loading")
	}

	// handle case that an object was removed
	if len(objs) != len(scores) {
		idsTmp := make([]uint64, len(objs))
		j := 0
		for i := range scores {
			if j >= len(objs) {
				break
			}
			if objs[j].DocID != ids[i] {
				continue
			}
			scores[j] = scores[i]
			idsTmp[j] = ids[i]
			j++
		}
		scores = scores[:j]
		ids = idsTmp
	}

	if additionalExplanations {
		for k := range objs {
			// add score explanation
			if objs[k].AdditionalProperties() == nil {
				objs[k].Object.Additional = make(map[string]interface{})
			}
			for j, result := range results {
				if termIndex, ok := indices[j][ids[k]]; ok {
					queryTerm := result.queryTerm
					if len(result.data) <= termIndex {
						b.logger.Warnf(
							"Skipping object explanation in BM25: term index %v is out of range for query term %v, length %d, id %v",
							termIndex, queryTerm, len(result.data), ids[k])
						continue
					}
					objs[k].Object.Additional["BM25F_"+queryTerm+"_frequency"] = result.data[termIndex].frequency
					objs[k].Object.Additional["BM25F_"+queryTerm+"_propLength"] = result.data[termIndex].propLength
				}
			}
		}
	}

	return objs, scores, nil
}

func (b *BM25Searcher) getTopKHeap(limit int, results terms, averagePropLength float64,
) *priorityqueue.Queue[any] {
	topKHeap := priorityqueue.NewMin[any](limit)
	worstDist := float64(-10000) // tf score can be negative
	sort.Sort(results)
	for {
		if results.completelyExhausted() || results.pivot(worstDist) {
			return topKHeap
		}

		id, score := results.scoreNext(averagePropLength, b.config)

		if topKHeap.Len() < limit || topKHeap.Top().Dist < float32(score) {
			topKHeap.Insert(id, float32(score))
			for topKHeap.Len() > limit {
				topKHeap.Pop()
			}
			// only update the worst distance when the queue is full, otherwise results can be missing if the first
			// entry that is checked already has a very high score
			if topKHeap.Len() >= limit {
				worstDist = float64(topKHeap.Top().Dist)
			}
		}
	}
}

func (b *BM25Searcher) createTerm(ctx context.Context, N float64, filterDocIds helpers.AllowList, query string,
	propertyNames []string, propertyBoosts map[string]float32, duplicateTextBoost int,
	additionalExplanations bool,
) (term, map[uint64]int, error) {
	termResult := term{queryTerm: query}

	eg := enterrors.NewErrorGroupWrapper(b.logger)
	eg.SetLimit(_NUMCPU)

	allMsAndProps := make(AllMapPairsAndPropName, len(propertyNames))
	filteredDocIDsThread := make([]*sroar.Bitmap, len(propertyNames))

	for i, propName := range propertyNames {
		i := i
		propName := propName

		eg.Go(
			func() error {
				bucket := b.store.Bucket(helpers.BucketSearchableFromPropNameLSM(propName))
				if bucket == nil {
					return fmt.Errorf("could not find bucket for property %v", propName)
				}
				preM, err := bucket.MapList(ctx, []byte(query))
				if err != nil {
					return err
				}

				var m []lsmkv.MapPair
				if filterDocIds != nil {
					if filteredDocIDsThread[i] == nil {
						filteredDocIDsThread[i] = sroar.NewBitmap()
					}
					m = make([]lsmkv.MapPair, 0, len(preM))
					for _, val := range preM {
						docID := binary.BigEndian.Uint64(val.Key)
						if filterDocIds.Contains(docID) {
							m = append(m, val)
						} else {
							filteredDocIDsThread[i].Set(docID)
						}
					}
				} else {
					m = preM
				}
				allMsAndProps[i] = MapPairsAndPropName{MapPairs: m, propBoost: propertyBoosts[propName]}
				return nil
			},
		)
	}

	if err := eg.Wait(); err != nil {
		return termResult, nil, err
	}

	filteredDocIDs := sroar.NewBitmap() // to build the global n if there is a filter
	if filterDocIds != nil {
		for _, docIDs := range filteredDocIDsThread {
			if docIDs != nil {
				filteredDocIDs.Or(docIDs)
			}
		}
	}

	propetiesWithResults := 0
	largestM := 0
	for _, m := range allMsAndProps {
		if len(m.MapPairs) > largestM {
			largestM = len(m.MapPairs)
		}
		if len(m.MapPairs) > 0 {
			propetiesWithResults++
		}
	}

	indices := make([]int, len(allMsAndProps))
	var docMapPairs []docPointerWithScore = nil

	// The indices are needed for two things:
	// a) combining the results of different properties
	// b) Retrieve additional information that helps to understand the results when debugging. The retrieval is done
	//    in a later step, after it is clear which objects are the most relevant
	includeIndicesForLastElement := false
	if additionalExplanations || propetiesWithResults > 1 {
		includeIndicesForLastElement = true
	}

	var docMapPairsIndices map[uint64]int = nil

	for {
		i := -1
		minKey := make([]byte, 8)
		for ti, mAndProps := range allMsAndProps {
			if indices[ti] >= len(mAndProps.MapPairs) {
				continue
			}
			ki := mAndProps.MapPairs[indices[ti]].Key
			if i == -1 || bytes.Compare(ki, minKey) < 0 {
				i = ti
				copy(minKey, ki)
			}
		}

		if i == -1 {
			break
		}

		m := allMsAndProps[i].MapPairs
		k := indices[i]
		val := m[indices[i]]
		key := binary.BigEndian.Uint64(val.Key)

		indices[i]++

		propBoost := allMsAndProps[i].propBoost

		// only create maps/slices if we know how many entries there are
		if docMapPairs == nil {
			docMapPairs = make([]docPointerWithScore, 0, largestM)
			if includeIndicesForLastElement {
				docMapPairsIndices = make(map[uint64]int, largestM)
			}
			if len(val.Value) < 8 {
				b.logger.Warnf("Skipping pair in BM25: MapPair.Value should be 8 bytes long, but is %d.", len(val.Value))
				continue
			}
			freqBits := binary.LittleEndian.Uint32(val.Value[0:4])
			propLenBits := binary.LittleEndian.Uint32(val.Value[4:8])
			docMapPairs = append(docMapPairs,
				docPointerWithScore{
<<<<<<< HEAD
					id:         binary.BigEndian.Uint64(val.Key),
					frequency:  math.Float32frombits(freqBits) * propBoost,
=======
					id:         key,
					frequency:  math.Float32frombits(freqBits) * propertyBoosts[propName],
>>>>>>> 0dac5e0c
					propLength: math.Float32frombits(propLenBits),
				})
			if includeIndicesForLastElement {
				docMapPairsIndices[key] = k
			}

		} else {
			if len(val.Value) < 8 {
				b.logger.Warnf("Skipping pair in BM25: MapPair.Value should be 8 bytes long, but is %d.", len(val.Value))
				continue
			}
			ind, ok := docMapPairsIndices[key]
			freqBits := binary.LittleEndian.Uint32(val.Value[0:4])
			propLenBits := binary.LittleEndian.Uint32(val.Value[4:8])
			if ok {
				if ind >= len(docMapPairs) {
					// the index is not valid anymore, but the key is still in the map
					b.logger.Warnf("Skipping pair in BM25: Index %d is out of range for key %d, length %d.", ind, key, len(docMapPairs))
					continue
				}
				if ind < len(docMapPairs) && docMapPairs[ind].id != key {
					b.logger.Warnf("Skipping pair in BM25: id at %d in doc map pairs, %d, differs from current key, %d", ind, docMapPairs[ind].id, key)
					continue
				}

				docMapPairs[ind].propLength += math.Float32frombits(propLenBits)
				docMapPairs[ind].frequency += math.Float32frombits(freqBits) * propBoost
			} else {
				docMapPairs = append(docMapPairs,
					docPointerWithScore{
<<<<<<< HEAD
						id:         binary.BigEndian.Uint64(val.Key),
						frequency:  math.Float32frombits(freqBits) * propBoost,
=======
						id:         key,
						frequency:  math.Float32frombits(freqBits) * propertyBoosts[propName],
>>>>>>> 0dac5e0c
						propLength: math.Float32frombits(propLenBits),
					})
				if includeIndicesForLastElement {
					docMapPairsIndices[key] = len(docMapPairs) - 1 // current last entry
				}

			}

		}
	}
	if docMapPairs == nil {
		termResult.exhausted = true
		return termResult, docMapPairsIndices, nil
	}
	termResult.data = docMapPairs

	n := float64(len(docMapPairs))
	if filterDocIds != nil {
		n += float64(filteredDocIDs.GetCardinality())
	}
	termResult.idf = math.Log(float64(1)+(N-n+0.5)/(n+0.5)) * float64(duplicateTextBoost)

	// catch special case where there are no results and would panic termResult.data[0].id
	// related to #4125
	if len(termResult.data) == 0 {
		termResult.posPointer = 0
		termResult.idPointer = 0
		termResult.exhausted = true
		return termResult, docMapPairsIndices, nil
	}

	termResult.posPointer = 0
	termResult.idPointer = termResult.data[0].id
	return termResult, docMapPairsIndices, nil
}

type term struct {
	// doubles as max impact (with tf=1, the max impact would be 1*idf), if there
	// is a boost for a queryTerm, simply apply it here once
	idf float64

	idPointer  uint64
	posPointer uint64
	data       []docPointerWithScore
	exhausted  bool
	queryTerm  string
}

func (t *term) scoreAndAdvance(averagePropLength float64, config schema.BM25Config) (uint64, float64) {
	id := t.idPointer
	pair := t.data[t.posPointer]
	freq := float64(pair.frequency)
	tf := freq / (freq + config.K1*(1-config.B+config.B*float64(pair.propLength)/averagePropLength))

	// advance
	t.posPointer++
	if t.posPointer >= uint64(len(t.data)) {
		t.exhausted = true
	} else {
		t.idPointer = t.data[t.posPointer].id
	}

	return id, tf * t.idf
}

func (t *term) advanceAtLeast(minID uint64) {
	for t.idPointer < minID {
		t.posPointer++
		if t.posPointer >= uint64(len(t.data)) {
			t.exhausted = true
			return
		}
		t.idPointer = t.data[t.posPointer].id
	}
}

type terms []term

func (t terms) completelyExhausted() bool {
	for i := range t {
		if !t[i].exhausted {
			return false
		}
	}
	return true
}

func (t terms) pivot(minScore float64) bool {
	minID, pivotPoint, abort := t.findMinID(minScore)
	if abort {
		return true
	}
	if pivotPoint == 0 {
		return false
	}

	t.advanceAllAtLeast(minID)
	sort.Sort(t)
	return false
}

func (t terms) advanceAllAtLeast(minID uint64) {
	for i := range t {
		t[i].advanceAtLeast(minID)
	}
}

func (t terms) findMinID(minScore float64) (uint64, int, bool) {
	cumScore := float64(0)

	for i, term := range t {
		if term.exhausted {
			continue
		}
		cumScore += term.idf
		if cumScore >= minScore {
			return term.idPointer, i, false
		}
	}

	return 0, 0, true
}

func (t terms) findFirstNonExhausted() (int, bool) {
	for i := range t {
		if !t[i].exhausted {
			return i, true
		}
	}

	return -1, false
}

func (t terms) scoreNext(averagePropLength float64, config schema.BM25Config) (uint64, float64) {
	pos, ok := t.findFirstNonExhausted()
	if !ok {
		// done, nothing left to score
		return 0, 0
	}

	id := t[pos].idPointer
	var cumScore float64
	for i := pos; i < len(t); i++ {
		if t[i].idPointer != id || t[i].exhausted {
			continue
		}
		_, score := t[i].scoreAndAdvance(averagePropLength, config)
		cumScore += score
	}

	sort.Sort(t) // pointer was advanced in scoreAndAdvance

	return id, cumScore
}

// provide sort interface
func (t terms) Len() int {
	return len(t)
}

func (t terms) Less(i, j int) bool {
	return t[i].idPointer < t[j].idPointer
}

func (t terms) Swap(i, j int) {
	t[i], t[j] = t[j], t[i]
}

type MapPairsAndPropName struct {
	propBoost float32
	MapPairs  []lsmkv.MapPair
}

type AllMapPairsAndPropName []MapPairsAndPropName

// provide sort interface
func (m AllMapPairsAndPropName) Len() int {
	return len(m)
}

func (m AllMapPairsAndPropName) Less(i, j int) bool {
	return len(m[i].MapPairs) < len(m[j].MapPairs)
}

func (m AllMapPairsAndPropName) Swap(i, j int) {
	m[i], m[j] = m[j], m[i]
}

func PropertyHasSearchableIndex(class *models.Class, tentativePropertyName string) bool {
	if class == nil {
		return false
	}

	propertyName := strings.Split(tentativePropertyName, "^")[0]
	p, err := schema.GetPropertyByName(class, propertyName)
	if err != nil {
		return false
	}
	return HasSearchableIndex(p)
}<|MERGE_RESOLUTION|>--- conflicted
+++ resolved
@@ -482,13 +482,8 @@
 			propLenBits := binary.LittleEndian.Uint32(val.Value[4:8])
 			docMapPairs = append(docMapPairs,
 				docPointerWithScore{
-<<<<<<< HEAD
-					id:         binary.BigEndian.Uint64(val.Key),
+					id:         key,
 					frequency:  math.Float32frombits(freqBits) * propBoost,
-=======
-					id:         key,
-					frequency:  math.Float32frombits(freqBits) * propertyBoosts[propName],
->>>>>>> 0dac5e0c
 					propLength: math.Float32frombits(propLenBits),
 				})
 			if includeIndicesForLastElement {
@@ -519,13 +514,8 @@
 			} else {
 				docMapPairs = append(docMapPairs,
 					docPointerWithScore{
-<<<<<<< HEAD
-						id:         binary.BigEndian.Uint64(val.Key),
+						id:         key,
 						frequency:  math.Float32frombits(freqBits) * propBoost,
-=======
-						id:         key,
-						frequency:  math.Float32frombits(freqBits) * propertyBoosts[propName],
->>>>>>> 0dac5e0c
 						propLength: math.Float32frombits(propLenBits),
 					})
 				if includeIndicesForLastElement {
