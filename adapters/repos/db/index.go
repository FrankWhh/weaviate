--- conflicted
+++ resolved
@@ -2763,19 +2763,14 @@
 
 func (i *Index) updateShardStatus(ctx context.Context, shardName, targetStatus string, schemaVersion uint64) error {
 	shard, release, err := i.getShardForDirectLocalOperation(ctx, shardName, localShardOperationWrite)
-	defer release()
 	if err != nil {
 		return err
 	}
 	if shard == nil {
 		return i.remote.UpdateShardStatus(ctx, shardName, targetStatus, schemaVersion)
 	}
-<<<<<<< HEAD
-	return shard.UpdateStatus(targetStatus)
-=======
 	defer release()
 	return shard.UpdateStatus(targetStatus, "manually set by user")
->>>>>>> aa57a944
 }
 
 func (i *Index) IncomingUpdateShardStatus(ctx context.Context, shardName, targetStatus string, schemaVersion uint64) error {
